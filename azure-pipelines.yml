--- conflicted
+++ resolved
@@ -72,10 +72,6 @@
   pool:
     vmImage: vs2017-win2016
   steps:
-<<<<<<< HEAD
-  #- powershell: Get-ChildItem -Recurse
-=======
->>>>>>> 397409d4
   - powershell: .\ci\courtesy-push\send-notification.ps1 -IsPRCreated $false
     displayName: 'Send notification to the MS Teams channel'
     env:
