--- conflicted
+++ resolved
@@ -1,10 +1,6 @@
 {
   "name": "azure-pipelines-tasks-securefiles-common",
-<<<<<<< HEAD
-  "version": "1.178.0",
-=======
   "version": "2.0.3-preview",
->>>>>>> 85fbf8c4
   "description": "Azure Pipelines tasks SecureFiles Common",
   "main": "securefiles-common.js",
   "scripts": {
