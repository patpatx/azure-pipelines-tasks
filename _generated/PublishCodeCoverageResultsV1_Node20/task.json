--- conflicted
+++ resolved
@@ -16,13 +16,8 @@
   "author": "Microsoft Corporation",
   "version": {
     "Major": 1,
-<<<<<<< HEAD
-    "Minor": 230,
-    "Patch": 1
-=======
     "Minor": 231,
     "Patch": 0
->>>>>>> 152c3ed6
   },
   "demands": [],
   "minimumAgentVersion": "2.182.1",
@@ -112,10 +107,6 @@
   },
   "_buildConfigMapping": {
     "Default": "1.228.0",
-<<<<<<< HEAD
-    "Node20_229_4": "1.230.1"
-=======
     "Node20_229_4": "1.231.0"
->>>>>>> 152c3ed6
   }
 }