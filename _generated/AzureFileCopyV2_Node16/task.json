--- conflicted
+++ resolved
@@ -374,13 +374,8 @@
     "ExpiredServicePrincipal": "Could not fetch access token for Azure. Verify if the Service Principal used is valid and not expired."
   },
   "_buildConfigMapping": {
-<<<<<<< HEAD
-    "Default": "2.227.6",
-    "Node16-225": "2.227.4",
-    "Node20-225": "2.227.5"
-=======
-    "Default": "2.228.1",
-    "Node16-225": "2.228.0"
->>>>>>> 9b730326
+    "Default": "2.228.2",
+    "Node16-225": "2.228.0",
+    "Node20-225": "2.228.1"
   }
 }