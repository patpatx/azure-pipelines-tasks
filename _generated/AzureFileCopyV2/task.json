--- conflicted
+++ resolved
@@ -14,11 +14,7 @@
   "version": {
     "Major": 2,
     "Minor": 228,
-<<<<<<< HEAD
-    "Patch": 2
-=======
     "Patch": 3
->>>>>>> 3cac0cb5
   },
   "demands": [
     "azureps"
@@ -374,13 +370,8 @@
     "ExpiredServicePrincipal": "Could not fetch access token for Azure. Verify if the Service Principal used is valid and not expired."
   },
   "_buildConfigMapping": {
-<<<<<<< HEAD
-    "Default": "2.228.2",
-    "Node16-225": "2.228.0",
+    "Default": "2.228.3",
+    "Node16-225": "2.228.2",
     "Node20-225": "2.228.1"
-=======
-    "Default": "2.228.3",
-    "Node16-225": "2.228.2"
->>>>>>> 3cac0cb5
   }
 }