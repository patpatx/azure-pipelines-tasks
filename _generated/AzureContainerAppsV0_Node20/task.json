--- conflicted
+++ resolved
@@ -18,13 +18,8 @@
   ],
   "version": {
     "Major": 0,
-<<<<<<< HEAD
-    "Minor": 230,
-    "Patch": 1
-=======
     "Minor": 231,
     "Patch": 0
->>>>>>> 152c3ed6
   },
   "preview": true,
   "minimumAgentVersion": "2.144.0",
@@ -233,10 +228,6 @@
   },
   "_buildConfigMapping": {
     "Default": "0.225.1",
-<<<<<<< HEAD
-    "Node20_229_10": "0.230.1"
-=======
     "Node20_229_10": "0.231.0"
->>>>>>> 152c3ed6
   }
 }