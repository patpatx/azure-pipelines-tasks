{
  "id": "501DD25D-1785-43E4-B4E5-A5C78CCC0573",
  "name": "AzureFunctionApp",
  "friendlyName": "ms-resource:loc.friendlyName",
  "description": "ms-resource:loc.description",
  "helpUrl": "https://aka.ms/azurefunctiontroubleshooting",
  "helpMarkDown": "ms-resource:loc.helpMarkDown",
  "category": "Deploy",
  "visibility": [
    "Build",
    "Release"
  ],
  "runsOn": [
    "Agent",
    "DeploymentGroup"
  ],
  "author": "Microsoft Corporation",
  "version": {
    "Major": 2,
<<<<<<< HEAD
    "Minor": 230,
    "Patch": 2
=======
    "Minor": 231,
    "Patch": 1
>>>>>>> 152c3ed6
  },
  "releaseNotes": "ms-resource:loc.releaseNotes",
  "minimumAgentVersion": "2.104.1",
  "groups": [
    {
      "name": "AdditionalDeploymentOptions",
      "displayName": "ms-resource:loc.group.displayName.AdditionalDeploymentOptions",
      "isExpanded": false,
      "visibleRule": "appType != \"\" && package NotEndsWith .war && Package NotEndsWith .jar"
    },
    {
      "name": "ApplicationAndConfigurationSettings",
      "displayName": "ms-resource:loc.group.displayName.ApplicationAndConfigurationSettings",
      "isExpanded": false
    }
  ],
  "inputs": [
    {
      "name": "azureSubscription",
      "aliases": [
        "connectedServiceNameARM"
      ],
      "type": "connectedService:AzureRM",
      "label": "ms-resource:loc.input.label.azureSubscription",
      "defaultValue": "",
      "required": true,
      "helpMarkDown": "ms-resource:loc.input.help.azureSubscription"
    },
    {
      "name": "appType",
      "type": "pickList",
      "label": "ms-resource:loc.input.label.appType",
      "defaultValue": "",
      "required": true,
      "options": {
        "functionApp": "Function App on Windows",
        "functionAppLinux": "Function App on Linux"
      },
      "helpMarkDown": "ms-resource:loc.input.help.appType"
    },
    {
      "name": "appName",
      "type": "pickList",
      "label": "ms-resource:loc.input.label.appName",
      "defaultValue": "",
      "required": true,
      "properties": {
        "EditableOptions": "True"
      },
      "helpMarkDown": "ms-resource:loc.input.help.appName"
    },
    {
      "name": "deployToSlotOrASE",
      "type": "boolean",
      "label": "ms-resource:loc.input.label.deployToSlotOrASE",
      "defaultValue": "false",
      "required": false,
      "helpMarkDown": "ms-resource:loc.input.help.deployToSlotOrASE",
      "visibleRule": "appType != \"\""
    },
    {
      "name": "resourceGroupName",
      "type": "pickList",
      "label": "ms-resource:loc.input.label.resourceGroupName",
      "defaultValue": "",
      "required": true,
      "properties": {
        "EditableOptions": "True"
      },
      "helpMarkDown": "ms-resource:loc.input.help.resourceGroupName",
      "visibleRule": "deployToSlotOrASE = true"
    },
    {
      "name": "slotName",
      "type": "pickList",
      "label": "ms-resource:loc.input.label.slotName",
      "defaultValue": "production",
      "required": true,
      "properties": {
        "EditableOptions": "True"
      },
      "helpMarkDown": "ms-resource:loc.input.help.slotName",
      "visibleRule": "deployToSlotOrASE = true"
    },
    {
      "name": "package",
      "type": "filePath",
      "label": "ms-resource:loc.input.label.package",
      "defaultValue": "$(System.DefaultWorkingDirectory)/**/*.zip",
      "required": true,
      "helpMarkDown": "ms-resource:loc.input.help.package"
    },
    {
      "name": "runtimeStack",
      "type": "pickList",
      "label": "ms-resource:loc.input.label.runtimeStack",
      "defaultValue": "",
      "required": false,
      "properties": {
        "EditableOptions": "True"
      },
      "options": {
        "DOTNET|2.2": "DOTNET|2.2 (functionapp v2)",
        "DOTNET|3.1": "DOTNET|3.1 (functionapp v3)",
        "DOTNET|6.0": "DOTNET|6.0 (functionapp v4)",
        "DOTNET-ISOLATED|7.0": "DOTNET-ISOLATED|7.0 (functionapp v4)",
        "JAVA|8": "JAVA|8 (functionapp v2/v3/v4)",
        "JAVA|11": "JAVA|11  (functionapp v3/v4)",
        "NODE|8": "NODE|8 (functionapp v2)",
        "NODE|10": "NODE|10 (functionapp v2/v3)",
        "NODE|12": "NODE|12 (functionapp v3)",
        "NODE|14": "NODE|14 (functionapp v3/v4)",
        "NODE|16": "NODE|16 (functionapp v4)",
        "NODE|18": "NODE|18 (functionapp v4)",
        "PYTHON|3.6": "PYTHON|3.6 (functionapp v2/v3)",
        "PYTHON|3.7": "PYTHON|3.7 (functionapp v2/v3/v4)",
        "PYTHON|3.8": "PYTHON|3.8 (functionapp v3/v4)",
        "PYTHON|3.9": "PYTHON|3.9 (functionapp v3/v4)",
        "PYTHON|3.10": "PYTHON|3.10 (functionapp v3/v4)"
      },
      "visibleRule": "appType = functionAppLinux",
      "helpMarkDown": "ms-resource:loc.input.help.runtimeStack"
    },
    {
      "name": "appSettings",
      "type": "multiLine",
      "label": "ms-resource:loc.input.label.appSettings",
      "defaultValue": "",
      "required": false,
      "groupName": "ApplicationAndConfigurationSettings",
      "helpMarkDown": "ms-resource:loc.input.help.appSettings",
      "properties": {
        "editorExtension": "ms.vss-services-azure.parameters-grid"
      }
    },
    {
      "name": "deploymentMethod",
      "type": "pickList",
      "label": "ms-resource:loc.input.label.deploymentMethod",
      "defaultValue": "auto",
      "required": true,
      "groupName": "AdditionalDeploymentOptions",
      "options": {
        "auto": "Auto-detect",
        "zipDeploy": "Zip Deploy",
        "runFromPackage": "Zip Deploy with Run From Package"
      },
      "helpMarkDown": "ms-resource:loc.input.help.deploymentMethod"
    }
  ],
  "outputVariables": [
    {
      "name": "AppServiceApplicationUrl",
      "description": "Application URL of the selected Azure Function App."
    }
  ],
  "dataSourceBindings": [
    {
      "target": "appName",
      "endpointId": "$(azureSubscription)",
      "dataSourceName": "AzureFunctionAppNamesByAppType",
      "parameters": {
        "WebAppKind": "$(appType)"
      }
    },
    {
      "target": "resourceGroupName",
      "endpointId": "$(azureSubscription)",
      "dataSourceName": "AzureRMWebAppResourceGroup",
      "parameters": {
        "WebAppName": "$(appName)"
      }
    },
    {
      "target": "slotName",
      "endpointId": "$(azureSubscription)",
      "dataSourceName": "AzureRMWebAppSlotsId",
      "parameters": {
        "WebAppName": "$(appName)",
        "ResourceGroupName": "$(resourceGroupName)"
      },
      "resultTemplate": "{\"Value\":\"{{{ #extractResource slots}}}\",\"DisplayValue\":\"{{{ #extractResource slots}}}\"}"
    }
  ],
  "instanceNameFormat": "ms-resource:loc.instanceNameFormat",
  "execution": {
    "Node10": {
      "target": "azurermwebappdeployment.js"
    },
    "Node16": {
      "target": "azurermwebappdeployment.js",
      "argumentFormat": ""
    },
    "Node20_1": {
      "target": "azurermwebappdeployment.js",
      "argumentFormat": ""
    }
  },
  "messages": {
    "Invalidwebapppackageorfolderpathprovided": "ms-resource:loc.messages.Invalidwebapppackageorfolderpathprovided",
    "SetParamFilenotfound0": "ms-resource:loc.messages.SetParamFilenotfound0",
    "XDTTransformationsappliedsuccessfully": "ms-resource:loc.messages.XDTTransformationsappliedsuccessfully",
    "GotconnectiondetailsforazureRMWebApp0": "ms-resource:loc.messages.GotconnectiondetailsforazureRMWebApp0",
    "ErrorNoSuchDeployingMethodExists": "ms-resource:loc.messages.ErrorNoSuchDeployingMethodExists",
    "UnabletoretrieveconnectiondetailsforazureRMWebApp": "ms-resource:loc.messages.UnabletoretrieveconnectiondetailsforazureRMWebApp",
    "UnabletoretrieveResourceID": "ms-resource:loc.messages.UnabletoretrieveResourceID",
    "Successfullyupdateddeploymenthistory": "ms-resource:loc.messages.Successfullyupdateddeploymenthistory",
    "Failedtoupdatedeploymenthistory": "ms-resource:loc.messages.Failedtoupdatedeploymenthistory",
    "WARNINGCannotupdatedeploymentstatusSCMendpointisnotenabledforthiswebsite": "ms-resource:loc.messages.WARNINGCannotupdatedeploymentstatusSCMendpointisnotenabledforthiswebsite",
    "Unabletoretrievewebconfigdetails": "ms-resource:loc.messages.Unabletoretrievewebconfigdetails",
    "Unabletoretrievewebappsettings": "ms-resource:loc.messages.Unabletoretrievewebappsettings",
    "Unabletoupdatewebappsettings": "ms-resource:loc.messages.Unabletoupdatewebappsettings",
    "CannotupdatedeploymentstatusuniquedeploymentIdCannotBeRetrieved": "ms-resource:loc.messages.CannotupdatedeploymentstatusuniquedeploymentIdCannotBeRetrieved",
    "PackageDeploymentSuccess": "ms-resource:loc.messages.PackageDeploymentSuccess",
    "PackageDeploymentFailed": "ms-resource:loc.messages.PackageDeploymentFailed",
    "Runningcommand": "ms-resource:loc.messages.Runningcommand",
    "Deployingwebapplicationatvirtualpathandphysicalpath": "ms-resource:loc.messages.Deployingwebapplicationatvirtualpathandphysicalpath",
    "Successfullydeployedpackageusingkuduserviceat": "ms-resource:loc.messages.Successfullydeployedpackageusingkuduserviceat",
    "Failedtodeploywebapppackageusingkuduservice": "ms-resource:loc.messages.Failedtodeploywebapppackageusingkuduservice",
    "Unabletodeploywebappresponsecode": "ms-resource:loc.messages.Unabletodeploywebappresponsecode",
    "MSDeploygeneratedpackageareonlysupportedforWindowsplatform": "ms-resource:loc.messages.MSDeploygeneratedpackageareonlysupportedforWindowsplatform",
    "UnsupportedinstalledversionfoundforMSDeployversionshouldbeatleast3orabove": "ms-resource:loc.messages.UnsupportedinstalledversionfoundforMSDeployversionshouldbeatleast3orabove",
    "UnabletofindthelocationofMSDeployfromregistryonmachineError": "ms-resource:loc.messages.UnabletofindthelocationofMSDeployfromregistryonmachineError",
    "Nopackagefoundwithspecifiedpattern": "ms-resource:loc.messages.Nopackagefoundwithspecifiedpattern",
    "MorethanonepackagematchedwithspecifiedpatternPleaserestrainthesearchpattern": "ms-resource:loc.messages.MorethanonepackagematchedwithspecifiedpatternPleaserestrainthesearchpattern",
    "Trytodeploywebappagainwithappofflineoptionselected": "ms-resource:loc.messages.Trytodeploywebappagainwithappofflineoptionselected",
    "Trytodeploywebappagainwithrenamefileoptionselected": "ms-resource:loc.messages.Trytodeploywebappagainwithrenamefileoptionselected",
    "NOJSONfilematchedwithspecificpattern": "ms-resource:loc.messages.NOJSONfilematchedwithspecificpattern",
    "Configfiledoesntexists": "ms-resource:loc.messages.Configfiledoesntexists",
    "Failedtowritetoconfigfilewitherror": "ms-resource:loc.messages.Failedtowritetoconfigfilewitherror",
    "AppOfflineModeenabled": "ms-resource:loc.messages.AppOfflineModeenabled",
    "Failedtoenableappofflinemode": "ms-resource:loc.messages.Failedtoenableappofflinemode",
    "AppOflineModedisabled": "ms-resource:loc.messages.AppOflineModedisabled",
    "FailedtodisableAppOfflineMode": "ms-resource:loc.messages.FailedtodisableAppOfflineMode",
    "CannotPerformXdtTransformationOnNonWindowsPlatform": "ms-resource:loc.messages.CannotPerformXdtTransformationOnNonWindowsPlatform",
    "XdtTransformationErrorWhileTransforming": "ms-resource:loc.messages.XdtTransformationErrorWhileTransforming",
    "PublishusingwebdeployoptionsaresupportedonlywhenusingWindowsagent": "ms-resource:loc.messages.PublishusingwebdeployoptionsaresupportedonlywhenusingWindowsagent",
    "Publishusingzipdeploynotsupportedformsbuildpackage": "ms-resource:loc.messages.Publishusingzipdeploynotsupportedformsbuildpackage",
    "Publishusingzipdeploynotsupportedforvirtualapplication": "ms-resource:loc.messages.Publishusingzipdeploynotsupportedforvirtualapplication",
    "Publishusingzipdeploydoesnotsupportwarfile": "ms-resource:loc.messages.Publishusingzipdeploydoesnotsupportwarfile",
    "Publishusingrunfromzipwithpostdeploymentscript": "ms-resource:loc.messages.Publishusingrunfromzipwithpostdeploymentscript",
    "ResourceDoesntExist": "ms-resource:loc.messages.ResourceDoesntExist",
    "EncodeNotSupported": "ms-resource:loc.messages.EncodeNotSupported",
    "UnknownFileEncodeError": "ms-resource:loc.messages.UnknownFileEncodeError",
    "ShortFileBufferError": "ms-resource:loc.messages.ShortFileBufferError",
    "FailedToUpdateAzureRMWebAppConfigDetails": "ms-resource:loc.messages.FailedToUpdateAzureRMWebAppConfigDetails",
    "SuccessfullyUpdatedAzureRMWebAppConfigDetails": "ms-resource:loc.messages.SuccessfullyUpdatedAzureRMWebAppConfigDetails",
    "RequestedURLforkuduphysicalpath": "ms-resource:loc.messages.RequestedURLforkuduphysicalpath",
    "Physicalpathalreadyexists": "ms-resource:loc.messages.Physicalpathalreadyexists",
    "KuduPhysicalpathCreatedSuccessfully": "ms-resource:loc.messages.KuduPhysicalpathCreatedSuccessfully",
    "FailedtocreateKuduPhysicalPath": "ms-resource:loc.messages.FailedtocreateKuduPhysicalPath",
    "FailedtocheckphysicalPath": "ms-resource:loc.messages.FailedtocheckphysicalPath",
    "VirtualApplicationDoesNotExist": "ms-resource:loc.messages.VirtualApplicationDoesNotExist",
    "JSONParseError": "ms-resource:loc.messages.JSONParseError",
    "JSONvariablesubstitutionappliedsuccessfully": "ms-resource:loc.messages.JSONvariablesubstitutionappliedsuccessfully",
    "XMLvariablesubstitutionappliedsuccessfully": "ms-resource:loc.messages.XMLvariablesubstitutionappliedsuccessfully",
    "failedtoUploadFileToKudu": "ms-resource:loc.messages.failedtoUploadFileToKudu",
    "failedtoUploadFileToKuduError": "ms-resource:loc.messages.failedtoUploadFileToKuduError",
    "ExecuteScriptOnKudu": "ms-resource:loc.messages.ExecuteScriptOnKudu",
    "FailedToRunScriptOnKuduError": "ms-resource:loc.messages.FailedToRunScriptOnKuduError",
    "FailedToRunScriptOnKudu": "ms-resource:loc.messages.FailedToRunScriptOnKudu",
    "ScriptExecutionOnKuduSuccess": "ms-resource:loc.messages.ScriptExecutionOnKuduSuccess",
    "ScriptExecutionOnKuduFailed": "ms-resource:loc.messages.ScriptExecutionOnKuduFailed",
    "FailedtoDeleteFileFromKudu": "ms-resource:loc.messages.FailedtoDeleteFileFromKudu",
    "FailedtoDeleteFileFromKuduError": "ms-resource:loc.messages.FailedtoDeleteFileFromKuduError",
    "ScriptFileNotFound": "ms-resource:loc.messages.ScriptFileNotFound",
    "InvalidScriptFile": "ms-resource:loc.messages.InvalidScriptFile",
    "RetryForTimeoutIssue": "ms-resource:loc.messages.RetryForTimeoutIssue",
    "stdoutFromScript": "ms-resource:loc.messages.stdoutFromScript",
    "stderrFromScript": "ms-resource:loc.messages.stderrFromScript",
    "FailedToGetKuduFileContent": "ms-resource:loc.messages.FailedToGetKuduFileContent",
    "FailedToGetKuduFileContentError": "ms-resource:loc.messages.FailedToGetKuduFileContentError",
    "ScriptStatusTimeout": "ms-resource:loc.messages.ScriptStatusTimeout",
    "PollingForFileTimeOut": "ms-resource:loc.messages.PollingForFileTimeOut",
    "InvalidPollOption": "ms-resource:loc.messages.InvalidPollOption",
    "AutoDetectDjangoSettingsFailed": "ms-resource:loc.messages.AutoDetectDjangoSettingsFailed",
    "FailedToApplyTransformation": "ms-resource:loc.messages.FailedToApplyTransformation",
    "FailedToApplyTransformationReason1": "ms-resource:loc.messages.FailedToApplyTransformationReason1",
    "FailedToApplyTransformationReason2": "ms-resource:loc.messages.FailedToApplyTransformationReason2",
    "AutoParameterizationMessage": "ms-resource:loc.messages.AutoParameterizationMessage",
    "UnsupportedAppType": "ms-resource:loc.messages.UnsupportedAppType",
    "UnableToFetchAuthorityURL": "ms-resource:loc.messages.UnableToFetchAuthorityURL",
    "UnableToFetchActiveDirectory": "ms-resource:loc.messages.UnableToFetchActiveDirectory",
    "SuccessfullyUpdatedRuntimeStackAndStartupCommand": "ms-resource:loc.messages.SuccessfullyUpdatedRuntimeStackAndStartupCommand",
    "FailedToUpdateRuntimeStackAndStartupCommand": "ms-resource:loc.messages.FailedToUpdateRuntimeStackAndStartupCommand",
    "SuccessfullyUpdatedWebAppSettings": "ms-resource:loc.messages.SuccessfullyUpdatedWebAppSettings",
    "FailedToUpdateAppSettingsInConfigDetails": "ms-resource:loc.messages.FailedToUpdateAppSettingsInConfigDetails",
    "UnableToGetAzureRMWebAppMetadata": "ms-resource:loc.messages.UnableToGetAzureRMWebAppMetadata",
    "UnableToUpdateAzureRMWebAppMetadata": "ms-resource:loc.messages.UnableToUpdateAzureRMWebAppMetadata",
    "Unabletoretrieveazureregistrycredentials": "ms-resource:loc.messages.Unabletoretrieveazureregistrycredentials",
    "UnableToReadResponseBody": "ms-resource:loc.messages.UnableToReadResponseBody",
    "UnableToUpdateWebAppConfigDetails": "ms-resource:loc.messages.UnableToUpdateWebAppConfigDetails",
    "AddingReleaseAnnotation": "ms-resource:loc.messages.AddingReleaseAnnotation",
    "SuccessfullyAddedReleaseAnnotation": "ms-resource:loc.messages.SuccessfullyAddedReleaseAnnotation",
    "FailedAddingReleaseAnnotation": "ms-resource:loc.messages.FailedAddingReleaseAnnotation",
    "RenameLockedFilesEnabled": "ms-resource:loc.messages.RenameLockedFilesEnabled",
    "FailedToEnableRenameLockedFiles": "ms-resource:loc.messages.FailedToEnableRenameLockedFiles",
    "WebJobsInProgressIssue": "ms-resource:loc.messages.WebJobsInProgressIssue",
    "FailedToFetchKuduAppSettings": "ms-resource:loc.messages.FailedToFetchKuduAppSettings",
    "FailedToCreatePath": "ms-resource:loc.messages.FailedToCreatePath",
    "FailedToDeleteFile": "ms-resource:loc.messages.FailedToDeleteFile",
    "FailedToDeleteFolder": "ms-resource:loc.messages.FailedToDeleteFolder",
    "FailedToUploadFile": "ms-resource:loc.messages.FailedToUploadFile",
    "FailedToGetFileContent": "ms-resource:loc.messages.FailedToGetFileContent",
    "FailedToListPath": "ms-resource:loc.messages.FailedToListPath",
    "RetryToDeploy": "ms-resource:loc.messages.RetryToDeploy",
    "FailedToGetAppServiceDetails": "ms-resource:loc.messages.FailedToGetAppServiceDetails",
    "FailedToGetAppServicePublishingProfile": "ms-resource:loc.messages.FailedToGetAppServicePublishingProfile",
    "FailedToUpdateAppServiceMetadata": "ms-resource:loc.messages.FailedToUpdateAppServiceMetadata",
    "FailedToGetAppServiceMetadata": "ms-resource:loc.messages.FailedToGetAppServiceMetadata",
    "FailedToPatchAppServiceConfiguration": "ms-resource:loc.messages.FailedToPatchAppServiceConfiguration",
    "FailedToUpdateAppServiceConfiguration": "ms-resource:loc.messages.FailedToUpdateAppServiceConfiguration",
    "FailedToGetAppServiceConfiguration": "ms-resource:loc.messages.FailedToGetAppServiceConfiguration",
    "FailedToGetAppServicePublishingCredentials": "ms-resource:loc.messages.FailedToGetAppServicePublishingCredentials",
    "FailedToGetAppServiceApplicationSettings": "ms-resource:loc.messages.FailedToGetAppServiceApplicationSettings",
    "FailedToUpdateAppServiceApplicationSettings": "ms-resource:loc.messages.FailedToUpdateAppServiceApplicationSettings",
    "UpdatingAppServiceConfigurationSettings": "ms-resource:loc.messages.UpdatingAppServiceConfigurationSettings",
    "UpdatedAppServiceConfigurationSettings": "ms-resource:loc.messages.UpdatedAppServiceConfigurationSettings",
    "UpdatedAppServiceApplicationSettings": "ms-resource:loc.messages.UpdatedAppServiceApplicationSettings",
    "UpdatedOnlyAppServiceApplicationSettings": "ms-resource:loc.messages.UpdatedOnlyAppServiceApplicationSettings",
    "MultipleResourceGroupFoundForAppService": "ms-resource:loc.messages.MultipleResourceGroupFoundForAppService",
    "PackageDeploymentUsingZipDeployFailed": "ms-resource:loc.messages.PackageDeploymentUsingZipDeployFailed",
    "PackageDeploymentInitiated": "ms-resource:loc.messages.PackageDeploymentInitiated",
    "FailedToGetDeploymentLogs": "ms-resource:loc.messages.FailedToGetDeploymentLogs",
    "GoExeNameNotPresent": "ms-resource:loc.messages.GoExeNameNotPresent",
    "Updatemachinetoenablesecuretlsprotocol": "ms-resource:loc.messages.Updatemachinetoenablesecuretlsprotocol",
    "CouldNotFetchAccessTokenforAzureStatusCode": "ms-resource:loc.messages.CouldNotFetchAccessTokenforAzureStatusCode",
    "CouldNotFetchAccessTokenforMSIDueToMSINotConfiguredProperlyStatusCode": "ms-resource:loc.messages.CouldNotFetchAccessTokenforMSIDueToMSINotConfiguredProperlyStatusCode",
    "CouldNotFetchAccessTokenforMSIStatusCode": "ms-resource:loc.messages.CouldNotFetchAccessTokenforMSIStatusCode",
    "XmlParsingFailed": "ms-resource:loc.messages.XmlParsingFailed",
    "PropertyDoesntExistPublishProfile": "ms-resource:loc.messages.PropertyDoesntExistPublishProfile",
    "InvalidConnectionType": "ms-resource:loc.messages.InvalidConnectionType",
    "InvalidImageSourceType": "ms-resource:loc.messages.InvalidImageSourceType",
    "InvalidPublishProfile": "ms-resource:loc.messages.InvalidPublishProfile",
    "ASE_SSLIssueRecommendation": "ms-resource:loc.messages.ASE_SSLIssueRecommendation",
    "ZipDeployLogsURL": "ms-resource:loc.messages.ZipDeployLogsURL",
    "DeployLogsURL": "ms-resource:loc.messages.DeployLogsURL",
    "AppServiceApplicationURL": "ms-resource:loc.messages.AppServiceApplicationURL",
    "ASE_WebDeploySSLIssueRecommendation": "ms-resource:loc.messages.ASE_WebDeploySSLIssueRecommendation",
    "FailedToGetResourceID": "ms-resource:loc.messages.FailedToGetResourceID",
    "JarPathNotPresent": "ms-resource:loc.messages.JarPathNotPresent",
    "FailedToUpdateApplicationInsightsResource": "ms-resource:loc.messages.FailedToUpdateApplicationInsightsResource",
    "InvalidDockerImageName": "ms-resource:loc.messages.InvalidDockerImageName",
    "MsBuildPackageNotSupported": "ms-resource:loc.messages.MsBuildPackageNotSupported",
    "FailedToGetStorageAccountDetails": "ms-resource:loc.messages.FailedToGetStorageAccountDetails",
    "FailedToSyncTriggers": "ms-resource:loc.messages.FailedToSyncTriggers",
    "SyncingFunctionTriggers": "ms-resource:loc.messages.SyncingFunctionTriggers",
    "SyncFunctionTriggersSuccess": "ms-resource:loc.messages.SyncFunctionTriggersSuccess",
    "UpdatedRunFromPackageSettings": "ms-resource:loc.messages.UpdatedRunFromPackageSettings",
    "DeploymentTypeNotSupportedForLinuxConsumption": "ms-resource:loc.messages.DeploymentTypeNotSupportedForLinuxConsumption"
  },
  "_buildConfigMapping": {
<<<<<<< HEAD
    "Default": "2.230.0",
    "Node20_229_9": "2.230.2"
=======
    "Default": "2.231.0",
    "Node20_229_9": "2.231.1"
>>>>>>> 152c3ed6
  }
}<|MERGE_RESOLUTION|>--- conflicted
+++ resolved
@@ -17,13 +17,8 @@
   "author": "Microsoft Corporation",
   "version": {
     "Major": 2,
-<<<<<<< HEAD
-    "Minor": 230,
-    "Patch": 2
-=======
     "Minor": 231,
     "Patch": 1
->>>>>>> 152c3ed6
   },
   "releaseNotes": "ms-resource:loc.releaseNotes",
   "minimumAgentVersion": "2.104.1",
@@ -376,12 +371,7 @@
     "DeploymentTypeNotSupportedForLinuxConsumption": "ms-resource:loc.messages.DeploymentTypeNotSupportedForLinuxConsumption"
   },
   "_buildConfigMapping": {
-<<<<<<< HEAD
-    "Default": "2.230.0",
-    "Node20_229_9": "2.230.2"
-=======
     "Default": "2.231.0",
     "Node20_229_9": "2.231.1"
->>>>>>> 152c3ed6
   }
 }