--- conflicted
+++ resolved
@@ -9,13 +9,8 @@
   "author": "Microsoft Corporation",
   "version": {
     "Major": 1,
-<<<<<<< HEAD
     "Minor": 236,
     "Patch": 4
-=======
-    "Minor": 238,
-    "Patch": 1
->>>>>>> 0e190cd8
   },
   "runsOn": [
     "Agent",
