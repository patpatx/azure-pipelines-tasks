{
  "id": "18aad896-e191-4720-88d6-8ced4806941a",
  "name": "AzureStaticWebApp",
  "friendlyName": "ms-resource:loc.friendlyName",
  "description": "ms-resource:loc.description",
  "author": "Microsoft Corporation",
  "helpUrl": "https://aka.ms/swadocs",
  "helpMarkDown": "ms-resource:loc.helpMarkDown",
  "category": "Utility",
  "visibility": [
    "Build",
    "Release"
  ],
  "demands": [],
  "version": {
    "Major": 0,
<<<<<<< HEAD
    "Minor": 230,
    "Patch": 1
=======
    "Minor": 231,
    "Patch": 0
>>>>>>> 152c3ed6
  },
  "preview": true,
  "minimumAgentVersion": "1.95.0",
  "instanceNameFormat": "ms-resource:loc.instanceNameFormat",
  "inputs": [
    {
      "name": "cwd",
      "aliases": [
        "workingDirectory",
        "rootDirectory"
      ],
      "type": "filePath",
      "label": "ms-resource:loc.input.label.cwd",
      "defaultValue": "$(System.DefaultWorkingDirectory)",
      "required": false,
      "helpMarkDown": "ms-resource:loc.input.help.cwd"
    },
    {
      "name": "app_location",
      "type": "string",
      "label": "ms-resource:loc.input.label.app_location",
      "defaultValue": "",
      "required": false,
      "helpMarkDown": "ms-resource:loc.input.help.app_location"
    },
    {
      "name": "app_build_command",
      "type": "string",
      "label": "ms-resource:loc.input.label.app_build_command",
      "defaultValue": "",
      "required": false,
      "helpMarkDown": "ms-resource:loc.input.help.app_build_command"
    },
    {
      "name": "output_location",
      "type": "string",
      "label": "ms-resource:loc.input.label.output_location",
      "defaultValue": "",
      "required": false,
      "helpMarkDown": "ms-resource:loc.input.help.output_location"
    },
    {
      "name": "api_location",
      "type": "string",
      "label": "ms-resource:loc.input.label.api_location",
      "defaultValue": "",
      "required": false,
      "helpMarkDown": "ms-resource:loc.input.help.api_location"
    },
    {
      "name": "api_build_command",
      "type": "string",
      "label": "ms-resource:loc.input.label.api_build_command",
      "defaultValue": "",
      "required": false,
      "helpMarkDown": "ms-resource:loc.input.help.api_build_command"
    },
    {
      "name": "routes_location",
      "type": "string",
      "label": "ms-resource:loc.input.label.routes_location",
      "defaultValue": "",
      "required": false,
      "helpMarkDown": "ms-resource:loc.input.help.routes_location"
    },
    {
      "name": "config_file_location",
      "type": "string",
      "label": "ms-resource:loc.input.label.config_file_location",
      "defaultValue": "",
      "required": false,
      "helpMarkDown": "ms-resource:loc.input.help.config_file_location"
    },
    {
      "name": "skip_app_build",
      "type": "boolean",
      "label": "ms-resource:loc.input.label.skip_app_build",
      "defaultValue": "",
      "required": false,
      "helpMarkDown": "ms-resource:loc.input.help.skip_app_build"
    },
    {
      "name": "skip_api_build",
      "type": "boolean",
      "label": "ms-resource:loc.input.label.skip_api_build",
      "defaultValue": "",
      "required": false,
      "helpMarkDown": "ms-resource:loc.input.help.skip_api_build"
    },
    {
      "name": "is_static_export",
      "type": "boolean",
      "label": "ms-resource:loc.input.label.is_static_export",
      "defaultValue": "",
      "required": false,
      "helpMarkDown": "ms-resource:loc.input.help.is_static_export"
    },
    {
      "name": "verbose",
      "type": "boolean",
      "label": "ms-resource:loc.input.label.verbose",
      "defaultValue": "",
      "required": false,
      "helpMarkDown": "ms-resource:loc.input.help.verbose"
    },
    {
      "name": "build_timeout_in_minutes",
      "type": "int",
      "label": "ms-resource:loc.input.label.build_timeout_in_minutes",
      "defaultValue": "",
      "required": false,
      "helpMarkDown": "ms-resource:loc.input.help.build_timeout_in_minutes"
    },
    {
      "name": "azure_static_web_apps_api_token",
      "type": "string",
      "label": "ms-resource:loc.input.label.azure_static_web_apps_api_token",
      "defaultValue": "",
      "required": false,
      "helpMarkDown": "ms-resource:loc.input.help.azure_static_web_apps_api_token"
    },
    {
      "name": "deployment_environment",
      "type": "string",
      "label": "ms-resource:loc.input.label.deployment_environment",
      "defaultValue": "",
      "required": false,
      "helpMarkDown": "ms-resource:loc.input.help.deployment_environment"
    },
    {
      "name": "production_branch",
      "type": "string",
      "label": "ms-resource:loc.input.label.production_branch",
      "defaultValue": "",
      "required": false,
      "helpMarkDown": "ms-resource:loc.input.help.production_branch"
    },
    {
      "name": "data_api_location",
      "type": "string",
      "label": "ms-resource:loc.input.label.data_api_location",
      "defaultValue": "",
      "required": false,
      "helpMarkDown": "ms-resource:loc.input.help.data_api_location"
    }
  ],
  "execution": {
    "Node10": {
      "target": "index.js",
      "argumentFormat": ""
    },
    "Node16": {
      "target": "index.js",
      "argumentFormat": ""
    },
    "Node20_1": {
      "target": "index.js",
      "argumentFormat": ""
    }
  },
  "_buildConfigMapping": {
    "Default": "0.228.0",
<<<<<<< HEAD
    "Node20_229_8": "0.230.1"
=======
    "Node20_229_8": "0.231.0"
>>>>>>> 152c3ed6
  }
}<|MERGE_RESOLUTION|>--- conflicted
+++ resolved
@@ -14,13 +14,8 @@
   "demands": [],
   "version": {
     "Major": 0,
-<<<<<<< HEAD
-    "Minor": 230,
-    "Patch": 1
-=======
     "Minor": 231,
     "Patch": 0
->>>>>>> 152c3ed6
   },
   "preview": true,
   "minimumAgentVersion": "1.95.0",
@@ -183,10 +178,6 @@
   },
   "_buildConfigMapping": {
     "Default": "0.228.0",
-<<<<<<< HEAD
-    "Node20_229_8": "0.230.1"
-=======
     "Node20_229_8": "0.231.0"
->>>>>>> 152c3ed6
   }
 }