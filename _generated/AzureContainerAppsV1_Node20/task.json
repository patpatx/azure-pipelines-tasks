--- conflicted
+++ resolved
@@ -18,13 +18,8 @@
   ],
   "version": {
     "Major": 1,
-<<<<<<< HEAD
-    "Minor": 230,
-    "Patch": 1
-=======
     "Minor": 231,
     "Patch": 0
->>>>>>> 152c3ed6
   },
   "minimumAgentVersion": "2.144.0",
   "instanceNameFormat": "Azure Container Apps Deploy",
@@ -232,10 +227,6 @@
   },
   "_buildConfigMapping": {
     "Default": "1.225.1",
-<<<<<<< HEAD
-    "Node20_229_10": "1.230.1"
-=======
     "Node20_229_10": "1.231.0"
->>>>>>> 152c3ed6
   }
 }