{
  "id": "72A1931B-EFFB-4D2E-8FD8-F8472A07CB62",
  "name": "AzurePowerShell",
  "friendlyName": "ms-resource:loc.friendlyName",
  "description": "ms-resource:loc.description",
  "helpMarkDown": "ms-resource:loc.helpMarkDown",
  "helpUrl": "https://aka.ms/azurepowershelltroubleshooting",
  "category": "Deploy",
  "visibility": [
    "Build",
    "Release"
  ],
  "runsOn": [
    "Agent",
    "DeploymentGroup"
  ],
  "author": "Microsoft Corporation",
  "version": {
    "Major": 5,
    "Minor": 237,
<<<<<<< HEAD
    "Patch": 2
=======
    "Patch": 8
>>>>>>> 3b5d6c9c
  },
  "releaseNotes": "ms-resource:loc.releaseNotes",
  "groups": [
    {
      "name": "AzurePowerShellVersionOptions",
      "displayName": "ms-resource:loc.group.displayName.AzurePowerShellVersionOptions",
      "isExpanded": true
    },
    {
      "name": "advanced",
      "displayName": "ms-resource:loc.group.displayName.advanced",
      "isExpanded": false
    }
  ],
  "minimumAgentVersion": "2.115.0",
  "inputs": [
    {
      "name": "ConnectedServiceNameARM",
      "aliases": [
        "azureSubscription"
      ],
      "type": "connectedService:AzureRM",
      "label": "ms-resource:loc.input.label.ConnectedServiceNameARM",
      "defaultValue": "",
      "required": true,
      "helpMarkDown": "ms-resource:loc.input.help.ConnectedServiceNameARM",
      "properties": {
        "EndpointFilterRule": "ScopeLevel != AzureMLWorkspace"
      }
    },
    {
      "name": "ScriptType",
      "type": "radio",
      "label": "ms-resource:loc.input.label.ScriptType",
      "required": false,
      "helpMarkDown": "ms-resource:loc.input.help.ScriptType",
      "defaultValue": "FilePath",
      "options": {
        "FilePath": "Script File Path",
        "InlineScript": "Inline Script"
      }
    },
    {
      "name": "ScriptPath",
      "type": "filePath",
      "label": "ms-resource:loc.input.label.ScriptPath",
      "defaultValue": "",
      "required": false,
      "helpMarkDown": "ms-resource:loc.input.help.ScriptPath",
      "visibleRule": "ScriptType = FilePath"
    },
    {
      "name": "Inline",
      "type": "multiLine",
      "label": "ms-resource:loc.input.label.Inline",
      "required": false,
      "defaultValue": "# You can write your azure powershell scripts inline here. \n# You can also pass predefined and custom variables to this script using arguments",
      "helpMarkDown": "ms-resource:loc.input.help.Inline",
      "visibleRule": "ScriptType = InlineScript",
      "properties": {
        "resizable": "true",
        "rows": "10",
        "maxLength": "5000"
      }
    },
    {
      "name": "ScriptArguments",
      "type": "string",
      "label": "ms-resource:loc.input.label.ScriptArguments",
      "defaultValue": "",
      "visibleRule": "ScriptType = FilePath",
      "required": false,
      "properties": {
        "editorExtension": "ms.vss-services-azure.parameters-grid"
      },
      "helpMarkDown": "ms-resource:loc.input.help.ScriptArguments"
    },
    {
      "name": "errorActionPreference",
      "type": "pickList",
      "label": "ms-resource:loc.input.label.errorActionPreference",
      "required": false,
      "defaultValue": "stop",
      "options": {
        "stop": "Stop",
        "continue": "Continue",
        "silentlyContinue": "SilentlyContinue"
      },
      "helpMarkDown": "ms-resource:loc.input.help.errorActionPreference"
    },
    {
      "name": "FailOnStandardError",
      "type": "boolean",
      "label": "ms-resource:loc.input.label.FailOnStandardError",
      "required": false,
      "defaultValue": "false",
      "helpMarkDown": "ms-resource:loc.input.help.FailOnStandardError"
    },
    {
      "name": "TargetAzurePs",
      "aliases": [
        "azurePowerShellVersion"
      ],
      "type": "radio",
      "label": "ms-resource:loc.input.label.TargetAzurePs",
      "defaultValue": "OtherVersion",
      "required": false,
      "options": {
        "LatestVersion": "Latest installed version",
        "OtherVersion": "Specify other version"
      },
      "groupName": "AzurePowerShellVersionOptions",
      "helpMarkDown": "ms-resource:loc.input.help.TargetAzurePs"
    },
    {
      "name": "CustomTargetAzurePs",
      "aliases": [
        "preferredAzurePowerShellVersion"
      ],
      "type": "string",
      "label": "ms-resource:loc.input.label.CustomTargetAzurePs",
      "defaultValue": "",
      "required": true,
      "visibleRule": "TargetAzurePs = OtherVersion",
      "groupName": "AzurePowerShellVersionOptions",
      "helpMarkDown": "ms-resource:loc.input.help.CustomTargetAzurePs"
    },
    {
      "name": "pwsh",
      "type": "boolean",
      "label": "ms-resource:loc.input.label.pwsh",
      "required": false,
      "defaultValue": "false",
      "helpMarkDown": "ms-resource:loc.input.help.pwsh",
      "groupName": "advanced"
    },
    {
      "name": "validateScriptSignature",
      "type": "boolean",
      "label": "ms-resource:loc.input.label.validateScriptSignature",
      "required": false,
      "defaultValue": "false",
      "helpMarkDown": "ms-resource:loc.input.help.validateScriptSignature",
      "groupName": "advanced",
      "visibleRule": "ScriptType = FilePath"
    },
    {
      "name": "workingDirectory",
      "type": "filePath",
      "label": "ms-resource:loc.input.label.workingDirectory",
      "required": false,
      "defaultValue": "",
      "helpMarkDown": "ms-resource:loc.input.help.workingDirectory",
      "groupName": "advanced"
    }
  ],
  "instanceNameFormat": "ms-resource:loc.instanceNameFormat",
  "execution": {
    "PowerShell3": {
      "target": "azurepowershell.ps1",
      "platforms": [
        "windows"
      ]
    },
    "Node10": {
      "target": "azurepowershell.js",
      "argumentFormat": ""
    },
    "Node16": {
      "target": "azurepowershell.js",
      "argumentFormat": ""
    }
  },
  "messages": {
    "GeneratingScript": "ms-resource:loc.messages.GeneratingScript",
    "JS_FormattedCommand": "ms-resource:loc.messages.JS_FormattedCommand",
    "InvalidScriptArguments0": "ms-resource:loc.messages.InvalidScriptArguments0",
    "InvalidScriptPath0": "ms-resource:loc.messages.InvalidScriptPath0",
    "InvalidAzurePsVersion": "ms-resource:loc.messages.InvalidAzurePsVersion",
    "JS_ExitCode": "ms-resource:loc.messages.JS_ExitCode",
    "JS_Stderr": "ms-resource:loc.messages.JS_Stderr",
    "ExpiredServicePrincipal": "ms-resource:loc.messages.ExpiredServicePrincipal",
    "PS_ExitCode": "ms-resource:loc.messages.PS_ExitCode"
  },
  "_buildConfigMapping": {
<<<<<<< HEAD
    "Default": "5.237.2",
    "Node20_229_2": "5.237.3"
=======
    "Default": "5.237.8",
    "Node20_229_2": "5.237.9"
>>>>>>> 3b5d6c9c
  }
}<|MERGE_RESOLUTION|>--- conflicted
+++ resolved
@@ -18,11 +18,7 @@
   "version": {
     "Major": 5,
     "Minor": 237,
-<<<<<<< HEAD
-    "Patch": 2
-=======
     "Patch": 8
->>>>>>> 3b5d6c9c
   },
   "releaseNotes": "ms-resource:loc.releaseNotes",
   "groups": [
@@ -208,12 +204,7 @@
     "PS_ExitCode": "ms-resource:loc.messages.PS_ExitCode"
   },
   "_buildConfigMapping": {
-<<<<<<< HEAD
-    "Default": "5.237.2",
-    "Node20_229_2": "5.237.3"
-=======
     "Default": "5.237.8",
     "Node20_229_2": "5.237.9"
->>>>>>> 3b5d6c9c
   }
 }