--- conflicted
+++ resolved
@@ -17,13 +17,8 @@
   "author": "Microsoft Corporation",
   "version": {
     "Major": 2,
-<<<<<<< HEAD
-    "Minor": 230,
-    "Patch": 1
-=======
     "Minor": 231,
     "Patch": 0
->>>>>>> 152c3ed6
   },
   "demands": [
     "vstest"
@@ -668,10 +663,6 @@
   },
   "_buildConfigMapping": {
     "Default": "2.229.0",
-<<<<<<< HEAD
-    "Node20_229_4": "2.230.1"
-=======
     "Node20_229_4": "2.231.0"
->>>>>>> 152c3ed6
   }
 }