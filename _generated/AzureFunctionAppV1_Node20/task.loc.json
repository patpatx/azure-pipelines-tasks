{
  "id": "501DD25D-1785-43E4-B4E5-A5C78CCC0573",
  "name": "AzureFunctionApp",
  "friendlyName": "ms-resource:loc.friendlyName",
  "description": "ms-resource:loc.description",
  "helpUrl": "https://aka.ms/azurefunctiontroubleshooting",
  "helpMarkDown": "ms-resource:loc.helpMarkDown",
  "category": "Deploy",
  "visibility": [
    "Build",
    "Release"
  ],
  "runsOn": [
    "Agent",
    "DeploymentGroup"
  ],
  "author": "Microsoft Corporation",
  "version": {
    "Major": 1,
<<<<<<< HEAD
    "Minor": 230,
    "Patch": 2
=======
    "Minor": 231,
    "Patch": 1
>>>>>>> 152c3ed6
  },
  "minimumAgentVersion": "2.104.1",
  "groups": [
    {
      "name": "AdditionalDeploymentOptions",
      "displayName": "ms-resource:loc.group.displayName.AdditionalDeploymentOptions",
      "isExpanded": false,
      "visibleRule": "appType != functionAppLinux && appType != \"\" && package NotEndsWith .war && Package NotEndsWith .jar"
    },
    {
      "name": "ApplicationAndConfigurationSettings",
      "displayName": "ms-resource:loc.group.displayName.ApplicationAndConfigurationSettings",
      "isExpanded": false
    }
  ],
  "inputs": [
    {
      "name": "azureSubscription",
      "type": "connectedService:AzureRM",
      "label": "ms-resource:loc.input.label.azureSubscription",
      "defaultValue": "",
      "required": true,
      "helpMarkDown": "ms-resource:loc.input.help.azureSubscription"
    },
    {
      "name": "appType",
      "type": "pickList",
      "label": "ms-resource:loc.input.label.appType",
      "defaultValue": "",
      "required": true,
      "options": {
        "functionApp": "Function App on Windows",
        "functionAppLinux": "Function App on Linux"
      }
    },
    {
      "name": "appName",
      "type": "pickList",
      "label": "ms-resource:loc.input.label.appName",
      "defaultValue": "",
      "required": true,
      "properties": {
        "EditableOptions": "True"
      },
      "helpMarkDown": "ms-resource:loc.input.help.appName"
    },
    {
      "name": "deployToSlotOrASE",
      "type": "boolean",
      "label": "ms-resource:loc.input.label.deployToSlotOrASE",
      "defaultValue": "false",
      "required": false,
      "helpMarkDown": "ms-resource:loc.input.help.deployToSlotOrASE",
      "visibleRule": "appType != \"\""
    },
    {
      "name": "resourceGroupName",
      "type": "pickList",
      "label": "ms-resource:loc.input.label.resourceGroupName",
      "defaultValue": "",
      "required": true,
      "properties": {
        "EditableOptions": "True"
      },
      "helpMarkDown": "ms-resource:loc.input.help.resourceGroupName",
      "visibleRule": "deployToSlotOrASE = true"
    },
    {
      "name": "slotName",
      "type": "pickList",
      "label": "ms-resource:loc.input.label.slotName",
      "defaultValue": "production",
      "required": true,
      "properties": {
        "EditableOptions": "True"
      },
      "helpMarkDown": "ms-resource:loc.input.help.slotName",
      "visibleRule": "deployToSlotOrASE = true"
    },
    {
      "name": "package",
      "type": "filePath",
      "label": "ms-resource:loc.input.label.package",
      "defaultValue": "$(System.DefaultWorkingDirectory)/**/*.zip",
      "required": true,
      "helpMarkDown": "ms-resource:loc.input.help.package"
    },
    {
      "name": "runtimeStack",
      "type": "pickList",
      "label": "ms-resource:loc.input.label.runtimeStack",
      "defaultValue": "",
      "required": false,
      "properties": {
        "EditableOptions": "True"
      },
      "options": {
        "DOTNET|2.2": "DOTNET|2.2 (functionapp v2)",
        "DOTNET|3.1": "DOTNET|3.1 (functionapp v3)",
        "DOTNET|6.0": "DOTNET|6.0 (functionapp v4)",
        "JAVA|8": "JAVA|8 (functionapp v2/v3/v4)",
        "JAVA|11": "JAVA|11  (functionapp v3/v4)",
        "NODE|8": "NODE|8 (functionapp v2)",
        "NODE|10": "NODE|10 (functionapp v2/v3)",
        "NODE|12": "NODE|12 (functionapp v3)",
        "NODE|14": "NODE|14 (functionapp v3/v4)",
        "NODE|16": "NODE|16 (functionapp v4)",
        "PYTHON|3.6": "PYTHON|3.6 (functionapp v2/v3)",
        "PYTHON|3.7": "PYTHON|3.7 (functionapp v2/v3/v4)",
        "PYTHON|3.8": "PYTHON|3.8 (functionapp v3/v4)",
        "PYTHON|3.9": "PYTHON|3.9 (functionapp v3/v4)"
      },
      "visibleRule": "appType = functionAppLinux",
      "helpMarkDown": "ms-resource:loc.input.help.runtimeStack"
    },
    {
      "name": "startUpCommand",
      "type": "string",
      "label": "ms-resource:loc.input.label.startUpCommand",
      "defaultValue": "",
      "required": false,
      "visibleRule": "appType = functionAppLinux",
      "helpMarkDown": "ms-resource:loc.input.help.startUpCommand"
    },
    {
      "name": "customWebConfig",
      "type": "multiLine",
      "label": "ms-resource:loc.input.label.customWebConfig",
      "required": false,
      "defaultValue": "",
      "groupName": "ApplicationAndConfigurationSettings",
      "helpMarkDown": "ms-resource:loc.input.help.customWebConfig",
      "properties": {
        "editorExtension": "ms.vss-services-azure.webconfig-parameters-grid"
      },
      "visibleRule": "appType != functionAppLinux && package NotEndsWith .war"
    },
    {
      "name": "appSettings",
      "type": "multiLine",
      "label": "ms-resource:loc.input.label.appSettings",
      "defaultValue": "",
      "required": false,
      "groupName": "ApplicationAndConfigurationSettings",
      "helpMarkDown": "ms-resource:loc.input.help.appSettings",
      "properties": {
        "editorExtension": "ms.vss-services-azure.parameters-grid"
      }
    },
    {
      "name": "configurationStrings",
      "type": "multiLine",
      "label": "ms-resource:loc.input.label.configurationStrings",
      "defaultValue": "",
      "required": false,
      "groupName": "ApplicationAndConfigurationSettings",
      "helpMarkDown": "ms-resource:loc.input.help.configurationStrings",
      "properties": {
        "editorExtension": "ms.vss-services-azure.parameters-grid"
      }
    },
    {
      "name": "deploymentMethod",
      "type": "pickList",
      "label": "ms-resource:loc.input.label.deploymentMethod",
      "defaultValue": "auto",
      "required": true,
      "groupName": "AdditionalDeploymentOptions",
      "options": {
        "auto": "Auto-detect",
        "zipDeploy": "Zip Deploy",
        "runFromPackage": "Zip Deploy with Run From Package"
      },
      "helpMarkDown": "ms-resource:loc.input.help.deploymentMethod"
    }
  ],
  "outputVariables": [
    {
      "name": "AppServiceApplicationUrl",
      "description": "Application URL of the selected App Service."
    }
  ],
  "dataSourceBindings": [
    {
      "target": "appName",
      "endpointId": "$(azureSubscription)",
      "dataSourceName": "AzureFunctionAppNamesByAppType",
      "parameters": {
        "WebAppKind": "$(appType)"
      }
    },
    {
      "target": "resourceGroupName",
      "endpointId": "$(azureSubscription)",
      "dataSourceName": "AzureRMWebAppResourceGroup",
      "parameters": {
        "WebAppName": "$(appName)"
      }
    },
    {
      "target": "slotName",
      "endpointId": "$(azureSubscription)",
      "dataSourceName": "AzureRMWebAppSlotsId",
      "parameters": {
        "WebAppName": "$(appName)",
        "ResourceGroupName": "$(resourceGroupName)"
      },
      "resultTemplate": "{\"Value\":\"{{{ #extractResource slots}}}\",\"DisplayValue\":\"{{{ #extractResource slots}}}\"}"
    }
  ],
  "instanceNameFormat": "ms-resource:loc.instanceNameFormat",
  "execution": {
    "Node10": {
      "target": "azurermwebappdeployment.js"
    },
    "Node16": {
      "target": "azurermwebappdeployment.js",
      "argumentFormat": ""
    },
    "Node20_1": {
      "target": "azurermwebappdeployment.js",
      "argumentFormat": ""
    }
  },
  "messages": {
    "Invalidwebapppackageorfolderpathprovided": "ms-resource:loc.messages.Invalidwebapppackageorfolderpathprovided",
    "SetParamFilenotfound0": "ms-resource:loc.messages.SetParamFilenotfound0",
    "XDTTransformationsappliedsuccessfully": "ms-resource:loc.messages.XDTTransformationsappliedsuccessfully",
    "GotconnectiondetailsforazureRMWebApp0": "ms-resource:loc.messages.GotconnectiondetailsforazureRMWebApp0",
    "ErrorNoSuchDeployingMethodExists": "ms-resource:loc.messages.ErrorNoSuchDeployingMethodExists",
    "UnabletoretrieveconnectiondetailsforazureRMWebApp": "ms-resource:loc.messages.UnabletoretrieveconnectiondetailsforazureRMWebApp",
    "UnabletoretrieveResourceID": "ms-resource:loc.messages.UnabletoretrieveResourceID",
    "Successfullyupdateddeploymenthistory": "ms-resource:loc.messages.Successfullyupdateddeploymenthistory",
    "Failedtoupdatedeploymenthistory": "ms-resource:loc.messages.Failedtoupdatedeploymenthistory",
    "WARNINGCannotupdatedeploymentstatusSCMendpointisnotenabledforthiswebsite": "ms-resource:loc.messages.WARNINGCannotupdatedeploymentstatusSCMendpointisnotenabledforthiswebsite",
    "Unabletoretrievewebconfigdetails": "ms-resource:loc.messages.Unabletoretrievewebconfigdetails",
    "Unabletoretrievewebappsettings": "ms-resource:loc.messages.Unabletoretrievewebappsettings",
    "Unabletoupdatewebappsettings": "ms-resource:loc.messages.Unabletoupdatewebappsettings",
    "CannotupdatedeploymentstatusuniquedeploymentIdCannotBeRetrieved": "ms-resource:loc.messages.CannotupdatedeploymentstatusuniquedeploymentIdCannotBeRetrieved",
    "PackageDeploymentSuccess": "ms-resource:loc.messages.PackageDeploymentSuccess",
    "PackageDeploymentFailed": "ms-resource:loc.messages.PackageDeploymentFailed",
    "Runningcommand": "ms-resource:loc.messages.Runningcommand",
    "Deployingwebapplicationatvirtualpathandphysicalpath": "ms-resource:loc.messages.Deployingwebapplicationatvirtualpathandphysicalpath",
    "Successfullydeployedpackageusingkuduserviceat": "ms-resource:loc.messages.Successfullydeployedpackageusingkuduserviceat",
    "Failedtodeploywebapppackageusingkuduservice": "ms-resource:loc.messages.Failedtodeploywebapppackageusingkuduservice",
    "Unabletodeploywebappresponsecode": "ms-resource:loc.messages.Unabletodeploywebappresponsecode",
    "MSDeploygeneratedpackageareonlysupportedforWindowsplatform": "ms-resource:loc.messages.MSDeploygeneratedpackageareonlysupportedforWindowsplatform",
    "UnsupportedinstalledversionfoundforMSDeployversionshouldbeatleast3orabove": "ms-resource:loc.messages.UnsupportedinstalledversionfoundforMSDeployversionshouldbeatleast3orabove",
    "UnabletofindthelocationofMSDeployfromregistryonmachineError": "ms-resource:loc.messages.UnabletofindthelocationofMSDeployfromregistryonmachineError",
    "Nopackagefoundwithspecifiedpattern": "ms-resource:loc.messages.Nopackagefoundwithspecifiedpattern",
    "MorethanonepackagematchedwithspecifiedpatternPleaserestrainthesearchpattern": "ms-resource:loc.messages.MorethanonepackagematchedwithspecifiedpatternPleaserestrainthesearchpattern",
    "Trytodeploywebappagainwithappofflineoptionselected": "ms-resource:loc.messages.Trytodeploywebappagainwithappofflineoptionselected",
    "Trytodeploywebappagainwithrenamefileoptionselected": "ms-resource:loc.messages.Trytodeploywebappagainwithrenamefileoptionselected",
    "NOJSONfilematchedwithspecificpattern": "ms-resource:loc.messages.NOJSONfilematchedwithspecificpattern",
    "Configfiledoesntexists": "ms-resource:loc.messages.Configfiledoesntexists",
    "Failedtowritetoconfigfilewitherror": "ms-resource:loc.messages.Failedtowritetoconfigfilewitherror",
    "AppOfflineModeenabled": "ms-resource:loc.messages.AppOfflineModeenabled",
    "Failedtoenableappofflinemode": "ms-resource:loc.messages.Failedtoenableappofflinemode",
    "AppOflineModedisabled": "ms-resource:loc.messages.AppOflineModedisabled",
    "FailedtodisableAppOfflineMode": "ms-resource:loc.messages.FailedtodisableAppOfflineMode",
    "CannotPerformXdtTransformationOnNonWindowsPlatform": "ms-resource:loc.messages.CannotPerformXdtTransformationOnNonWindowsPlatform",
    "XdtTransformationErrorWhileTransforming": "ms-resource:loc.messages.XdtTransformationErrorWhileTransforming",
    "PublishusingwebdeployoptionsaresupportedonlywhenusingWindowsagent": "ms-resource:loc.messages.PublishusingwebdeployoptionsaresupportedonlywhenusingWindowsagent",
    "Publishusingzipdeploynotsupportedformsbuildpackage": "ms-resource:loc.messages.Publishusingzipdeploynotsupportedformsbuildpackage",
    "Publishusingzipdeploynotsupportedforvirtualapplication": "ms-resource:loc.messages.Publishusingzipdeploynotsupportedforvirtualapplication",
    "Publishusingzipdeploydoesnotsupportwarfile": "ms-resource:loc.messages.Publishusingzipdeploydoesnotsupportwarfile",
    "Publishusingrunfromzipwithpostdeploymentscript": "ms-resource:loc.messages.Publishusingrunfromzipwithpostdeploymentscript",
    "ResourceDoesntExist": "ms-resource:loc.messages.ResourceDoesntExist",
    "EncodeNotSupported": "ms-resource:loc.messages.EncodeNotSupported",
    "UnknownFileEncodeError": "ms-resource:loc.messages.UnknownFileEncodeError",
    "ShortFileBufferError": "ms-resource:loc.messages.ShortFileBufferError",
    "FailedToUpdateAzureRMWebAppConfigDetails": "ms-resource:loc.messages.FailedToUpdateAzureRMWebAppConfigDetails",
    "SuccessfullyUpdatedAzureRMWebAppConfigDetails": "ms-resource:loc.messages.SuccessfullyUpdatedAzureRMWebAppConfigDetails",
    "RequestedURLforkuduphysicalpath": "ms-resource:loc.messages.RequestedURLforkuduphysicalpath",
    "Physicalpathalreadyexists": "ms-resource:loc.messages.Physicalpathalreadyexists",
    "KuduPhysicalpathCreatedSuccessfully": "ms-resource:loc.messages.KuduPhysicalpathCreatedSuccessfully",
    "FailedtocreateKuduPhysicalPath": "ms-resource:loc.messages.FailedtocreateKuduPhysicalPath",
    "FailedtocheckphysicalPath": "ms-resource:loc.messages.FailedtocheckphysicalPath",
    "VirtualApplicationDoesNotExist": "ms-resource:loc.messages.VirtualApplicationDoesNotExist",
    "JSONParseError": "ms-resource:loc.messages.JSONParseError",
    "JSONvariablesubstitutionappliedsuccessfully": "ms-resource:loc.messages.JSONvariablesubstitutionappliedsuccessfully",
    "XMLvariablesubstitutionappliedsuccessfully": "ms-resource:loc.messages.XMLvariablesubstitutionappliedsuccessfully",
    "failedtoUploadFileToKudu": "ms-resource:loc.messages.failedtoUploadFileToKudu",
    "failedtoUploadFileToKuduError": "ms-resource:loc.messages.failedtoUploadFileToKuduError",
    "ExecuteScriptOnKudu": "ms-resource:loc.messages.ExecuteScriptOnKudu",
    "FailedToRunScriptOnKuduError": "ms-resource:loc.messages.FailedToRunScriptOnKuduError",
    "FailedToRunScriptOnKudu": "ms-resource:loc.messages.FailedToRunScriptOnKudu",
    "ScriptExecutionOnKuduSuccess": "ms-resource:loc.messages.ScriptExecutionOnKuduSuccess",
    "ScriptExecutionOnKuduFailed": "ms-resource:loc.messages.ScriptExecutionOnKuduFailed",
    "FailedtoDeleteFileFromKudu": "ms-resource:loc.messages.FailedtoDeleteFileFromKudu",
    "FailedtoDeleteFileFromKuduError": "ms-resource:loc.messages.FailedtoDeleteFileFromKuduError",
    "ScriptFileNotFound": "ms-resource:loc.messages.ScriptFileNotFound",
    "InvalidScriptFile": "ms-resource:loc.messages.InvalidScriptFile",
    "RetryForTimeoutIssue": "ms-resource:loc.messages.RetryForTimeoutIssue",
    "stdoutFromScript": "ms-resource:loc.messages.stdoutFromScript",
    "stderrFromScript": "ms-resource:loc.messages.stderrFromScript",
    "WebConfigAlreadyExists": "ms-resource:loc.messages.WebConfigAlreadyExists",
    "SuccessfullyGeneratedWebConfig": "ms-resource:loc.messages.SuccessfullyGeneratedWebConfig",
    "FailedToGenerateWebConfig": "ms-resource:loc.messages.FailedToGenerateWebConfig",
    "FailedToGetKuduFileContent": "ms-resource:loc.messages.FailedToGetKuduFileContent",
    "FailedToGetKuduFileContentError": "ms-resource:loc.messages.FailedToGetKuduFileContentError",
    "ScriptStatusTimeout": "ms-resource:loc.messages.ScriptStatusTimeout",
    "PollingForFileTimeOut": "ms-resource:loc.messages.PollingForFileTimeOut",
    "InvalidPollOption": "ms-resource:loc.messages.InvalidPollOption",
    "MissingAppTypeWebConfigParameters": "ms-resource:loc.messages.MissingAppTypeWebConfigParameters",
    "AutoDetectDjangoSettingsFailed": "ms-resource:loc.messages.AutoDetectDjangoSettingsFailed",
    "FailedToApplyTransformation": "ms-resource:loc.messages.FailedToApplyTransformation",
    "FailedToApplyTransformationReason1": "ms-resource:loc.messages.FailedToApplyTransformationReason1",
    "FailedToApplyTransformationReason2": "ms-resource:loc.messages.FailedToApplyTransformationReason2",
    "AutoParameterizationMessage": "ms-resource:loc.messages.AutoParameterizationMessage",
    "UnsupportedAppType": "ms-resource:loc.messages.UnsupportedAppType",
    "UnableToFetchAuthorityURL": "ms-resource:loc.messages.UnableToFetchAuthorityURL",
    "UnableToFetchActiveDirectory": "ms-resource:loc.messages.UnableToFetchActiveDirectory",
    "SuccessfullyUpdatedRuntimeStackAndStartupCommand": "ms-resource:loc.messages.SuccessfullyUpdatedRuntimeStackAndStartupCommand",
    "FailedToUpdateRuntimeStackAndStartupCommand": "ms-resource:loc.messages.FailedToUpdateRuntimeStackAndStartupCommand",
    "SuccessfullyUpdatedWebAppSettings": "ms-resource:loc.messages.SuccessfullyUpdatedWebAppSettings",
    "FailedToUpdateAppSettingsInConfigDetails": "ms-resource:loc.messages.FailedToUpdateAppSettingsInConfigDetails",
    "UnableToGetAzureRMWebAppMetadata": "ms-resource:loc.messages.UnableToGetAzureRMWebAppMetadata",
    "UnableToUpdateAzureRMWebAppMetadata": "ms-resource:loc.messages.UnableToUpdateAzureRMWebAppMetadata",
    "Unabletoretrieveazureregistrycredentials": "ms-resource:loc.messages.Unabletoretrieveazureregistrycredentials",
    "UnableToReadResponseBody": "ms-resource:loc.messages.UnableToReadResponseBody",
    "UnableToUpdateWebAppConfigDetails": "ms-resource:loc.messages.UnableToUpdateWebAppConfigDetails",
    "AddingReleaseAnnotation": "ms-resource:loc.messages.AddingReleaseAnnotation",
    "SuccessfullyAddedReleaseAnnotation": "ms-resource:loc.messages.SuccessfullyAddedReleaseAnnotation",
    "FailedAddingReleaseAnnotation": "ms-resource:loc.messages.FailedAddingReleaseAnnotation",
    "RenameLockedFilesEnabled": "ms-resource:loc.messages.RenameLockedFilesEnabled",
    "FailedToEnableRenameLockedFiles": "ms-resource:loc.messages.FailedToEnableRenameLockedFiles",
    "WebJobsInProgressIssue": "ms-resource:loc.messages.WebJobsInProgressIssue",
    "FailedToFetchKuduAppSettings": "ms-resource:loc.messages.FailedToFetchKuduAppSettings",
    "FailedToCreatePath": "ms-resource:loc.messages.FailedToCreatePath",
    "FailedToDeleteFile": "ms-resource:loc.messages.FailedToDeleteFile",
    "FailedToDeleteFolder": "ms-resource:loc.messages.FailedToDeleteFolder",
    "FailedToUploadFile": "ms-resource:loc.messages.FailedToUploadFile",
    "FailedToGetFileContent": "ms-resource:loc.messages.FailedToGetFileContent",
    "FailedToListPath": "ms-resource:loc.messages.FailedToListPath",
    "RetryToDeploy": "ms-resource:loc.messages.RetryToDeploy",
    "FailedToGetAppServiceDetails": "ms-resource:loc.messages.FailedToGetAppServiceDetails",
    "FailedToGetAppServicePublishingProfile": "ms-resource:loc.messages.FailedToGetAppServicePublishingProfile",
    "FailedToUpdateAppServiceMetadata": "ms-resource:loc.messages.FailedToUpdateAppServiceMetadata",
    "FailedToGetAppServiceMetadata": "ms-resource:loc.messages.FailedToGetAppServiceMetadata",
    "FailedToPatchAppServiceConfiguration": "ms-resource:loc.messages.FailedToPatchAppServiceConfiguration",
    "FailedToUpdateAppServiceConfiguration": "ms-resource:loc.messages.FailedToUpdateAppServiceConfiguration",
    "FailedToGetAppServiceConfiguration": "ms-resource:loc.messages.FailedToGetAppServiceConfiguration",
    "FailedToGetAppServicePublishingCredentials": "ms-resource:loc.messages.FailedToGetAppServicePublishingCredentials",
    "FailedToGetAppServiceApplicationSettings": "ms-resource:loc.messages.FailedToGetAppServiceApplicationSettings",
    "FailedToUpdateAppServiceApplicationSettings": "ms-resource:loc.messages.FailedToUpdateAppServiceApplicationSettings",
    "UpdatingAppServiceConfigurationSettings": "ms-resource:loc.messages.UpdatingAppServiceConfigurationSettings",
    "UpdatedAppServiceConfigurationSettings": "ms-resource:loc.messages.UpdatedAppServiceConfigurationSettings",
    "UpdatedAppServiceApplicationSettings": "ms-resource:loc.messages.UpdatedAppServiceApplicationSettings",
    "UpdatedOnlyAppServiceApplicationSettings": "ms-resource:loc.messages.UpdatedOnlyAppServiceApplicationSettings",
    "MultipleResourceGroupFoundForAppService": "ms-resource:loc.messages.MultipleResourceGroupFoundForAppService",
    "PackageDeploymentUsingZipDeployFailed": "ms-resource:loc.messages.PackageDeploymentUsingZipDeployFailed",
    "PackageDeploymentInitiated": "ms-resource:loc.messages.PackageDeploymentInitiated",
    "WarPackageDeploymentInitiated": "ms-resource:loc.messages.WarPackageDeploymentInitiated",
    "FailedToGetDeploymentLogs": "ms-resource:loc.messages.FailedToGetDeploymentLogs",
    "GoExeNameNotPresent": "ms-resource:loc.messages.GoExeNameNotPresent",
    "WarDeploymentRetry": "ms-resource:loc.messages.WarDeploymentRetry",
    "Updatemachinetoenablesecuretlsprotocol": "ms-resource:loc.messages.Updatemachinetoenablesecuretlsprotocol",
    "CouldNotFetchAccessTokenforAzureStatusCode": "ms-resource:loc.messages.CouldNotFetchAccessTokenforAzureStatusCode",
    "CouldNotFetchAccessTokenforMSIDueToMSINotConfiguredProperlyStatusCode": "ms-resource:loc.messages.CouldNotFetchAccessTokenforMSIDueToMSINotConfiguredProperlyStatusCode",
    "CouldNotFetchAccessTokenforMSIStatusCode": "ms-resource:loc.messages.CouldNotFetchAccessTokenforMSIStatusCode",
    "XmlParsingFailed": "ms-resource:loc.messages.XmlParsingFailed",
    "PropertyDoesntExistPublishProfile": "ms-resource:loc.messages.PropertyDoesntExistPublishProfile",
    "InvalidConnectionType": "ms-resource:loc.messages.InvalidConnectionType",
    "InvalidImageSourceType": "ms-resource:loc.messages.InvalidImageSourceType",
    "InvalidPublishProfile": "ms-resource:loc.messages.InvalidPublishProfile",
    "ASE_SSLIssueRecommendation": "ms-resource:loc.messages.ASE_SSLIssueRecommendation",
    "ZipDeployLogsURL": "ms-resource:loc.messages.ZipDeployLogsURL",
    "DeployLogsURL": "ms-resource:loc.messages.DeployLogsURL",
    "AppServiceApplicationURL": "ms-resource:loc.messages.AppServiceApplicationURL",
    "ASE_WebDeploySSLIssueRecommendation": "ms-resource:loc.messages.ASE_WebDeploySSLIssueRecommendation",
    "FailedToGetResourceID": "ms-resource:loc.messages.FailedToGetResourceID",
    "JarPathNotPresent": "ms-resource:loc.messages.JarPathNotPresent",
    "FailedToUpdateApplicationInsightsResource": "ms-resource:loc.messages.FailedToUpdateApplicationInsightsResource",
    "InvalidDockerImageName": "ms-resource:loc.messages.InvalidDockerImageName",
    "MsBuildPackageNotSupported": "ms-resource:loc.messages.MsBuildPackageNotSupported",
    "FailedToGetStorageAccountDetails": "ms-resource:loc.messages.FailedToGetStorageAccountDetails",
    "FailedToSyncTriggers": "ms-resource:loc.messages.FailedToSyncTriggers",
    "SyncingFunctionTriggers": "ms-resource:loc.messages.SyncingFunctionTriggers",
    "SyncFunctionTriggersSuccess": "ms-resource:loc.messages.SyncFunctionTriggersSuccess",
    "UpdatedRunFromPackageSettings": "ms-resource:loc.messages.UpdatedRunFromPackageSettings"
  },
  "_buildConfigMapping": {
<<<<<<< HEAD
    "Default": "1.230.0",
    "Node20_229_9": "1.230.2"
=======
    "Default": "1.231.0",
    "Node20_229_9": "1.231.1"
>>>>>>> 152c3ed6
  }
}<|MERGE_RESOLUTION|>--- conflicted
+++ resolved
@@ -17,13 +17,8 @@
   "author": "Microsoft Corporation",
   "version": {
     "Major": 1,
-<<<<<<< HEAD
-    "Minor": 230,
-    "Patch": 2
-=======
     "Minor": 231,
     "Patch": 1
->>>>>>> 152c3ed6
   },
   "minimumAgentVersion": "2.104.1",
   "groups": [
@@ -407,12 +402,7 @@
     "UpdatedRunFromPackageSettings": "ms-resource:loc.messages.UpdatedRunFromPackageSettings"
   },
   "_buildConfigMapping": {
-<<<<<<< HEAD
-    "Default": "1.230.0",
-    "Node20_229_9": "1.230.2"
-=======
     "Default": "1.231.0",
     "Node20_229_9": "1.231.1"
->>>>>>> 152c3ed6
   }
 }