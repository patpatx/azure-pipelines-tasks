{
  "id": "EB72CB01-A7E5-427B-A8A1-1B31CCAC8A43",
  "name": "AzureFileCopy",
  "friendlyName": "Azure file copy",
  "description": "Copy files to Azure Blob Storage or virtual machines",
  "helpUrl": "https://docs.microsoft.com/azure/devops/pipelines/tasks/deploy/azure-file-copy",
  "helpMarkDown": "[Learn more about this task](https://aka.ms/azurefilecopyreadme)",
  "category": "Deploy",
  "visibility": [
    "Build",
    "Release"
  ],
  "author": "Microsoft Corporation",
  "version": {
    "Major": 3,
<<<<<<< HEAD
    "Minor": 227,
    "Patch": 6
=======
    "Minor": 228,
    "Patch": 1
>>>>>>> 9b730326
  },
  "demands": [
    "azureps"
  ],
  "releaseNotes": "What's new in Version 3.0: <br/>&nbsp;&nbsp; Support Az Module and stop supporting Azure classic service endpoint.",
  "minimumAgentVersion": "1.103.0",
  "groups": [
    {
      "name": "output",
      "displayName": "Output",
      "isExpanded": true
    }
  ],
  "inputs": [
    {
      "name": "SourcePath",
      "type": "filePath",
      "label": "Source",
      "defaultValue": "",
      "required": true,
      "helpMarkDown": "Absolute path of the source folder, or file on the local machine, or a UNC share. Expression should return a single folder or a file."
    },
    {
      "name": "ConnectedServiceNameARM",
      "aliases": [
        "azureSubscription"
      ],
      "type": "connectedService:AzureRM",
      "label": "Azure Subscription",
      "defaultValue": "",
      "required": true,
      "helpMarkDown": "Azure Resource Manager subscription to target for copying the files."
    },
    {
      "name": "Destination",
      "type": "pickList",
      "label": "Destination Type",
      "defaultValue": "",
      "required": true,
      "options": {
        "AzureBlob": "Azure Blob",
        "AzureVMs": "Azure VMs"
      },
      "helpMarkDown": "Select the destination, either Azure Blob or Azure VMs."
    },
    {
      "name": "StorageAccountRM",
      "aliases": [
        "storage"
      ],
      "type": "pickList",
      "label": "RM Storage Account",
      "defaultValue": "",
      "required": true,
      "helpMarkDown": "Specify a pre-existing ARM storage account. It is also used as an intermediary for copying files to Azure VMs",
      "properties": {
        "EditableOptions": "True"
      }
    },
    {
      "name": "ContainerName",
      "type": "string",
      "label": "Container Name",
      "defaultValue": "",
      "required": true,
      "helpMarkDown": "Name of the Container for uploading the files. If a container with the given name does not exist in the specified storage account, it will automatically be created. <br> If you need to create a virtual directory inside the container, use the blob prefix input below. <br> Example: If your target location is <i>https://myaccount.blob.core.windows.net/mycontainer/vd1/vd2/</i>, then specify <i>mycontainer</i> as container name and <i>vd1/vd2</i> as blob prefix.",
      "visibleRule": "Destination = AzureBlob"
    },
    {
      "name": "BlobPrefix",
      "type": "string",
      "label": "Blob Prefix",
      "defaultValue": "",
      "required": false,
      "helpMarkDown": "Useful for filtering files, for example, append build number to all the blobs to download files from that build only. Example: If you specify blob prefix as <i>myvd1</i>, a virtual directory with this name will be created inside the container. The source files will be copied to <i>https://myaccount.blob.core.windows.net/mycontainer/myvd1/</i>.",
      "visibleRule": "Destination = AzureBlob"
    },
    {
      "name": "EnvironmentNameRM",
      "aliases": [
        "resourceGroup"
      ],
      "type": "pickList",
      "label": "Resource Group",
      "defaultValue": "",
      "required": true,
      "helpMarkDown": "Name of the target Resource Group for copying files to.",
      "properties": {
        "EditableOptions": "True"
      },
      "visibleRule": "Destination = AzureVMs"
    },
    {
      "name": "ResourceFilteringMethod",
      "type": "radio",
      "label": "Select Machines By",
      "required": false,
      "defaultValue": "machineNames",
      "options": {
        "machineNames": "Machine Names",
        "tags": "Tags"
      },
      "helpMarkDown": "Optionally, select a subset of VMs in resource group either by providing VMs host name or tags. [Tags](https://learn.microsoft.com/en-us/azure/virtual-machines/tag-template/) are supported for resources created via the Azure Resource Manager only.",
      "visibleRule": "Destination = AzureVMs"
    },
    {
      "name": "MachineNames",
      "type": "string",
      "label": "Filter Criteria",
      "defaultValue": "",
      "required": false,
      "helpMarkDown": "Provide a list of VMs host name like ffweb, ffdb, or tags like Role:DB, Web; OS:Win8.1. Note the delimiters used for tags are &#44;(comma), &#58;(colon) and &#59;(semicolon). If multiple tags are provided, then the task will run in all the VMs with the specified tags. The default is to run the task in all the VMs.",
      "visibleRule": "Destination = AzureVMs"
    },
    {
      "name": "vmsAdminUserName",
      "type": "string",
      "label": "Admin Login",
      "defaultValue": "",
      "required": true,
      "helpMarkDown": "Administrator Username of the VMs.",
      "visibleRule": "Destination = AzureVMs"
    },
    {
      "name": "vmsAdminPassword",
      "type": "string",
      "label": "Password",
      "defaultValue": "",
      "required": true,
      "helpMarkDown": "The administrator password of the VMs. <br>It can accept variable defined in build or release pipelines as '$(passwordVariable)'. <br>You may mark variable as 'secret' to secure it.",
      "visibleRule": "Destination = AzureVMs"
    },
    {
      "name": "TargetPath",
      "type": "string",
      "label": "Destination Folder",
      "defaultValue": "",
      "required": true,
      "helpMarkDown": "Local path on the target machines for copying the files from the source. Environment variable can be used like $env:windir\\BudgetIT\\Web.",
      "visibleRule": "Destination = AzureVMs"
    },
    {
      "name": "AdditionalArgumentsForBlobCopy",
      "type": "multiLine",
      "label": "Optional Arguments (for uploading files to blob)",
      "required": false,
      "defaultValue": "",
      "helpMarkDown": "Optional AzCopy.exe arguments that will be applied when uploading to blob like, /NC:10. If no optional arguments are specified here, the following optional arguments will be added by default.<br> /Y, /SetContentType, /Z, /V,<br> /S (only if container name is not $root),<br> /BlobType:page (only if specified storage account is a premium account).<br> If source path is a file, /Pattern will always be added irrespective of whether or not you have specified optional arguments."
    },
    {
      "name": "AdditionalArgumentsForVMCopy",
      "type": "multiLine",
      "label": "Optional Arguments (for downloading files to VM)",
      "required": false,
      "defaultValue": "",
      "helpMarkDown": "Optional AzCopy.exe arguments that will be applied when downloading to VM like, /NC:10. If no optional arguments are specified here, the following optional arguments will be added by default.<br> /Y, /S, /Z, /V",
      "visibleRule": "Destination = AzureVMs"
    },
    {
      "name": "enableCopyPrerequisites",
      "type": "boolean",
      "label": "Enable Copy Prerequisites",
      "defaultValue": "false",
      "visibleRule": "Destination = AzureVMs",
      "required": false,
      "helpMarkDown": "Enabling this option configures Windows Remote Management (WinRM) listener over HTTPS protocol on port 5986, using a self-signed certificate. This configuration is required for performing copy operation on Azure machines. If the target Virtual Machines are backed by a Load balancer, ensure Inbound NAT rules are configured for target port (5986). Applicable only for ARM VMs."
    },
    {
      "name": "CopyFilesInParallel",
      "type": "boolean",
      "label": "Copy in Parallel",
      "defaultValue": "true",
      "required": false,
      "helpMarkDown": "Setting it to true will copy files in parallel to the target machines.",
      "visibleRule": "Destination = AzureVMs"
    },
    {
      "name": "CleanTargetBeforeCopy",
      "type": "boolean",
      "label": "Clean Target",
      "defaultValue": "false",
      "required": false,
      "helpMarkDown": "Setting it to true will clean-up the destination folder before copying the files.",
      "visibleRule": "Destination = AzureVMs"
    },
    {
      "name": "skipCACheck",
      "type": "boolean",
      "label": "Test Certificate",
      "defaultValue": "true",
      "required": false,
      "helpMarkDown": "If this option is selected, client skips the validation that the server certificate is signed by a trusted certificate authority (CA) when connecting over Hypertext Transfer Protocol over Secure Socket Layer (HTTPS).",
      "visibleRule": "Destination = AzureVMs"
    },
    {
      "name": "outputStorageUri",
      "type": "string",
      "label": "Storage Container URI",
      "required": false,
      "defaultValue": "",
      "groupName": "output",
      "helpMarkDown": "Provide a name for the variable for the storage container URI that the files were copied to with this task.  Valid only when the selected destination is Azure Blob."
    },
    {
      "name": "outputStorageContainerSasToken",
      "type": "string",
      "label": "Storage Container SAS Token",
      "required": false,
      "defaultValue": "",
      "groupName": "output",
      "helpMarkDown": "Provide a name for the variable for the storage container SAS Token used to access the files copied to with this task.  Valid only when the selected destination is Azure Blob."
    },
    {
      "name": "sasTokenTimeOutInMinutes",
      "type": "string",
      "label": "SAS Token Expiration Period In Minutes",
      "required": false,
      "groupName": "output",
      "helpMarkDown": "Provide the time in minutes after which SAS token will expire. Valid only when the selected destination is Azure Blob."
    }
  ],
  "dataSourceBindings": [
    {
      "target": "StorageAccountRM",
      "endpointId": "$(ConnectedServiceNameARM)",
      "dataSourceName": "AzureStorageAccountRM"
    },
    {
      "target": "EnvironmentNameRM",
      "endpointId": "$(ConnectedServiceNameARM)",
      "dataSourceName": "AzureVirtualMachinesV2Id",
      "resultTemplate": "{\"Value\":\"{{{ #extractResource resourceGroups}}}\",\"DisplayValue\":\"{{{ #extractResource resourceGroups}}}\"}"
    }
  ],
  "instanceNameFormat": "$(Destination) File Copy",
  "prejobexecution": {
    "Node10": {
      "target": "PreJobExecutionAzureFileCopy.js"
    }
  },
  "execution": {
    "PowerShell3": {
      "target": "AzureFileCopy.ps1"
    }
  },
  "messages": {
    "AFC_StorageAccountNotFound": "Storage account: {0} not found. The selected service connection 'Service Principal' supports storage accounts of Azure Resource Manager type only.",
    "AFC_ResourceGroupNotFound": "Provided resource group '{0}' does not exist.",
    "AFC_GetVMStatus": "[Azure Call]Getting the status for vm '{0}'",
    "AFC_GetVMStatusComplete": "[Azure Call]Got the status for vm '{0}'",
    "AFC_GetCustomScriptExtension": "[Azure Call]Getting the custom script extension '{0}' for vm '{1}'",
    "AFC_GetCustomScriptExtensionComplete": "[Azure Call]Got the custom script extension '{0}' for vm '{1}'",
    "AFC_SetCustomScriptExtension": "[Azure Call]Setting the custom script extension '{0}' for vm '{1}'",
    "AFC_SetCustomScriptExtensionComplete": "[Azure Call]Set the custom script extension '{0}' for vm '{1}'",
    "AFC_RemoveCustomScriptExtension": "[Azure Call]Removing the custom script extension '{0}' for vm '{1}'",
    "AFC_RemoveCustomScriptExtensionComplete": "[Azure Call]Removed the custom script extension '{0}' for vm '{1}'",
    "AFC_NoNetworkInterface": "[Azure Call]No network interface found with virtual machine ID {0} under resource group {1}",
    "AFC_NullOrEmptyResourceGroup": "[Azure Call]Resource group name and virtual machine ID should not be null or empty",
    "AFC_AzurePSNotInstalled": "The required minimum version {0} of the Azure Powershell Cmdlets are not installed. You can follow the instructions at https://azure.microsoft.com/en-in/documentation/articles/powershell-install-configure/ to get the latest Azure powershell",
    "AFC_ClassicStorageAccountNotFound": "Storage account: {0} not found. The selected service connection 'Certificate' supports storage accounts of Azure Classic type only.",
    "AFC_GenericStorageAccountNotFound": "Storage account: {0} not found. Please specify existing storage account",
    "AFC_AzureFileCopyMoreHelp": "For more info please refer to {0}",
    "AFC_UploadFilesStorageAccount": "Uploading files from source path: '{0}' to storage account: '{1}' in container: '{2}' with blob prefix: '{3}'",
    "AFC_UploadContainerStorageAccount": "Upload to container: '{0}' in storage account: '{1}' with blob prefix: '{2}' failed with error: '{3}'",
    "AFC_UploadFileSuccessful": "Uploaded files successfully from source path: '{0}' to storage account: '{1}' in container: '{2}' with blob prefix: '{3}'",
    "AFC_IncorrectTags": "Tags have been incorrectly specified. They have to be in the format Role:Web,DB;Location:East US;Dept.:Finance,HR",
    "AFC_MachineDoesNotExist": "The following machines either do not exist in the resource group or their names have not been specified correctly: {0}. Provide the exact same machine names present in the resource group. Use comma to separate multiple machine names.",
    "AFC_MachineNameFromIdErrorAllResources": "Unable to get {0} for all resources in ResourceGroup : '{1}'",
    "AFC_MachineNameFromIdError": "Unable to get {0} for '{1}' resources in ResourceGroup : '{2}'",
    "AFC_ResourceGroupNotFoundForSelectedConnection": "Unable to find the resource '{1}' using selected service connection '{0}'. Selected service connection '{0}' supports classic resources only (Service Management model).",
    "AFC_NoClassicVMResources": "No machine exists under resource group: '{0}' for copy. Selected service connection '{1}' supports Virtual Machines of Azure Classic type only.",
    "AFC_NoARMVMResources": "No machine exists under resource group: '{0}' for copy. Selected service connection '{1}' supports Virtual Machines of Azure Resource Manager type only.",
    "AFC_NoGenericVMResources": "No machine exists under resource group: '{0}' for copy.",
    "AFC_FilteringNoVMResources": "No machine exists under resource group: '{0}' with the following {1} '{2}'.",
    "AFC_CopyStarted": "Copy started for machine: '{0}'",
    "AFC_CopyCompleted": "Copy status for machine '{0}' : '{1}'",
    "AFC_WinRMHelpMessage": "To fix WinRM service connection related issues, select the 'Enable Copy Prerequisites' option in the task. If set already, and the target Virtual Machines are backed by a Load balancer, ensure Inbound NAT rules are configured for target port (5986). Applicable only for ARM VMs.",
    "AFC_CopyFailed": "Copy failed on machine '{0}'. Refer logs for more details.",
    "AFC_ParallelCopyFailed": "Copy to one or more machines failed. Refer logs for more details.",
    "AFC_CopySuccessful": "Copied files from source path: '{0}' to target azure VMs in resource group: '{1}' successfully",
    "AFC_SetCustomScriptExtensionFailed": "Setting the custom script extension '{0}' for virtual machine '{1}' failed with error : {2}",
    "AFC_AddNetworkSecurityRuleFailed": "Failed to add the network security rule: {0}",
    "AFC_UnableToSetCustomScriptExtension": "Unable to set the custom script extension '{0}' for virtual machine '{1}': {2}",
    "AFC_CopyPrereqsFailed": "Failed to enable copy prerequisites. {0}",
    "AFC_BlobStorageNotFound": "Storage account: {0} not found. Please specify existing storage account",
    "AFC_RootContainerAndDirectory": "'/S' option is not valid for $root containers.",
    "AFC_RedirectResponseInvalidStatusCode": "The HTTP response code: '{0}' is not a valid redirect status code",
    "AFC_RedirectResponseLocationHeaderIsNull": "Redirect response location header is null.",
    "AFC_AzCopyBlobUploadNonZeroExitCode": "AzCopy.exe exited with non-zero exit code while uploading files to blob storage.",
    "AFC_PreexecutionJob_UnableToGetStorageKey": "Unable to fetch storage account key. Error: '{0}'",
    "AFC_UninstallWinRMCustomScriptExtension": "Uninstall WinRM custom script manually and retry deployment.",
    "ExpiredServicePrincipal": "Could not fetch access token for Azure. Verify if the Service Principal used is valid and not expired."
  },
  "_buildConfigMapping": {
<<<<<<< HEAD
    "Default": "3.227.6",
    "Node16-225": "3.227.4",
    "Node20-225": "3.227.5"
=======
    "Default": "3.228.1",
    "Node16-225": "3.228.0"
>>>>>>> 9b730326
  }
}<|MERGE_RESOLUTION|>--- conflicted
+++ resolved
@@ -13,13 +13,8 @@
   "author": "Microsoft Corporation",
   "version": {
     "Major": 3,
-<<<<<<< HEAD
-    "Minor": 227,
-    "Patch": 6
-=======
     "Minor": 228,
     "Patch": 1
->>>>>>> 9b730326
   },
   "demands": [
     "azureps"
@@ -314,13 +309,8 @@
     "ExpiredServicePrincipal": "Could not fetch access token for Azure. Verify if the Service Principal used is valid and not expired."
   },
   "_buildConfigMapping": {
-<<<<<<< HEAD
-    "Default": "3.227.6",
-    "Node16-225": "3.227.4",
-    "Node20-225": "3.227.5"
-=======
-    "Default": "3.228.1",
+    "Default": "3.228.2",
     "Node16-225": "3.228.0"
->>>>>>> 9b730326
+    "Node20-225": "3.228.1"
   }
 }