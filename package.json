{
  "name": "Agent.Tasks",
  "version": "0.5.0",
  "description": "Tasks for the Azure Pipelines build system",
  "main": "make.js",
  "directories": {
    "doc": "docs"
  },
  "scripts": {
    "build": "node make.js build",
    "bump": "node make.js bump",
    "gensprintly": "node make.js gensprintlyzip",
    "test": "node make.js test",
    "testLegacy": "node make.js testLegacy",
    "package": "node make.js package"
  },
  "repository": {
    "type": "git",
    "url": "https://github.com/Microsoft/azure-pipelines-tasks"
  },
  "keywords": [
    "Azure",
    "Pipelines",
    "build",
    "tasks"
  ],
  "author": "Microsoft Corporation",
  "license": "MIT",
  "bugs": {
    "url": "https://github.com/Microsoft/azure-pipelines-tasks/issues"
  },
  "homepage": "https://github.com/Microsoft/azure-pipelines-tasks",
  "devDependencies": {
    "adm-zip": "0.4.13",
    "azure-devops-node-api": "^9.0.1",
    "js-yaml": "^3.13.1",
    "markdown-toc": "^1.2.0",
    "minimatch": "3.0.2",
<<<<<<< HEAD
    "minimist": "^1.1.1",
    "mocha": "^3.0.2",
    "mocha-junit-reporter": "1.17.0",
=======
    "minimist": "^1.2.5",
    "mocha": "^3.0.2",
    "mocha-junit-reporter": "^1.23.3",
>>>>>>> 82c015d2
    "node-uuid": "1.4.6",
    "q": "1.4.1",
    "semver": "4.3.3",
    "shelljs": "^0.3.0",
    "sync-request": "4.1.0",
    "typed-rest-client": "^1.8.6",
    "typescript": "2.3.4",
    "validator": "3.33.0"
  }
}<|MERGE_RESOLUTION|>--- conflicted
+++ resolved
@@ -36,15 +36,9 @@
     "js-yaml": "^3.13.1",
     "markdown-toc": "^1.2.0",
     "minimatch": "3.0.2",
-<<<<<<< HEAD
-    "minimist": "^1.1.1",
-    "mocha": "^3.0.2",
-    "mocha-junit-reporter": "1.17.0",
-=======
     "minimist": "^1.2.5",
     "mocha": "^3.0.2",
     "mocha-junit-reporter": "^1.23.3",
->>>>>>> 82c015d2
     "node-uuid": "1.4.6",
     "q": "1.4.1",
     "semver": "4.3.3",
