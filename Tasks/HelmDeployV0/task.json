--- conflicted
+++ resolved
@@ -14,11 +14,7 @@
     "version": {
         "Major": 0,
         "Minor": 176,
-<<<<<<< HEAD
         "Patch": 1
-=======
-        "Patch": 0
->>>>>>> 414c031e
     },
     "demands": [],
     "groups": [
