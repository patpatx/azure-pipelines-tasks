{
    "id": "AFA7D54D-537B-4DC8-B60A-E0EEEA2C9A87",
    "name": "HelmDeploy",
    "friendlyName": "Package and deploy Helm charts",
    "description": "Deploy, configure, update a Kubernetes cluster in Azure Container Service by running helm commands",
    "helpUrl": "https://docs.microsoft.com/azure/devops/pipelines/tasks/deploy/helm-deploy",
    "helpMarkDown": "[Learn more about this task](https://go.microsoft.com/fwlink/?linkid=851275) or [see the Helm documentation](https://helm.sh/docs/)",
    "category": "Deploy",
    "visibility": [
        "Build",
        "Release"
    ],
    "author": "Microsoft Corporation",
    "version": {
        "Major": 0,
        "Minor": 162,
<<<<<<< HEAD
        "Patch": 8
=======
        "Patch": 5
>>>>>>> 0df4c6c8
    },
    "demands": [],
    "groups": [{
            "name": "cluster",
            "displayName": "Kubernetes Cluster",
            "isExpanded": true,
            "visibleRule": "command != logout && command != package"
        },
        {
            "name": "commands",
            "displayName": "Commands",
            "isExpanded": true
        },
        {
            "name": "tls",
            "displayName": "TLS",
            "isExpanded": false,
            "visibleRule": "command != login && command != logout && command != package"
        },
        {
            "name": "advanced",
            "displayName": "Advanced",
            "isExpanded": false,
            "visibleRule": "command != login && command != logout && command != package"
        }
    ],
    "inputs": [{
            "name": "connectionType",
            "type": "pickList",
            "label": "Connection Type",
            "defaultValue": "Azure Resource Manager",
            "required": true,
            "options": {
                "Azure Resource Manager": "Azure Resource Manager",
                "Kubernetes Service Connection": "Kubernetes Service Connection",
                "None": "None"
            },
            "helpMarkDown": "Select 'Azure Resource Manager' to connect to an Azure Kubernetes Service by using Azure Service Connection. Select 'Kubernetes Service Connection' to connect to any Kubernetes cluster by using kubeconfig or Service Account",
            "groupName": "cluster"
        },
        {
            "name": "azureSubscriptionEndpoint",
            "aliases": [
                "azureSubscription"
            ],
            "type": "connectedService:AzureRM",
            "label": "Azure subscription",
            "helpMarkDown": "Select an Azure subscription, which has your Azure Container Registry.",
            "visibleRule": "connectionType = Azure Resource Manager",
            "defaultValue": "",
            "required": true,
            "groupName": "cluster"
        },
        {
            "name": "azureResourceGroup",
            "label": "Resource group",
            "type": "pickList",
            "helpMarkDown": "Select an Azure Resource Group.",
            "visibleRule": "connectionType = Azure Resource Manager",
            "defaultValue": "",
            "required": true,
            "groupName": "cluster",
            "properties": {
                "EditableOptions": "True"
            }
        },
        {
            "name": "kubernetesCluster",
            "label": "Kubernetes cluster",
            "type": "pickList",
            "helpMarkDown": "Select an Azure Managed Cluster.",
            "visibleRule": "connectionType = Azure Resource Manager",
            "defaultValue": "",
            "required": true,
            "groupName": "cluster",
            "properties": {
                "EditableOptions": "True"
            }
        },
        {
            "name": "useClusterAdmin",
            "type": "boolean",
            "label": "Use cluster admin credentials",
            "defaultValue": "false",
            "visibleRule": "connectionType = Azure Resource Manager",
            "groupName": "cluster",
            "helpMarkDown": "Use cluster administrator credentials instead of default cluster user credentials."
        },
        {
            "name": "kubernetesServiceEndpoint",
            "aliases": [
                "kubernetesServiceConnection"
            ],
            "type": "connectedService:kubernetes",
            "label": "Kubernetes Service Connection",
            "helpMarkDown": "Select a Kubernetes service connection.",
            "visibleRule": "connectionType = Kubernetes Service Connection",
            "required": true,
            "groupName": "cluster"
        },
        {
            "name": "namespace",
            "label": "Namespace",
            "type": "string",
            "helpMarkDown": "Specify K8 namespace to use. Use Tiller namespace can be specified in the advanced section of the task or by passing the --tiller-namespace option as argument.",
            "defaultValue": "",
            "groupName": "cluster"
        },
        {
            "name": "command",
            "type": "pickList",
            "label": "Command",
            "defaultValue": "ls",
            "required": true,
            "options": {
                "create": "create",
                "delete": "delete",
                "expose": "expose",
                "get": "get",
                "init": "init",
                "install": "install",
                "login": "login",
                "logout": "logout",
                "ls": "ls",
                "package": "package",
                "rollback": "rollback",
                "upgrade": "upgrade"
            },
            "helpMarkDown": "Select a helm command.",
            "groupName": "commands",
            "properties": {
                "EditableOptions": "True"
            }
        },
        {
            "name": "chartType",
            "type": "pickList",
            "label": "Chart Type",
            "required": true,
            "options": {
                "Name": "Name",
                "FilePath": "File Path"
            },
            "helpMarkDown": "Select how you want to enter chart info. You can either provide name of the chart or folder/file path to the chart.",
            "groupName": "commands",
            "visibleRule": "command == install || command == upgrade",
            "defaultValue": "Name",
            "properties": {
                "EditableOptions": "False"
            }
        },
        {
            "name": "chartName",
            "label": "Chart Name",
            "type": "string",
            "helpMarkDown": "Chart reference to install, this can be a url or a chart name. For example, if chart name is 'stable/mysql', the task will run 'helm install stable/mysql'.",
            "defaultValue": "",
            "visibleRule": "chartType == Name",
            "required": "true",
            "groupName": "commands"
        },
        {
            "name": "chartPath",
            "label": "Chart Path",
            "type": "filePath",
            "helpMarkDown": "Path to the chart to install. This can be a path to a packaged chart or a path to an unpacked chart directory. For example, if './redis' is specified the task will run 'helm install ./redis'.",
            "defaultValue": "",
            "visibleRule": "chartType == FilePath || command == package",
            "required": "true",
            "groupName": "commands"
        },
        {
            "name": "version",
            "label": "Version",
            "aliases": [
                "chartVersion"
            ],
            "type": "string",
            "helpMarkDown": "Specify the exact chart version to install. If this is not specified, the latest version is installed. Set the version on the chart to this semver version​",
            "defaultValue": "",
            "visibleRule": "command == package",
            "groupName": "commands"
        },
        {
            "name": "releaseName",
            "label": "Release Name",
            "type": "string",
            "helpMarkDown": "Release name. If unspecified, it will autogenerate one for you.",
            "defaultValue": "",
            "visibleRule": "command == install || command == upgrade",
            "groupName": "commands"
        },
        {
            "name": "overrideValues",
            "label": "Set Values",
            "type": "string",
            "helpMarkDown": "Set values on the command line (can specify multiple or separate values with commas: key1=val1,key2=val2). The task will construct the helm command by using these set values. For example, helm install --set key1=val1 ./redis.",
            "defaultValue": "",
            "visibleRule": "command == install || command == upgrade",
            "groupName": "commands"
        },
        {
            "name": "valueFile",
            "label": "Value File",
            "type": "filePath",
            "defaultValue": "",
            "helpMarkDown": "Specify values in a YAML file or a URL. For example, specifying myvalues.yaml will result in 'helm install --values=myvals.yaml'.",
            "visibleRule": "command == install || command == upgrade",
            "groupName": "commands"
        },
        {
            "name": "destination",
            "label": "Destination",
            "type": "string",
            "defaultValue": "$(Build.ArtifactStagingDirectory)",
            "helpMarkDown": "Specify values in a YAML file or a URL.",
            "visibleRule": "command == package",
            "groupName": "commands"
        },
        {
            "name": "canaryimage",
            "aliases": [
                "canaryImage"
            ],
            "type": "boolean",
            "label": "Use canary image version.",
            "defaultValue": "false",
            "helpMarkDown": "Use the canary Tiller image, the latest pre-release version of Tiller.",
            "visibleRule": "command == init",
            "groupName": "commands"
        },
        {
            "name": "upgradetiller",
            "aliases": [
                "upgradeTiller"
            ],
            "type": "boolean",
            "label": "Upgrade Tiller",
            "defaultValue": "true",
            "helpMarkDown": "Upgrade if Tiller is already installed.",
            "visibleRule": "command == init",
            "groupName": "commands"
        },
        {
            "name": "updatedependency",
            "aliases": [
                "updateDependency"
            ],
            "type": "boolean",
            "label": "Update Dependency",
            "defaultValue": "false",
            "helpMarkDown": "Run helm dependency update before installing the chart. Update dependencies from 'requirements.yaml' to dir 'charts/' before packaging",
            "visibleRule": "command == install || command == package",
            "groupName": "commands"
        },
        {
            "name": "save",
            "type": "boolean",
            "label": "Save",
            "defaultValue": "true",
            "helpMarkDown": "Save packaged chart to local chart repository (default true)​",
            "visibleRule": "command == package",
            "groupName": "commands"
        },
        {
            "name": "install",
            "type": "boolean",
            "label": "Install if release not present.",
            "defaultValue": "true",
            "helpMarkDown": "If a release by this name doesn't already exist, run an install​.",
            "visibleRule": "command == upgrade",
            "groupName": "commands"
        },
        {
            "name": "recreate",
            "type": "boolean",
            "label": "Recreate Pods.",
            "defaultValue": "false",
            "helpMarkDown": "Performs pods restart for the resource if applicable.",
            "visibleRule": "command == upgrade",
            "groupName": "commands"
        },
        {
            "name": "resetValues",
            "type": "boolean",
            "label": "Reset Values.",
            "defaultValue": "false",
            "helpMarkDown": "Reset the values to the ones built into the chart.",
            "visibleRule": "command == upgrade",
            "groupName": "commands"
        },
        {
            "name": "force",
            "type": "boolean",
            "label": "Force",
            "defaultValue": "false",
            "helpMarkDown": "Force resource update through delete/recreate if needed​",
            "visibleRule": "command == upgrade",
            "groupName": "commands"
        },
        {
            "name": "waitForExecution",
            "type": "boolean",
            "label": "Wait",
            "defaultValue": "true",
            "helpMarkDown": "Block till command execution completes.",
            "visibleRule": "command == init || command == install || command == upgrade",
            "groupName": "commands"
        },
        {
            "name": "arguments",
            "type": "multiLine",
            "properties": {
                "resizable": "true",
                "rows": "2"
            },
            "label": "Arguments",
            "helpMarkDown": "Helm command options.",
            "groupName": "commands",
            "visibleRule": "command != login && command != logout"
        },
        {
            "name": "enableTls",
            "type": "boolean",
            "label": "Enable TLS",
            "defaultValue": "false",
            "helpMarkDown": "Enables using SSL between Helm and Tiller.",
            "groupName": "tls"
        },
        {
            "name": "caCert",
            "type": "secureFile",
            "label": "CA certificate",
            "defaultValue": "",
            "required": true,
            "helpMarkDown": "CA cert used to issue certificate for tiller and helm client.",
            "visibleRule": "enableTls == true",
            "groupName": "tls"
        },
        {
            "name": "certificate",
            "type": "secureFile",
            "label": "Certificate",
            "defaultValue": "",
            "required": true,
            "helpMarkDown": "Specify Tiller certificate or Helm client certificate",
            "visibleRule": "enableTls == true",
            "groupName": "tls"
        },
        {
            "name": "privatekey",
            "type": "secureFile",
            "label": "Key",
            "defaultValue": "",
            "required": true,
            "helpMarkDown": "Specify Tiller Key or Helm client key",
            "visibleRule": "enableTls == true",
            "groupName": "tls"
        },
        {
            "name": "tillernamespace",
            "aliases": [
                "tillerNamespace"
            ],
            "label": "Tiller namespace",
            "helpMarkDown": "Specify K8 namespace of tiller.",
            "type": "string",
            "groupName": "advanced"
        }
    ],
    "dataSourceBindings": [{
            "target": "kubernetesCluster",
            "endpointId": "$(azureSubscriptionEndpoint)",
            "endpointUrl": "{{{endpoint.url}}}/subscriptions/{{{endpoint.subscriptionId}}}/resourceGroups/$(azureResourceGroup)/providers/Microsoft.ContainerService/managedClusters?api-version=2017-08-31",
            "resultSelector": "jsonpath:$.value[*]",
            "resultTemplate": "{{{name}}}"
        },
        {
            "target": "azureResourceGroup",
            "endpointId": "$(azureSubscriptionEndpoint)",
            "endpointUrl": "{{{endpoint.url}}}/subscriptions/{{{endpoint.subscriptionId}}}/providers/Microsoft.ContainerService/managedClusters?api-version=2017-08-31",
            "resultSelector": "jsonpath:$.value[*]",
            "resultTemplate": "{{{ #extractResource id resourcegroups}}}"
        }
    ],
    "instanceNameFormat": "helm $(command)",
    "showEnvironmentVariables": true,
    "prejobexecution": {
        "Node": {
            "target": "src//downloadsecurefiles.js"
        }
    },
    "execution": {
        "Node": {
            "target": "src//helm.js"
        }
    },
    "postjobexecution": {
        "Node": {
            "target": "src//deletesecurefiles.js"
        }
    },
    "messages": {
        "CantDownloadAccessProfile": "Cannot download access profile/kube config file for the cluster %s. Reason %s.",
        "KubeConfigFilePath": "Kubeconfig file path: %s",
        "KubernetesClusterInfo": "Kubernetes cluster Id : %s, kubernetes server version %s, kuberenettes provision state %s",
        "KubernetesClusterResourceGroup": "Kubernetes cluster %s, resource group %s.",
        "ClusterNotProvisioned": "Observed that the cluster %s is in %s state.",
        "ClusterNotFound": "%s cluster does not exists",
        "FailedToListClusters": "Failed to list managed clusters in the subscription. %s",
        "RetryingRequest": "Retrying request after %s seconds.",
        "PatternNotFoundInFilePath": "Pattern not found in file path %s.",
        "CantResolvePatternInPath": "Can not resolve pattern in file path %s.",
        "PatternFoundInPath": "Pattern found in file path %s.",
        "CouldNotFetchAccessTokenforAzureStatusCode": "Could not fetch access token for Azure. Status code: %s, status message: %s",
        "CouldNotFetchAccessTokenforMSIDueToMSINotConfiguredProperlyStatusCode": "Could not fetch access token for Managed Service Principal. Please configure Managed Service Identity (MSI) for virtual machine 'https://aka.ms/azure-msi-docs'. Status code: %s, status message: %s",
        "CouldNotFetchAccessTokenforMSIStatusCode": "Could not fetch access token for Managed Service Principal. Status code: %s, status message: %s",
        "SkipDeleteSecureFiles": "TLS not enabled in the Task. Skipping delete of certificates.",
        "SkipDownloadSecureFiles": "TLS not enabled in the Task. Skipping download of certificates.",
        "FileNotFound": "File not found at %s",
        "KubernetesServiceConnectionNotFound": "Kubernetes service connection details not found.",
        "ExpiredServicePrincipal": "Could not fetch access token for Azure. Verify if the Service Principal used is valid and not expired."
    }
}<|MERGE_RESOLUTION|>--- conflicted
+++ resolved
@@ -14,14 +14,11 @@
     "version": {
         "Major": 0,
         "Minor": 162,
-<<<<<<< HEAD
-        "Patch": 8
-=======
         "Patch": 5
->>>>>>> 0df4c6c8
     },
     "demands": [],
-    "groups": [{
+    "groups": [
+        {
             "name": "cluster",
             "displayName": "Kubernetes Cluster",
             "isExpanded": true,
@@ -45,7 +42,8 @@
             "visibleRule": "command != login && command != logout && command != package"
         }
     ],
-    "inputs": [{
+    "inputs": [
+        {
             "name": "connectionType",
             "type": "pickList",
             "label": "Connection Type",
@@ -389,7 +387,8 @@
             "groupName": "advanced"
         }
     ],
-    "dataSourceBindings": [{
+    "dataSourceBindings": [
+        {
             "target": "kubernetesCluster",
             "endpointId": "$(azureSubscriptionEndpoint)",
             "endpointUrl": "{{{endpoint.url}}}/subscriptions/{{{endpoint.subscriptionId}}}/resourceGroups/$(azureResourceGroup)/providers/Microsoft.ContainerService/managedClusters?api-version=2017-08-31",
