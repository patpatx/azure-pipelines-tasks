{
<<<<<<< HEAD
    "id": "AFA7D54D-537B-4DC8-B60A-E0EEEA2C9A87",
    "name": "HelmDeploy",
    "friendlyName": "Package and deploy Helm charts",
    "description": "Deploy, configure, update a Kubernetes cluster in Azure Container Service by running helm commands",
    "helpUrl": "https://aka.ms/azpipes-helm-tsg",
    "helpMarkDown": "[Learn more about this task](https://go.microsoft.com/fwlink/?linkid=851275) or [see the Helm documentation](https://helm.sh/docs/)",
    "category": "Deploy",
    "visibility": [
        "Build",
        "Release"
    ],
    "author": "Microsoft Corporation",
    "version": {
        "Major": 0,
        "Minor": 226,
        "Patch": 0
    },
    "demands": [],
    "groups": [
        {
            "name": "cluster",
            "displayName": "Kubernetes Cluster",
            "isExpanded": true,
            "visibleRule": "command != logout && command != package && command != save"
        },
        {
            "name": "commands",
            "displayName": "Commands",
            "isExpanded": true
        },
        {
            "name": "azureContainerRegistry",
            "displayName": "Azure Container Registry",
            "isExpanded": true,
            "visibleRule": "command == save"
        },
        {
            "name": "tls",
            "displayName": "TLS",
            "isExpanded": false,
            "visibleRule": "command != login && command != logout && command != package && command != save"
        },
        {
            "name": "advanced",
            "displayName": "Advanced",
            "isExpanded": false,
            "visibleRule": "command != login && command != logout && command != package && command != save"
        }
    ],
    "inputs": [
        {
            "name": "connectionType",
            "type": "pickList",
            "label": "Connection Type",
            "defaultValue": "Azure Resource Manager",
            "required": true,
            "options": {
                "Azure Resource Manager": "Azure Resource Manager",
                "Kubernetes Service Connection": "Kubernetes Service Connection",
                "None": "None"
            },
            "helpMarkDown": "Select 'Azure Resource Manager' to connect to an Azure Kubernetes Service by using Azure Service Connection. Select 'Kubernetes Service Connection' to connect to any Kubernetes cluster by using kubeconfig or Service Account",
            "groupName": "cluster"
        },
        {
            "name": "azureSubscriptionEndpoint",
            "aliases": [
                "azureSubscription"
            ],
            "type": "connectedService:AzureRM",
            "label": "Azure subscription",
            "helpMarkDown": "Select an Azure subscription, which has your Azure Container Registry.",
            "visibleRule": "connectionType = Azure Resource Manager",
            "defaultValue": "",
            "required": true,
            "groupName": "cluster"
        },
        {
            "name": "azureResourceGroup",
            "label": "Resource group",
            "type": "pickList",
            "helpMarkDown": "Select an Azure Resource Group.",
            "visibleRule": "connectionType = Azure Resource Manager",
            "defaultValue": "",
            "required": true,
            "groupName": "cluster",
            "properties": {
                "EditableOptions": "True"
            }
        },
        {
            "name": "kubernetesCluster",
            "label": "Kubernetes cluster",
            "type": "pickList",
            "helpMarkDown": "Select an Azure Managed Cluster.",
            "visibleRule": "connectionType = Azure Resource Manager",
            "defaultValue": "",
            "required": true,
            "groupName": "cluster",
            "properties": {
                "EditableOptions": "True"
            }
        },
        {
            "name": "useClusterAdmin",
            "type": "boolean",
            "label": "Use cluster admin credentials",
            "defaultValue": "false",
            "visibleRule": "connectionType = Azure Resource Manager",
            "groupName": "cluster",
            "helpMarkDown": "Use cluster administrator credentials instead of default cluster user credentials."
        },
        {
            "name": "kubernetesServiceEndpoint",
            "aliases": [
                "kubernetesServiceConnection"
            ],
            "type": "connectedService:kubernetes",
            "label": "Kubernetes Service Connection",
            "helpMarkDown": "Select a Kubernetes service connection.",
            "visibleRule": "connectionType = Kubernetes Service Connection",
            "required": true,
            "groupName": "cluster"
        },
        {
            "name": "namespace",
            "label": "Namespace",
            "type": "string",
            "helpMarkDown": "Specify K8 namespace to use. Use Tiller namespace can be specified in the advanced section of the task or by passing the --tiller-namespace option as argument.",
            "defaultValue": "",
            "groupName": "cluster"
        },
        {
            "name": "azureSubscriptionEndpointForACR",
            "aliases": [
                "azureSubscriptionForACR"
            ],
            "type": "connectedService:AzureRM",
            "label": "Azure subscription for Container Registry",
            "helpMarkDown": "Select an Azure subscription, which has your Azure Container Registry.",
            "defaultValue": "",
            "required": true,
            "groupName": "azureContainerRegistry"
        },
        {
            "name": "azureResourceGroupForACR",
            "label": "Resource group",
            "type": "pickList",
            "helpMarkDown": "Select an Azure Resource Group, which has your Container Registry.",
            "defaultValue": "",
            "required": true,
            "groupName": "azureContainerRegistry",
            "properties": {
                "EditableOptions": "True"
            }
        },
        {
            "name": "azureContainerRegistry",
            "label": "Azure Container Registry",
            "type": "pickList",
            "helpMarkDown": "Select an Azure Container Registry which will be used for pushing helm charts.",
            "defaultValue": "",
            "required": true,
            "groupName": "azureContainerRegistry"
        },
        {
            "name": "command",
            "type": "pickList",
            "label": "Command",
            "defaultValue": "ls",
            "required": true,
            "options": {
                "create": "create",
                "delete": "delete",
                "expose": "expose",
                "get": "get",
                "init": "init",
                "install": "install",
                "login": "login",
                "logout": "logout",
                "ls": "ls",
                "package": "package",
                "rollback": "rollback",
                "save": "save",
                "upgrade": "upgrade",
                "uninstall": "uninstall"
            },
            "helpMarkDown": "Select a helm command.",
            "groupName": "commands",
            "properties": {
                "EditableOptions": "True"
            }
        },
        {
            "name": "chartType",
            "type": "pickList",
            "label": "Chart Type",
            "required": true,
            "options": {
                "Name": "Name",
                "FilePath": "File Path"
            },
            "helpMarkDown": "Select how you want to enter chart info. You can either provide name of the chart or folder/file path to the chart.",
            "groupName": "commands",
            "visibleRule": "command == install || command == upgrade",
            "defaultValue": "Name",
            "properties": {
                "EditableOptions": "False"
            }
        },
        {
            "name": "chartName",
            "label": "Chart Name",
            "type": "string",
            "helpMarkDown": "Chart reference to install, this can be a url or a chart name. For example, if chart name is 'stable/mysql', the task will run 'helm install stable/mysql'.",
            "defaultValue": "",
            "visibleRule": "chartType == Name",
            "required": "true",
            "groupName": "commands"
        },
        {
            "name": "chartPath",
            "label": "Chart Path",
            "type": "filePath",
            "helpMarkDown": "Path to the chart to install. This can be a path to a packaged chart or a path to an unpacked chart directory. For example, if './redis' is specified the task will run 'helm install ./redis'.",
            "defaultValue": "",
            "visibleRule": "chartType == FilePath || command == package",
            "required": "true",
            "groupName": "commands"
        },
        {
            "name": "version",
            "label": "Version",
            "aliases": [
                "chartVersion"
            ],
            "type": "string",
            "helpMarkDown": "Specify the exact chart version to install. If this is not specified, the latest version is installed. Set the version on the chart to this semver version​",
            "defaultValue": "",
            "visibleRule": "command == package || command == install || command == upgrade",
            "groupName": "commands"
        },
        {
            "name": "releaseName",
            "label": "Release Name",
            "type": "string",
            "helpMarkDown": "Release name. If unspecified, it will autogenerate one for you.",
            "defaultValue": "",
            "visibleRule": "command == install || command == upgrade",
            "groupName": "commands"
        },
        {
            "name": "overrideValues",
            "label": "Set Values",
            "type": "string",
            "helpMarkDown": "Set values on the command line (can specify multiple or separate values with commas or newlines: key1=val1,key2=val2 or <br>key1=val1<br>key2=val2<br>). The task will construct the helm command by using these set values. For example, helm install --set key1=val1 ./redis.",
            "defaultValue": "",
            "visibleRule": "command == install || command == upgrade",
            "groupName": "commands"
        },
        {
            "name": "valueFile",
            "label": "Value File",
            "type": "filePath",
            "defaultValue": "",
            "helpMarkDown": "Specify values in a YAML file or a URL. For example, specifying myvalues.yaml will result in 'helm install --values=myvals.yaml'.",
            "visibleRule": "command == install || command == upgrade",
            "groupName": "commands"
        },
        {
            "name": "destination",
            "label": "Destination",
            "type": "string",
            "defaultValue": "$(Build.ArtifactStagingDirectory)",
            "helpMarkDown": "Specify values in a YAML file or a URL.",
            "visibleRule": "command == package",
            "groupName": "commands"
        },
        {
            "name": "canaryimage",
            "aliases": [
                "canaryImage"
            ],
            "type": "boolean",
            "label": "Use canary image version.",
            "defaultValue": "false",
            "helpMarkDown": "Use the canary Tiller image, the latest pre-release version of Tiller.",
            "visibleRule": "command == init",
            "groupName": "commands"
        },
        {
            "name": "upgradetiller",
            "aliases": [
                "upgradeTiller"
            ],
            "type": "boolean",
            "label": "Upgrade Tiller",
            "defaultValue": "true",
            "helpMarkDown": "Upgrade if Tiller is already installed.",
            "visibleRule": "command == init",
            "groupName": "commands"
        },
        {
            "name": "updatedependency",
            "aliases": [
                "updateDependency"
            ],
            "type": "boolean",
            "label": "Update Dependency",
            "defaultValue": "false",
            "helpMarkDown": "Run helm dependency update before installing the chart. Update dependencies from 'requirements.yaml' to dir 'charts/' before packaging",
            "visibleRule": "command == install || command == package",
            "groupName": "commands"
        },
        {
            "name": "save",
            "type": "boolean",
            "label": "Save",
            "defaultValue": "true",
            "helpMarkDown": "Save packaged chart to local chart repository (default true)​",
            "visibleRule": "command == package",
            "groupName": "commands"
        },
        {
            "name": "install",
            "type": "boolean",
            "label": "Install if release not present.",
            "defaultValue": "true",
            "helpMarkDown": "If a release by this name doesn't already exist, run an install​.",
            "visibleRule": "command == upgrade",
            "groupName": "commands"
        },
        {
            "name": "recreate",
            "type": "boolean",
            "label": "Recreate Pods.",
            "defaultValue": "false",
            "helpMarkDown": "Performs pods restart for the resource if applicable.",
            "visibleRule": "command == upgrade",
            "groupName": "commands"
        },
        {
            "name": "resetValues",
            "type": "boolean",
            "label": "Reset Values.",
            "defaultValue": "false",
            "helpMarkDown": "Reset the values to the ones built into the chart.",
            "visibleRule": "command == upgrade",
            "groupName": "commands"
        },
        {
            "name": "force",
            "type": "boolean",
            "label": "Force",
            "defaultValue": "false",
            "helpMarkDown": "Force resource update through delete/recreate if needed​",
            "visibleRule": "command == upgrade",
            "groupName": "commands"
        },
        {
            "name": "waitForExecution",
            "type": "boolean",
            "label": "Wait",
            "defaultValue": "true",
            "helpMarkDown": "Block till command execution completes.",
            "visibleRule": "command == init || command == install || command == upgrade",
            "groupName": "commands"
        },
        {
            "name": "arguments",
            "type": "multiLine",
            "properties": {
                "resizable": "true",
                "rows": "2"
            },
            "label": "Arguments",
            "helpMarkDown": "Helm command options.",
            "groupName": "commands",
            "visibleRule": "command != login && command != logout"
        },
        {
            "name": "enableTls",
            "type": "boolean",
            "label": "Enable TLS",
            "defaultValue": "false",
            "helpMarkDown": "Enables using SSL between Helm and Tiller.",
            "groupName": "tls"
        },
        {
            "name": "caCert",
            "type": "secureFile",
            "label": "CA certificate",
            "defaultValue": "",
            "required": true,
            "helpMarkDown": "CA cert used to issue certificate for tiller and helm client.",
            "visibleRule": "enableTls == true",
            "groupName": "tls"
        },
        {
            "name": "certificate",
            "type": "secureFile",
            "label": "Certificate",
            "defaultValue": "",
            "required": true,
            "helpMarkDown": "Specify Tiller certificate or Helm client certificate",
            "visibleRule": "enableTls == true",
            "groupName": "tls"
        },
        {
            "name": "privatekey",
            "type": "secureFile",
            "label": "Key",
            "defaultValue": "",
            "required": true,
            "helpMarkDown": "Specify Tiller Key or Helm client key",
            "visibleRule": "enableTls == true",
            "groupName": "tls"
        },
        {
            "name": "tillernamespace",
            "aliases": [
                "tillerNamespace"
            ],
            "label": "Tiller namespace",
            "helpMarkDown": "Specify K8 namespace of tiller.",
            "type": "string",
            "groupName": "advanced"
        },
        {
            "name": "failOnStderr",
            "type": "boolean",
            "label": "Fail on Standard Error",
            "defaultValue": "false",
            "helpMarkDown": "If this is true, this task will fail if any errors are written to the error pipeline, or if any data is written to the Standard Error stream. Otherwise the task will rely on the exit code to determine failure.",
            "groupName": "advanced"
        },
        {
            "name": "publishPipelineMetadata",
            "type": "boolean",
            "label": "Publish pipeline metadata",
            "defaultValue": "true",
            "helpMarkDown": "If this is true, the task will collect and publish deployment metadata",
            "groupName": "advanced"
        },
        {
            "name": "chartNameForACR",
            "label": "Chart Name For Azure Container Registry",
            "type": "string",
            "helpMarkDown": "Chart name with which the chart will be stored in Azure Container Registry.",
            "defaultValue": "",
            "visibleRule": "command == save",
            "required": "true",
            "groupName": "commands"
        },
        {
            "name": "chartPathForACR",
            "label": "Chart Path for Azure Container Registry",
            "type": "filePath",
            "helpMarkDown": "Path to the chart directory.",
            "defaultValue": "",
            "visibleRule": "command == save",
            "required": "true",
            "groupName": "commands"
        }
    ],
    "dataSourceBindings": [
        {
            "target": "kubernetesCluster",
            "endpointId": "$(azureSubscriptionEndpoint)",
            "endpointUrl": "{{{endpoint.url}}}/subscriptions/{{{endpoint.subscriptionId}}}/resourceGroups/$(azureResourceGroup)/providers/Microsoft.ContainerService/managedClusters?api-version=2017-08-31",
            "resultSelector": "jsonpath:$.value[*]",
            "resultTemplate": "{{{name}}}"
        },
        {
            "target": "azureResourceGroup",
            "endpointId": "$(azureSubscriptionEndpoint)",
            "endpointUrl": "{{{endpoint.url}}}/subscriptions/{{{endpoint.subscriptionId}}}/providers/Microsoft.ContainerService/managedClusters?api-version=2017-08-31&$skiptoken={{{skiptoken}}}",
            "callbackContextTemplate": "{\"skiptoken\": \"{{#getTokenValue response.nextLink}}{{extractUrlQueryParameter %24skiptoken}}{{/getTokenValue}}\"}",
            "callbackRequiredTemplate": "{{isTokenPresent response.nextLink}}",
            "initialContextTemplate": "{\"skiptoken\": \"\"}",
            "resultSelector": "jsonpath:$.value[*]",
            "resultTemplate": "{{{ #extractResource id resourcegroups}}}"
        },
        {
            "target": "azureResourceGroupForACR",
            "endpointId": "$(azureSubscriptionEndpointForACR)",
            "endpointUrl": "{{{endpoint.url}}}/subscriptions/{{{endpoint.subscriptionId}}}/providers/Microsoft.ContainerService/managedClusters?api-version=2017-08-31",
            "resultSelector": "jsonpath:$.value[*]",
            "resultTemplate": "{{{ #extractResource id resourcegroups}}}"
        },
        {
            "target": "azureContainerRegistry",
            "endpointId": "$(azureSubscriptionEndpointForACR)",
            "endpointUrl": "{{{endpoint.url}}}/subscriptions/{{{endpoint.subscriptionId}}}/resourceGroups/$(azureResourceGroupForACR)/providers/Microsoft.ContainerRegistry/registries?api-version=2019-05-01",
            "resultSelector": "jsonpath:$.value[*]",
            "resultTemplate": "{ \"Value\" : \"{{{properties.loginServer}}}\", \"DisplayValue\" : \"{{{name}}}\" }"
        }
    ],
    "instanceNameFormat": "helm $(command)",
    "showEnvironmentVariables": true,
    "outputVariables": [
        {
            "name": "helmExitCode",
            "description": "Exit code emitted from the execution of specified Helm command"
        },
        {
            "name": "helmOutput",
            "description": "Output emitted from the execution of specified Helm command"
        }
    ],
    "prejobexecution": {
        "Node10": {
            "target": "src//downloadsecurefiles.js"
        }
    },
    "execution": {
        "Node10": {
            "target": "src//helm.js"
        }
    },
    "postjobexecution": {
        "Node10": {
            "target": "src//deletesecurefiles.js"
        }
    },
    "messages": {
        "CantDownloadAccessProfile": "Cannot download access profile/kube config file for the cluster %s. Reason %s.",
        "KubeConfigFilePath": "Kubeconfig file path: %s",
        "KubernetesClusterInfo": "Kubernetes cluster Id : %s, kubernetes server version %s, kuberenettes provision state %s",
        "KubernetesClusterResourceGroup": "Kubernetes cluster %s, resource group %s.",
        "ClusterNotProvisioned": "Observed that the cluster %s is in %s state.",
        "ClusterNotFound": "%s cluster does not exists",
        "FailedToListClusters": "Failed to list managed clusters in the subscription. %s",
        "RetryingRequest": "Retrying request after %s seconds.",
        "PatternNotFoundInFilePath": "Pattern not found in file path %s.",
        "CantResolvePatternInPath": "Can not resolve pattern in file path %s.",
        "PatternFoundInPath": "Pattern found in file path %s.",
        "CouldNotFetchAccessTokenforAzureStatusCode": "Could not fetch access token for Azure. Status code: %s, status message: %s",
        "CouldNotFetchAccessTokenforMSIDueToMSINotConfiguredProperlyStatusCode": "Could not fetch access token for Managed Service Principal. Please configure Managed Service Identity (MSI) for virtual machine 'https://aka.ms/azure-msi-docs'. Status code: %s, status message: %s",
        "CouldNotFetchAccessTokenforMSIStatusCode": "Could not fetch access token for Managed Service Principal. Status code: %s, status message: %s",
        "SkipDeleteSecureFiles": "TLS not enabled in the Task. Skipping delete of certificates.",
        "SkipDownloadSecureFiles": "TLS not enabled in the Task. Skipping download of certificates.",
        "FileNotFound": "File not found at %s",
        "KubernetesServiceConnectionNotFound": "Kubernetes service connection details not found.",
        "ExpiredServicePrincipal": "Could not fetch access token for Azure. Verify if the Service Principal used is valid and not expired.",
        "SaveSupportedInHelmsV3Only": "Save chart to Azure Container Registry is only supported in Helms V3.",
        "OutputVariableDataSizeExceeded": "Output variable not set as Helm command output exceeded the maximum supported length. Output length: %s, Maximum supported length: %s",
        "KubeloginFailed": "Kubelogin authentication failed. Exception: %s"
=======
  "id": "AFA7D54D-537B-4DC8-B60A-E0EEEA2C9A87",
  "name": "HelmDeploy",
  "friendlyName": "Package and deploy Helm charts",
  "description": "Deploy, configure, update a Kubernetes cluster in Azure Container Service by running helm commands",
  "helpUrl": "https://aka.ms/azpipes-helm-tsg",
  "helpMarkDown": "[Learn more about this task](https://go.microsoft.com/fwlink/?linkid=851275) or [see the Helm documentation](https://helm.sh/docs/)",
  "category": "Deploy",
  "visibility": [
    "Build",
    "Release"
  ],
  "author": "Microsoft Corporation",
  "version": {
    "Major": 0,
    "Minor": 226,
    "Patch": 1
  },
  "demands": [],
  "groups": [
    {
      "name": "cluster",
      "displayName": "Kubernetes Cluster",
      "isExpanded": true,
      "visibleRule": "command != logout && command != package && command != save"
    },
    {
      "name": "commands",
      "displayName": "Commands",
      "isExpanded": true
    },
    {
      "name": "azureContainerRegistry",
      "displayName": "Azure Container Registry",
      "isExpanded": true,
      "visibleRule": "command == save"
    },
    {
      "name": "tls",
      "displayName": "TLS",
      "isExpanded": false,
      "visibleRule": "command != login && command != logout && command != package && command != save"
    },
    {
      "name": "advanced",
      "displayName": "Advanced",
      "isExpanded": false,
      "visibleRule": "command != login && command != logout && command != package && command != save"
    }
  ],
  "inputs": [
    {
      "name": "connectionType",
      "type": "pickList",
      "label": "Connection Type",
      "defaultValue": "Azure Resource Manager",
      "required": true,
      "options": {
        "Azure Resource Manager": "Azure Resource Manager",
        "Kubernetes Service Connection": "Kubernetes Service Connection",
        "None": "None"
      },
      "helpMarkDown": "Select 'Azure Resource Manager' to connect to an Azure Kubernetes Service by using Azure Service Connection. Select 'Kubernetes Service Connection' to connect to any Kubernetes cluster by using kubeconfig or Service Account",
      "groupName": "cluster"
    },
    {
      "name": "azureSubscriptionEndpoint",
      "aliases": [
        "azureSubscription"
      ],
      "type": "connectedService:AzureRM",
      "label": "Azure subscription",
      "helpMarkDown": "Select an Azure subscription, which has your Azure Container Registry.",
      "visibleRule": "connectionType = Azure Resource Manager",
      "defaultValue": "",
      "required": true,
      "groupName": "cluster"
    },
    {
      "name": "azureResourceGroup",
      "label": "Resource group",
      "type": "pickList",
      "helpMarkDown": "Select an Azure Resource Group.",
      "visibleRule": "connectionType = Azure Resource Manager",
      "defaultValue": "",
      "required": true,
      "groupName": "cluster",
      "properties": {
        "EditableOptions": "True"
      }
    },
    {
      "name": "kubernetesCluster",
      "label": "Kubernetes cluster",
      "type": "pickList",
      "helpMarkDown": "Select an Azure Managed Cluster.",
      "visibleRule": "connectionType = Azure Resource Manager",
      "defaultValue": "",
      "required": true,
      "groupName": "cluster",
      "properties": {
        "EditableOptions": "True"
      }
    },
    {
      "name": "useClusterAdmin",
      "type": "boolean",
      "label": "Use cluster admin credentials",
      "defaultValue": "false",
      "visibleRule": "connectionType = Azure Resource Manager",
      "groupName": "cluster",
      "helpMarkDown": "Use cluster administrator credentials instead of default cluster user credentials."
    },
    {
      "name": "kubernetesServiceEndpoint",
      "aliases": [
        "kubernetesServiceConnection"
      ],
      "type": "connectedService:kubernetes",
      "label": "Kubernetes Service Connection",
      "helpMarkDown": "Select a Kubernetes service connection.",
      "visibleRule": "connectionType = Kubernetes Service Connection",
      "required": true,
      "groupName": "cluster"
    },
    {
      "name": "namespace",
      "label": "Namespace",
      "type": "string",
      "helpMarkDown": "Specify K8 namespace to use. Use Tiller namespace can be specified in the advanced section of the task or by passing the --tiller-namespace option as argument.",
      "defaultValue": "",
      "groupName": "cluster"
    },
    {
      "name": "azureSubscriptionEndpointForACR",
      "aliases": [
        "azureSubscriptionForACR"
      ],
      "type": "connectedService:AzureRM",
      "label": "Azure subscription for Container Registry",
      "helpMarkDown": "Select an Azure subscription, which has your Azure Container Registry.",
      "defaultValue": "",
      "required": true,
      "groupName": "azureContainerRegistry"
    },
    {
      "name": "azureResourceGroupForACR",
      "label": "Resource group",
      "type": "pickList",
      "helpMarkDown": "Select an Azure Resource Group, which has your Container Registry.",
      "defaultValue": "",
      "required": true,
      "groupName": "azureContainerRegistry",
      "properties": {
        "EditableOptions": "True"
      }
    },
    {
      "name": "azureContainerRegistry",
      "label": "Azure Container Registry",
      "type": "pickList",
      "helpMarkDown": "Select an Azure Container Registry which will be used for pushing helm charts.",
      "defaultValue": "",
      "required": true,
      "groupName": "azureContainerRegistry"
    },
    {
      "name": "command",
      "type": "pickList",
      "label": "Command",
      "defaultValue": "ls",
      "required": true,
      "options": {
        "create": "create",
        "delete": "delete",
        "expose": "expose",
        "get": "get",
        "init": "init",
        "install": "install",
        "login": "login",
        "logout": "logout",
        "ls": "ls",
        "package": "package",
        "rollback": "rollback",
        "save": "save",
        "upgrade": "upgrade",
        "uninstall": "uninstall"
      },
      "helpMarkDown": "Select a helm command.",
      "groupName": "commands",
      "properties": {
        "EditableOptions": "True"
      }
    },
    {
      "name": "chartType",
      "type": "pickList",
      "label": "Chart Type",
      "required": true,
      "options": {
        "Name": "Name",
        "FilePath": "File Path"
      },
      "helpMarkDown": "Select how you want to enter chart info. You can either provide name of the chart or folder/file path to the chart.",
      "groupName": "commands",
      "visibleRule": "command == install || command == upgrade",
      "defaultValue": "Name",
      "properties": {
        "EditableOptions": "False"
      }
    },
    {
      "name": "chartName",
      "label": "Chart Name",
      "type": "string",
      "helpMarkDown": "Chart reference to install, this can be a url or a chart name. For example, if chart name is 'stable/mysql', the task will run 'helm install stable/mysql'.",
      "defaultValue": "",
      "visibleRule": "chartType == Name",
      "required": "true",
      "groupName": "commands"
    },
    {
      "name": "chartPath",
      "label": "Chart Path",
      "type": "filePath",
      "helpMarkDown": "Path to the chart to install. This can be a path to a packaged chart or a path to an unpacked chart directory. For example, if './redis' is specified the task will run 'helm install ./redis'.",
      "defaultValue": "",
      "visibleRule": "chartType == FilePath || command == package",
      "required": "true",
      "groupName": "commands"
    },
    {
      "name": "version",
      "label": "Version",
      "aliases": [
        "chartVersion"
      ],
      "type": "string",
      "helpMarkDown": "Specify the exact chart version to install. If this is not specified, the latest version is installed. Set the version on the chart to this semver version​",
      "defaultValue": "",
      "visibleRule": "command == package || command == install || command == upgrade",
      "groupName": "commands"
    },
    {
      "name": "releaseName",
      "label": "Release Name",
      "type": "string",
      "helpMarkDown": "Release name. If unspecified, it will autogenerate one for you.",
      "defaultValue": "",
      "visibleRule": "command == install || command == upgrade",
      "groupName": "commands"
    },
    {
      "name": "overrideValues",
      "label": "Set Values",
      "type": "string",
      "helpMarkDown": "Set values on the command line (can specify multiple or separate values with commas or newlines: key1=val1,key2=val2 or <br>key1=val1<br>key2=val2<br>). The task will construct the helm command by using these set values. For example, helm install --set key1=val1 ./redis.",
      "defaultValue": "",
      "visibleRule": "command == install || command == upgrade",
      "groupName": "commands"
    },
    {
      "name": "valueFile",
      "label": "Value File",
      "type": "filePath",
      "defaultValue": "",
      "helpMarkDown": "Specify values in a YAML file or a URL. For example, specifying myvalues.yaml will result in 'helm install --values=myvals.yaml'.",
      "visibleRule": "command == install || command == upgrade",
      "groupName": "commands"
    },
    {
      "name": "destination",
      "label": "Destination",
      "type": "string",
      "defaultValue": "$(Build.ArtifactStagingDirectory)",
      "helpMarkDown": "Specify values in a YAML file or a URL.",
      "visibleRule": "command == package",
      "groupName": "commands"
    },
    {
      "name": "canaryimage",
      "aliases": [
        "canaryImage"
      ],
      "type": "boolean",
      "label": "Use canary image version.",
      "defaultValue": "false",
      "helpMarkDown": "Use the canary Tiller image, the latest pre-release version of Tiller.",
      "visibleRule": "command == init",
      "groupName": "commands"
    },
    {
      "name": "upgradetiller",
      "aliases": [
        "upgradeTiller"
      ],
      "type": "boolean",
      "label": "Upgrade Tiller",
      "defaultValue": "true",
      "helpMarkDown": "Upgrade if Tiller is already installed.",
      "visibleRule": "command == init",
      "groupName": "commands"
    },
    {
      "name": "updatedependency",
      "aliases": [
        "updateDependency"
      ],
      "type": "boolean",
      "label": "Update Dependency",
      "defaultValue": "false",
      "helpMarkDown": "Run helm dependency update before installing the chart. Update dependencies from 'requirements.yaml' to dir 'charts/' before packaging",
      "visibleRule": "command == install || command == package",
      "groupName": "commands"
    },
    {
      "name": "save",
      "type": "boolean",
      "label": "Save",
      "defaultValue": "true",
      "helpMarkDown": "Save packaged chart to local chart repository (default true)​",
      "visibleRule": "command == package",
      "groupName": "commands"
    },
    {
      "name": "install",
      "type": "boolean",
      "label": "Install if release not present.",
      "defaultValue": "true",
      "helpMarkDown": "If a release by this name doesn't already exist, run an install​.",
      "visibleRule": "command == upgrade",
      "groupName": "commands"
    },
    {
      "name": "recreate",
      "type": "boolean",
      "label": "Recreate Pods.",
      "defaultValue": "false",
      "helpMarkDown": "Performs pods restart for the resource if applicable.",
      "visibleRule": "command == upgrade",
      "groupName": "commands"
    },
    {
      "name": "resetValues",
      "type": "boolean",
      "label": "Reset Values.",
      "defaultValue": "false",
      "helpMarkDown": "Reset the values to the ones built into the chart.",
      "visibleRule": "command == upgrade",
      "groupName": "commands"
    },
    {
      "name": "force",
      "type": "boolean",
      "label": "Force",
      "defaultValue": "false",
      "helpMarkDown": "Force resource update through delete/recreate if needed​",
      "visibleRule": "command == upgrade",
      "groupName": "commands"
    },
    {
      "name": "waitForExecution",
      "type": "boolean",
      "label": "Wait",
      "defaultValue": "true",
      "helpMarkDown": "Block till command execution completes.",
      "visibleRule": "command == init || command == install || command == upgrade",
      "groupName": "commands"
    },
    {
      "name": "arguments",
      "type": "multiLine",
      "properties": {
        "resizable": "true",
        "rows": "2"
      },
      "label": "Arguments",
      "helpMarkDown": "Helm command options.",
      "groupName": "commands",
      "visibleRule": "command != login && command != logout"
    },
    {
      "name": "enableTls",
      "type": "boolean",
      "label": "Enable TLS",
      "defaultValue": "false",
      "helpMarkDown": "Enables using SSL between Helm and Tiller.",
      "groupName": "tls"
    },
    {
      "name": "caCert",
      "type": "secureFile",
      "label": "CA certificate",
      "defaultValue": "",
      "required": true,
      "helpMarkDown": "CA cert used to issue certificate for tiller and helm client.",
      "visibleRule": "enableTls == true",
      "groupName": "tls"
    },
    {
      "name": "certificate",
      "type": "secureFile",
      "label": "Certificate",
      "defaultValue": "",
      "required": true,
      "helpMarkDown": "Specify Tiller certificate or Helm client certificate",
      "visibleRule": "enableTls == true",
      "groupName": "tls"
    },
    {
      "name": "privatekey",
      "type": "secureFile",
      "label": "Key",
      "defaultValue": "",
      "required": true,
      "helpMarkDown": "Specify Tiller Key or Helm client key",
      "visibleRule": "enableTls == true",
      "groupName": "tls"
    },
    {
      "name": "tillernamespace",
      "aliases": [
        "tillerNamespace"
      ],
      "label": "Tiller namespace",
      "helpMarkDown": "Specify K8 namespace of tiller.",
      "type": "string",
      "groupName": "advanced"
    },
    {
      "name": "failOnStderr",
      "type": "boolean",
      "label": "Fail on Standard Error",
      "defaultValue": "false",
      "helpMarkDown": "If this is true, this task will fail if any errors are written to the error pipeline, or if any data is written to the Standard Error stream. Otherwise the task will rely on the exit code to determine failure.",
      "groupName": "advanced"
    },
    {
      "name": "publishPipelineMetadata",
      "type": "boolean",
      "label": "Publish pipeline metadata",
      "defaultValue": "true",
      "helpMarkDown": "If this is true, the task will collect and publish deployment metadata",
      "groupName": "advanced"
    },
    {
      "name": "chartNameForACR",
      "label": "Chart Name For Azure Container Registry",
      "type": "string",
      "helpMarkDown": "Chart name with which the chart will be stored in Azure Container Registry.",
      "defaultValue": "",
      "visibleRule": "command == save",
      "required": "true",
      "groupName": "commands"
    },
    {
      "name": "chartPathForACR",
      "label": "Chart Path for Azure Container Registry",
      "type": "filePath",
      "helpMarkDown": "Path to the chart directory.",
      "defaultValue": "",
      "visibleRule": "command == save",
      "required": "true",
      "groupName": "commands"
    }
  ],
  "dataSourceBindings": [
    {
      "target": "kubernetesCluster",
      "endpointId": "$(azureSubscriptionEndpoint)",
      "endpointUrl": "{{{endpoint.url}}}/subscriptions/{{{endpoint.subscriptionId}}}/resourceGroups/$(azureResourceGroup)/providers/Microsoft.ContainerService/managedClusters?api-version=2017-08-31",
      "resultSelector": "jsonpath:$.value[*]",
      "resultTemplate": "{{{name}}}"
    },
    {
      "target": "azureResourceGroup",
      "endpointId": "$(azureSubscriptionEndpoint)",
      "endpointUrl": "{{{endpoint.url}}}/subscriptions/{{{endpoint.subscriptionId}}}/providers/Microsoft.ContainerService/managedClusters?api-version=2017-08-31&$skiptoken={{{skiptoken}}}",
      "callbackContextTemplate": "{\"skiptoken\": \"{{#getTokenValue response.nextLink}}{{extractUrlQueryParameter %24skiptoken}}{{/getTokenValue}}\"}",
      "callbackRequiredTemplate": "{{isTokenPresent response.nextLink}}",
      "initialContextTemplate": "{\"skiptoken\": \"\"}",
      "resultSelector": "jsonpath:$.value[*]",
      "resultTemplate": "{{{ #extractResource id resourcegroups}}}"
    },
    {
      "target": "azureResourceGroupForACR",
      "endpointId": "$(azureSubscriptionEndpointForACR)",
      "endpointUrl": "{{{endpoint.url}}}/subscriptions/{{{endpoint.subscriptionId}}}/providers/Microsoft.ContainerService/managedClusters?api-version=2017-08-31",
      "resultSelector": "jsonpath:$.value[*]",
      "resultTemplate": "{{{ #extractResource id resourcegroups}}}"
    },
    {
      "target": "azureContainerRegistry",
      "endpointId": "$(azureSubscriptionEndpointForACR)",
      "endpointUrl": "{{{endpoint.url}}}/subscriptions/{{{endpoint.subscriptionId}}}/resourceGroups/$(azureResourceGroupForACR)/providers/Microsoft.ContainerRegistry/registries?api-version=2019-05-01",
      "resultSelector": "jsonpath:$.value[*]",
      "resultTemplate": "{ \"Value\" : \"{{{properties.loginServer}}}\", \"DisplayValue\" : \"{{{name}}}\" }"
    }
  ],
  "instanceNameFormat": "helm $(command)",
  "showEnvironmentVariables": true,
  "outputVariables": [
    {
      "name": "helmExitCode",
      "description": "Exit code emitted from the execution of specified Helm command"
    },
    {
      "name": "helmOutput",
      "description": "Output emitted from the execution of specified Helm command"
    }
  ],
  "prejobexecution": {
    "Node10": {
      "target": "src//downloadsecurefiles.js"
    }
  },
  "execution": {
    "Node10": {
      "target": "src//helm.js"
    }
  },
  "postjobexecution": {
    "Node10": {
      "target": "src//deletesecurefiles.js"
>>>>>>> bc74a7bf
    }
  },
  "messages": {
    "CantDownloadAccessProfile": "Cannot download access profile/kube config file for the cluster %s. Reason %s.",
    "KubeConfigFilePath": "Kubeconfig file path: %s",
    "KubernetesClusterInfo": "Kubernetes cluster Id : %s, kubernetes server version %s, kuberenettes provision state %s",
    "KubernetesClusterResourceGroup": "Kubernetes cluster %s, resource group %s.",
    "ClusterNotProvisioned": "Observed that the cluster %s is in %s state.",
    "ClusterNotFound": "%s cluster does not exists",
    "FailedToListClusters": "Failed to list managed clusters in the subscription. %s",
    "RetryingRequest": "Retrying request after %s seconds.",
    "PatternNotFoundInFilePath": "Pattern not found in file path %s.",
    "CantResolvePatternInPath": "Can not resolve pattern in file path %s.",
    "PatternFoundInPath": "Pattern found in file path %s.",
    "CouldNotFetchAccessTokenforAzureStatusCode": "Could not fetch access token for Azure. Status code: %s, status message: %s",
    "CouldNotFetchAccessTokenforMSIDueToMSINotConfiguredProperlyStatusCode": "Could not fetch access token for Managed Service Principal. Please configure Managed Service Identity (MSI) for virtual machine 'https://aka.ms/azure-msi-docs'. Status code: %s, status message: %s",
    "CouldNotFetchAccessTokenforMSIStatusCode": "Could not fetch access token for Managed Service Principal. Status code: %s, status message: %s",
    "SkipDeleteSecureFiles": "TLS not enabled in the Task. Skipping delete of certificates.",
    "SkipDownloadSecureFiles": "TLS not enabled in the Task. Skipping download of certificates.",
    "FileNotFound": "File not found at %s",
    "KubernetesServiceConnectionNotFound": "Kubernetes service connection details not found.",
    "ExpiredServicePrincipal": "Could not fetch access token for Azure. Verify if the Service Principal used is valid and not expired.",
    "SaveSupportedInHelmsV3Only": "Save chart to Azure Container Registry is only supported in Helms V3.",
    "OutputVariableDataSizeExceeded": "Output variable not set as Helm command output exceeded the maximum supported length. Output length: %s, Maximum supported length: %s",
    "KubeloginFailed": "Kubelogin authentication failed. Exception: %s"
  }
}<|MERGE_RESOLUTION|>--- conflicted
+++ resolved
@@ -1,554 +1,4 @@
 {
-<<<<<<< HEAD
-    "id": "AFA7D54D-537B-4DC8-B60A-E0EEEA2C9A87",
-    "name": "HelmDeploy",
-    "friendlyName": "Package and deploy Helm charts",
-    "description": "Deploy, configure, update a Kubernetes cluster in Azure Container Service by running helm commands",
-    "helpUrl": "https://aka.ms/azpipes-helm-tsg",
-    "helpMarkDown": "[Learn more about this task](https://go.microsoft.com/fwlink/?linkid=851275) or [see the Helm documentation](https://helm.sh/docs/)",
-    "category": "Deploy",
-    "visibility": [
-        "Build",
-        "Release"
-    ],
-    "author": "Microsoft Corporation",
-    "version": {
-        "Major": 0,
-        "Minor": 226,
-        "Patch": 0
-    },
-    "demands": [],
-    "groups": [
-        {
-            "name": "cluster",
-            "displayName": "Kubernetes Cluster",
-            "isExpanded": true,
-            "visibleRule": "command != logout && command != package && command != save"
-        },
-        {
-            "name": "commands",
-            "displayName": "Commands",
-            "isExpanded": true
-        },
-        {
-            "name": "azureContainerRegistry",
-            "displayName": "Azure Container Registry",
-            "isExpanded": true,
-            "visibleRule": "command == save"
-        },
-        {
-            "name": "tls",
-            "displayName": "TLS",
-            "isExpanded": false,
-            "visibleRule": "command != login && command != logout && command != package && command != save"
-        },
-        {
-            "name": "advanced",
-            "displayName": "Advanced",
-            "isExpanded": false,
-            "visibleRule": "command != login && command != logout && command != package && command != save"
-        }
-    ],
-    "inputs": [
-        {
-            "name": "connectionType",
-            "type": "pickList",
-            "label": "Connection Type",
-            "defaultValue": "Azure Resource Manager",
-            "required": true,
-            "options": {
-                "Azure Resource Manager": "Azure Resource Manager",
-                "Kubernetes Service Connection": "Kubernetes Service Connection",
-                "None": "None"
-            },
-            "helpMarkDown": "Select 'Azure Resource Manager' to connect to an Azure Kubernetes Service by using Azure Service Connection. Select 'Kubernetes Service Connection' to connect to any Kubernetes cluster by using kubeconfig or Service Account",
-            "groupName": "cluster"
-        },
-        {
-            "name": "azureSubscriptionEndpoint",
-            "aliases": [
-                "azureSubscription"
-            ],
-            "type": "connectedService:AzureRM",
-            "label": "Azure subscription",
-            "helpMarkDown": "Select an Azure subscription, which has your Azure Container Registry.",
-            "visibleRule": "connectionType = Azure Resource Manager",
-            "defaultValue": "",
-            "required": true,
-            "groupName": "cluster"
-        },
-        {
-            "name": "azureResourceGroup",
-            "label": "Resource group",
-            "type": "pickList",
-            "helpMarkDown": "Select an Azure Resource Group.",
-            "visibleRule": "connectionType = Azure Resource Manager",
-            "defaultValue": "",
-            "required": true,
-            "groupName": "cluster",
-            "properties": {
-                "EditableOptions": "True"
-            }
-        },
-        {
-            "name": "kubernetesCluster",
-            "label": "Kubernetes cluster",
-            "type": "pickList",
-            "helpMarkDown": "Select an Azure Managed Cluster.",
-            "visibleRule": "connectionType = Azure Resource Manager",
-            "defaultValue": "",
-            "required": true,
-            "groupName": "cluster",
-            "properties": {
-                "EditableOptions": "True"
-            }
-        },
-        {
-            "name": "useClusterAdmin",
-            "type": "boolean",
-            "label": "Use cluster admin credentials",
-            "defaultValue": "false",
-            "visibleRule": "connectionType = Azure Resource Manager",
-            "groupName": "cluster",
-            "helpMarkDown": "Use cluster administrator credentials instead of default cluster user credentials."
-        },
-        {
-            "name": "kubernetesServiceEndpoint",
-            "aliases": [
-                "kubernetesServiceConnection"
-            ],
-            "type": "connectedService:kubernetes",
-            "label": "Kubernetes Service Connection",
-            "helpMarkDown": "Select a Kubernetes service connection.",
-            "visibleRule": "connectionType = Kubernetes Service Connection",
-            "required": true,
-            "groupName": "cluster"
-        },
-        {
-            "name": "namespace",
-            "label": "Namespace",
-            "type": "string",
-            "helpMarkDown": "Specify K8 namespace to use. Use Tiller namespace can be specified in the advanced section of the task or by passing the --tiller-namespace option as argument.",
-            "defaultValue": "",
-            "groupName": "cluster"
-        },
-        {
-            "name": "azureSubscriptionEndpointForACR",
-            "aliases": [
-                "azureSubscriptionForACR"
-            ],
-            "type": "connectedService:AzureRM",
-            "label": "Azure subscription for Container Registry",
-            "helpMarkDown": "Select an Azure subscription, which has your Azure Container Registry.",
-            "defaultValue": "",
-            "required": true,
-            "groupName": "azureContainerRegistry"
-        },
-        {
-            "name": "azureResourceGroupForACR",
-            "label": "Resource group",
-            "type": "pickList",
-            "helpMarkDown": "Select an Azure Resource Group, which has your Container Registry.",
-            "defaultValue": "",
-            "required": true,
-            "groupName": "azureContainerRegistry",
-            "properties": {
-                "EditableOptions": "True"
-            }
-        },
-        {
-            "name": "azureContainerRegistry",
-            "label": "Azure Container Registry",
-            "type": "pickList",
-            "helpMarkDown": "Select an Azure Container Registry which will be used for pushing helm charts.",
-            "defaultValue": "",
-            "required": true,
-            "groupName": "azureContainerRegistry"
-        },
-        {
-            "name": "command",
-            "type": "pickList",
-            "label": "Command",
-            "defaultValue": "ls",
-            "required": true,
-            "options": {
-                "create": "create",
-                "delete": "delete",
-                "expose": "expose",
-                "get": "get",
-                "init": "init",
-                "install": "install",
-                "login": "login",
-                "logout": "logout",
-                "ls": "ls",
-                "package": "package",
-                "rollback": "rollback",
-                "save": "save",
-                "upgrade": "upgrade",
-                "uninstall": "uninstall"
-            },
-            "helpMarkDown": "Select a helm command.",
-            "groupName": "commands",
-            "properties": {
-                "EditableOptions": "True"
-            }
-        },
-        {
-            "name": "chartType",
-            "type": "pickList",
-            "label": "Chart Type",
-            "required": true,
-            "options": {
-                "Name": "Name",
-                "FilePath": "File Path"
-            },
-            "helpMarkDown": "Select how you want to enter chart info. You can either provide name of the chart or folder/file path to the chart.",
-            "groupName": "commands",
-            "visibleRule": "command == install || command == upgrade",
-            "defaultValue": "Name",
-            "properties": {
-                "EditableOptions": "False"
-            }
-        },
-        {
-            "name": "chartName",
-            "label": "Chart Name",
-            "type": "string",
-            "helpMarkDown": "Chart reference to install, this can be a url or a chart name. For example, if chart name is 'stable/mysql', the task will run 'helm install stable/mysql'.",
-            "defaultValue": "",
-            "visibleRule": "chartType == Name",
-            "required": "true",
-            "groupName": "commands"
-        },
-        {
-            "name": "chartPath",
-            "label": "Chart Path",
-            "type": "filePath",
-            "helpMarkDown": "Path to the chart to install. This can be a path to a packaged chart or a path to an unpacked chart directory. For example, if './redis' is specified the task will run 'helm install ./redis'.",
-            "defaultValue": "",
-            "visibleRule": "chartType == FilePath || command == package",
-            "required": "true",
-            "groupName": "commands"
-        },
-        {
-            "name": "version",
-            "label": "Version",
-            "aliases": [
-                "chartVersion"
-            ],
-            "type": "string",
-            "helpMarkDown": "Specify the exact chart version to install. If this is not specified, the latest version is installed. Set the version on the chart to this semver version​",
-            "defaultValue": "",
-            "visibleRule": "command == package || command == install || command == upgrade",
-            "groupName": "commands"
-        },
-        {
-            "name": "releaseName",
-            "label": "Release Name",
-            "type": "string",
-            "helpMarkDown": "Release name. If unspecified, it will autogenerate one for you.",
-            "defaultValue": "",
-            "visibleRule": "command == install || command == upgrade",
-            "groupName": "commands"
-        },
-        {
-            "name": "overrideValues",
-            "label": "Set Values",
-            "type": "string",
-            "helpMarkDown": "Set values on the command line (can specify multiple or separate values with commas or newlines: key1=val1,key2=val2 or <br>key1=val1<br>key2=val2<br>). The task will construct the helm command by using these set values. For example, helm install --set key1=val1 ./redis.",
-            "defaultValue": "",
-            "visibleRule": "command == install || command == upgrade",
-            "groupName": "commands"
-        },
-        {
-            "name": "valueFile",
-            "label": "Value File",
-            "type": "filePath",
-            "defaultValue": "",
-            "helpMarkDown": "Specify values in a YAML file or a URL. For example, specifying myvalues.yaml will result in 'helm install --values=myvals.yaml'.",
-            "visibleRule": "command == install || command == upgrade",
-            "groupName": "commands"
-        },
-        {
-            "name": "destination",
-            "label": "Destination",
-            "type": "string",
-            "defaultValue": "$(Build.ArtifactStagingDirectory)",
-            "helpMarkDown": "Specify values in a YAML file or a URL.",
-            "visibleRule": "command == package",
-            "groupName": "commands"
-        },
-        {
-            "name": "canaryimage",
-            "aliases": [
-                "canaryImage"
-            ],
-            "type": "boolean",
-            "label": "Use canary image version.",
-            "defaultValue": "false",
-            "helpMarkDown": "Use the canary Tiller image, the latest pre-release version of Tiller.",
-            "visibleRule": "command == init",
-            "groupName": "commands"
-        },
-        {
-            "name": "upgradetiller",
-            "aliases": [
-                "upgradeTiller"
-            ],
-            "type": "boolean",
-            "label": "Upgrade Tiller",
-            "defaultValue": "true",
-            "helpMarkDown": "Upgrade if Tiller is already installed.",
-            "visibleRule": "command == init",
-            "groupName": "commands"
-        },
-        {
-            "name": "updatedependency",
-            "aliases": [
-                "updateDependency"
-            ],
-            "type": "boolean",
-            "label": "Update Dependency",
-            "defaultValue": "false",
-            "helpMarkDown": "Run helm dependency update before installing the chart. Update dependencies from 'requirements.yaml' to dir 'charts/' before packaging",
-            "visibleRule": "command == install || command == package",
-            "groupName": "commands"
-        },
-        {
-            "name": "save",
-            "type": "boolean",
-            "label": "Save",
-            "defaultValue": "true",
-            "helpMarkDown": "Save packaged chart to local chart repository (default true)​",
-            "visibleRule": "command == package",
-            "groupName": "commands"
-        },
-        {
-            "name": "install",
-            "type": "boolean",
-            "label": "Install if release not present.",
-            "defaultValue": "true",
-            "helpMarkDown": "If a release by this name doesn't already exist, run an install​.",
-            "visibleRule": "command == upgrade",
-            "groupName": "commands"
-        },
-        {
-            "name": "recreate",
-            "type": "boolean",
-            "label": "Recreate Pods.",
-            "defaultValue": "false",
-            "helpMarkDown": "Performs pods restart for the resource if applicable.",
-            "visibleRule": "command == upgrade",
-            "groupName": "commands"
-        },
-        {
-            "name": "resetValues",
-            "type": "boolean",
-            "label": "Reset Values.",
-            "defaultValue": "false",
-            "helpMarkDown": "Reset the values to the ones built into the chart.",
-            "visibleRule": "command == upgrade",
-            "groupName": "commands"
-        },
-        {
-            "name": "force",
-            "type": "boolean",
-            "label": "Force",
-            "defaultValue": "false",
-            "helpMarkDown": "Force resource update through delete/recreate if needed​",
-            "visibleRule": "command == upgrade",
-            "groupName": "commands"
-        },
-        {
-            "name": "waitForExecution",
-            "type": "boolean",
-            "label": "Wait",
-            "defaultValue": "true",
-            "helpMarkDown": "Block till command execution completes.",
-            "visibleRule": "command == init || command == install || command == upgrade",
-            "groupName": "commands"
-        },
-        {
-            "name": "arguments",
-            "type": "multiLine",
-            "properties": {
-                "resizable": "true",
-                "rows": "2"
-            },
-            "label": "Arguments",
-            "helpMarkDown": "Helm command options.",
-            "groupName": "commands",
-            "visibleRule": "command != login && command != logout"
-        },
-        {
-            "name": "enableTls",
-            "type": "boolean",
-            "label": "Enable TLS",
-            "defaultValue": "false",
-            "helpMarkDown": "Enables using SSL between Helm and Tiller.",
-            "groupName": "tls"
-        },
-        {
-            "name": "caCert",
-            "type": "secureFile",
-            "label": "CA certificate",
-            "defaultValue": "",
-            "required": true,
-            "helpMarkDown": "CA cert used to issue certificate for tiller and helm client.",
-            "visibleRule": "enableTls == true",
-            "groupName": "tls"
-        },
-        {
-            "name": "certificate",
-            "type": "secureFile",
-            "label": "Certificate",
-            "defaultValue": "",
-            "required": true,
-            "helpMarkDown": "Specify Tiller certificate or Helm client certificate",
-            "visibleRule": "enableTls == true",
-            "groupName": "tls"
-        },
-        {
-            "name": "privatekey",
-            "type": "secureFile",
-            "label": "Key",
-            "defaultValue": "",
-            "required": true,
-            "helpMarkDown": "Specify Tiller Key or Helm client key",
-            "visibleRule": "enableTls == true",
-            "groupName": "tls"
-        },
-        {
-            "name": "tillernamespace",
-            "aliases": [
-                "tillerNamespace"
-            ],
-            "label": "Tiller namespace",
-            "helpMarkDown": "Specify K8 namespace of tiller.",
-            "type": "string",
-            "groupName": "advanced"
-        },
-        {
-            "name": "failOnStderr",
-            "type": "boolean",
-            "label": "Fail on Standard Error",
-            "defaultValue": "false",
-            "helpMarkDown": "If this is true, this task will fail if any errors are written to the error pipeline, or if any data is written to the Standard Error stream. Otherwise the task will rely on the exit code to determine failure.",
-            "groupName": "advanced"
-        },
-        {
-            "name": "publishPipelineMetadata",
-            "type": "boolean",
-            "label": "Publish pipeline metadata",
-            "defaultValue": "true",
-            "helpMarkDown": "If this is true, the task will collect and publish deployment metadata",
-            "groupName": "advanced"
-        },
-        {
-            "name": "chartNameForACR",
-            "label": "Chart Name For Azure Container Registry",
-            "type": "string",
-            "helpMarkDown": "Chart name with which the chart will be stored in Azure Container Registry.",
-            "defaultValue": "",
-            "visibleRule": "command == save",
-            "required": "true",
-            "groupName": "commands"
-        },
-        {
-            "name": "chartPathForACR",
-            "label": "Chart Path for Azure Container Registry",
-            "type": "filePath",
-            "helpMarkDown": "Path to the chart directory.",
-            "defaultValue": "",
-            "visibleRule": "command == save",
-            "required": "true",
-            "groupName": "commands"
-        }
-    ],
-    "dataSourceBindings": [
-        {
-            "target": "kubernetesCluster",
-            "endpointId": "$(azureSubscriptionEndpoint)",
-            "endpointUrl": "{{{endpoint.url}}}/subscriptions/{{{endpoint.subscriptionId}}}/resourceGroups/$(azureResourceGroup)/providers/Microsoft.ContainerService/managedClusters?api-version=2017-08-31",
-            "resultSelector": "jsonpath:$.value[*]",
-            "resultTemplate": "{{{name}}}"
-        },
-        {
-            "target": "azureResourceGroup",
-            "endpointId": "$(azureSubscriptionEndpoint)",
-            "endpointUrl": "{{{endpoint.url}}}/subscriptions/{{{endpoint.subscriptionId}}}/providers/Microsoft.ContainerService/managedClusters?api-version=2017-08-31&$skiptoken={{{skiptoken}}}",
-            "callbackContextTemplate": "{\"skiptoken\": \"{{#getTokenValue response.nextLink}}{{extractUrlQueryParameter %24skiptoken}}{{/getTokenValue}}\"}",
-            "callbackRequiredTemplate": "{{isTokenPresent response.nextLink}}",
-            "initialContextTemplate": "{\"skiptoken\": \"\"}",
-            "resultSelector": "jsonpath:$.value[*]",
-            "resultTemplate": "{{{ #extractResource id resourcegroups}}}"
-        },
-        {
-            "target": "azureResourceGroupForACR",
-            "endpointId": "$(azureSubscriptionEndpointForACR)",
-            "endpointUrl": "{{{endpoint.url}}}/subscriptions/{{{endpoint.subscriptionId}}}/providers/Microsoft.ContainerService/managedClusters?api-version=2017-08-31",
-            "resultSelector": "jsonpath:$.value[*]",
-            "resultTemplate": "{{{ #extractResource id resourcegroups}}}"
-        },
-        {
-            "target": "azureContainerRegistry",
-            "endpointId": "$(azureSubscriptionEndpointForACR)",
-            "endpointUrl": "{{{endpoint.url}}}/subscriptions/{{{endpoint.subscriptionId}}}/resourceGroups/$(azureResourceGroupForACR)/providers/Microsoft.ContainerRegistry/registries?api-version=2019-05-01",
-            "resultSelector": "jsonpath:$.value[*]",
-            "resultTemplate": "{ \"Value\" : \"{{{properties.loginServer}}}\", \"DisplayValue\" : \"{{{name}}}\" }"
-        }
-    ],
-    "instanceNameFormat": "helm $(command)",
-    "showEnvironmentVariables": true,
-    "outputVariables": [
-        {
-            "name": "helmExitCode",
-            "description": "Exit code emitted from the execution of specified Helm command"
-        },
-        {
-            "name": "helmOutput",
-            "description": "Output emitted from the execution of specified Helm command"
-        }
-    ],
-    "prejobexecution": {
-        "Node10": {
-            "target": "src//downloadsecurefiles.js"
-        }
-    },
-    "execution": {
-        "Node10": {
-            "target": "src//helm.js"
-        }
-    },
-    "postjobexecution": {
-        "Node10": {
-            "target": "src//deletesecurefiles.js"
-        }
-    },
-    "messages": {
-        "CantDownloadAccessProfile": "Cannot download access profile/kube config file for the cluster %s. Reason %s.",
-        "KubeConfigFilePath": "Kubeconfig file path: %s",
-        "KubernetesClusterInfo": "Kubernetes cluster Id : %s, kubernetes server version %s, kuberenettes provision state %s",
-        "KubernetesClusterResourceGroup": "Kubernetes cluster %s, resource group %s.",
-        "ClusterNotProvisioned": "Observed that the cluster %s is in %s state.",
-        "ClusterNotFound": "%s cluster does not exists",
-        "FailedToListClusters": "Failed to list managed clusters in the subscription. %s",
-        "RetryingRequest": "Retrying request after %s seconds.",
-        "PatternNotFoundInFilePath": "Pattern not found in file path %s.",
-        "CantResolvePatternInPath": "Can not resolve pattern in file path %s.",
-        "PatternFoundInPath": "Pattern found in file path %s.",
-        "CouldNotFetchAccessTokenforAzureStatusCode": "Could not fetch access token for Azure. Status code: %s, status message: %s",
-        "CouldNotFetchAccessTokenforMSIDueToMSINotConfiguredProperlyStatusCode": "Could not fetch access token for Managed Service Principal. Please configure Managed Service Identity (MSI) for virtual machine 'https://aka.ms/azure-msi-docs'. Status code: %s, status message: %s",
-        "CouldNotFetchAccessTokenforMSIStatusCode": "Could not fetch access token for Managed Service Principal. Status code: %s, status message: %s",
-        "SkipDeleteSecureFiles": "TLS not enabled in the Task. Skipping delete of certificates.",
-        "SkipDownloadSecureFiles": "TLS not enabled in the Task. Skipping download of certificates.",
-        "FileNotFound": "File not found at %s",
-        "KubernetesServiceConnectionNotFound": "Kubernetes service connection details not found.",
-        "ExpiredServicePrincipal": "Could not fetch access token for Azure. Verify if the Service Principal used is valid and not expired.",
-        "SaveSupportedInHelmsV3Only": "Save chart to Azure Container Registry is only supported in Helms V3.",
-        "OutputVariableDataSizeExceeded": "Output variable not set as Helm command output exceeded the maximum supported length. Output length: %s, Maximum supported length: %s",
-        "KubeloginFailed": "Kubelogin authentication failed. Exception: %s"
-=======
   "id": "AFA7D54D-537B-4DC8-B60A-E0EEEA2C9A87",
   "name": "HelmDeploy",
   "friendlyName": "Package and deploy Helm charts",
@@ -1072,7 +522,6 @@
   "postjobexecution": {
     "Node10": {
       "target": "src//deletesecurefiles.js"
->>>>>>> bc74a7bf
     }
   },
   "messages": {
