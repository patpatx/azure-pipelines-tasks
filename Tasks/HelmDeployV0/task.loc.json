{
  "id": "AFA7D54D-537B-4DC8-B60A-E0EEEA2C9A87",
  "name": "HelmDeploy",
  "friendlyName": "ms-resource:loc.friendlyName",
  "description": "ms-resource:loc.description",
  "helpUrl": "https://aka.ms/azpipes-helm-tsg",
  "helpMarkDown": "ms-resource:loc.helpMarkDown",
  "category": "Deploy",
  "visibility": [
    "Build",
    "Release"
  ],
  "author": "Microsoft Corporation",
  "version": {
    "Major": 0,
    "Minor": 226,
<<<<<<< HEAD
    "Patch": 0
=======
    "Patch": 1
>>>>>>> bc74a7bf
  },
  "demands": [],
  "groups": [
    {
      "name": "cluster",
      "displayName": "ms-resource:loc.group.displayName.cluster",
      "isExpanded": true,
      "visibleRule": "command != logout && command != package && command != save"
    },
    {
      "name": "commands",
      "displayName": "ms-resource:loc.group.displayName.commands",
      "isExpanded": true
    },
    {
      "name": "azureContainerRegistry",
      "displayName": "ms-resource:loc.group.displayName.azureContainerRegistry",
      "isExpanded": true,
      "visibleRule": "command == save"
    },
    {
      "name": "tls",
      "displayName": "ms-resource:loc.group.displayName.tls",
      "isExpanded": false,
      "visibleRule": "command != login && command != logout && command != package && command != save"
    },
    {
      "name": "advanced",
      "displayName": "ms-resource:loc.group.displayName.advanced",
      "isExpanded": false,
      "visibleRule": "command != login && command != logout && command != package && command != save"
    }
  ],
  "inputs": [
    {
      "name": "connectionType",
      "type": "pickList",
      "label": "ms-resource:loc.input.label.connectionType",
      "defaultValue": "Azure Resource Manager",
      "required": true,
      "options": {
        "Azure Resource Manager": "Azure Resource Manager",
        "Kubernetes Service Connection": "Kubernetes Service Connection",
        "None": "None"
      },
      "helpMarkDown": "ms-resource:loc.input.help.connectionType",
      "groupName": "cluster"
    },
    {
      "name": "azureSubscriptionEndpoint",
      "aliases": [
        "azureSubscription"
      ],
      "type": "connectedService:AzureRM",
      "label": "ms-resource:loc.input.label.azureSubscriptionEndpoint",
      "helpMarkDown": "ms-resource:loc.input.help.azureSubscriptionEndpoint",
      "visibleRule": "connectionType = Azure Resource Manager",
      "defaultValue": "",
      "required": true,
      "groupName": "cluster"
    },
    {
      "name": "azureResourceGroup",
      "label": "ms-resource:loc.input.label.azureResourceGroup",
      "type": "pickList",
      "helpMarkDown": "ms-resource:loc.input.help.azureResourceGroup",
      "visibleRule": "connectionType = Azure Resource Manager",
      "defaultValue": "",
      "required": true,
      "groupName": "cluster",
      "properties": {
        "EditableOptions": "True"
      }
    },
    {
      "name": "kubernetesCluster",
      "label": "ms-resource:loc.input.label.kubernetesCluster",
      "type": "pickList",
      "helpMarkDown": "ms-resource:loc.input.help.kubernetesCluster",
      "visibleRule": "connectionType = Azure Resource Manager",
      "defaultValue": "",
      "required": true,
      "groupName": "cluster",
      "properties": {
        "EditableOptions": "True"
      }
    },
    {
      "name": "useClusterAdmin",
      "type": "boolean",
      "label": "ms-resource:loc.input.label.useClusterAdmin",
      "defaultValue": "false",
      "visibleRule": "connectionType = Azure Resource Manager",
      "groupName": "cluster",
      "helpMarkDown": "ms-resource:loc.input.help.useClusterAdmin"
    },
    {
      "name": "kubernetesServiceEndpoint",
      "aliases": [
        "kubernetesServiceConnection"
      ],
      "type": "connectedService:kubernetes",
      "label": "ms-resource:loc.input.label.kubernetesServiceEndpoint",
      "helpMarkDown": "ms-resource:loc.input.help.kubernetesServiceEndpoint",
      "visibleRule": "connectionType = Kubernetes Service Connection",
      "required": true,
      "groupName": "cluster"
    },
    {
      "name": "namespace",
      "label": "ms-resource:loc.input.label.namespace",
      "type": "string",
      "helpMarkDown": "ms-resource:loc.input.help.namespace",
      "defaultValue": "",
      "groupName": "cluster"
    },
    {
      "name": "azureSubscriptionEndpointForACR",
      "aliases": [
        "azureSubscriptionForACR"
      ],
      "type": "connectedService:AzureRM",
      "label": "ms-resource:loc.input.label.azureSubscriptionEndpointForACR",
      "helpMarkDown": "ms-resource:loc.input.help.azureSubscriptionEndpointForACR",
      "defaultValue": "",
      "required": true,
      "groupName": "azureContainerRegistry"
    },
    {
      "name": "azureResourceGroupForACR",
      "label": "ms-resource:loc.input.label.azureResourceGroupForACR",
      "type": "pickList",
      "helpMarkDown": "ms-resource:loc.input.help.azureResourceGroupForACR",
      "defaultValue": "",
      "required": true,
      "groupName": "azureContainerRegistry",
      "properties": {
        "EditableOptions": "True"
      }
    },
    {
      "name": "azureContainerRegistry",
      "label": "ms-resource:loc.input.label.azureContainerRegistry",
      "type": "pickList",
      "helpMarkDown": "ms-resource:loc.input.help.azureContainerRegistry",
      "defaultValue": "",
      "required": true,
      "groupName": "azureContainerRegistry"
    },
    {
      "name": "command",
      "type": "pickList",
      "label": "ms-resource:loc.input.label.command",
      "defaultValue": "ls",
      "required": true,
      "options": {
        "create": "create",
        "delete": "delete",
        "expose": "expose",
        "get": "get",
        "init": "init",
        "install": "install",
        "login": "login",
        "logout": "logout",
        "ls": "ls",
        "package": "package",
        "rollback": "rollback",
        "save": "save",
        "upgrade": "upgrade",
        "uninstall": "uninstall"
      },
      "helpMarkDown": "ms-resource:loc.input.help.command",
      "groupName": "commands",
      "properties": {
        "EditableOptions": "True"
      }
    },
    {
      "name": "chartType",
      "type": "pickList",
      "label": "ms-resource:loc.input.label.chartType",
      "required": true,
      "options": {
        "Name": "Name",
        "FilePath": "File Path"
      },
      "helpMarkDown": "ms-resource:loc.input.help.chartType",
      "groupName": "commands",
      "visibleRule": "command == install || command == upgrade",
      "defaultValue": "Name",
      "properties": {
        "EditableOptions": "False"
      }
    },
    {
      "name": "chartName",
      "label": "ms-resource:loc.input.label.chartName",
      "type": "string",
      "helpMarkDown": "ms-resource:loc.input.help.chartName",
      "defaultValue": "",
      "visibleRule": "chartType == Name",
      "required": "true",
      "groupName": "commands"
    },
    {
      "name": "chartPath",
      "label": "ms-resource:loc.input.label.chartPath",
      "type": "filePath",
      "helpMarkDown": "ms-resource:loc.input.help.chartPath",
      "defaultValue": "",
      "visibleRule": "chartType == FilePath || command == package",
      "required": "true",
      "groupName": "commands"
    },
    {
      "name": "version",
      "label": "ms-resource:loc.input.label.version",
      "aliases": [
        "chartVersion"
      ],
      "type": "string",
      "helpMarkDown": "ms-resource:loc.input.help.version",
      "defaultValue": "",
      "visibleRule": "command == package || command == install || command == upgrade",
      "groupName": "commands"
    },
    {
      "name": "releaseName",
      "label": "ms-resource:loc.input.label.releaseName",
      "type": "string",
      "helpMarkDown": "ms-resource:loc.input.help.releaseName",
      "defaultValue": "",
      "visibleRule": "command == install || command == upgrade",
      "groupName": "commands"
    },
    {
      "name": "overrideValues",
      "label": "ms-resource:loc.input.label.overrideValues",
      "type": "string",
      "helpMarkDown": "ms-resource:loc.input.help.overrideValues",
      "defaultValue": "",
      "visibleRule": "command == install || command == upgrade",
      "groupName": "commands"
    },
    {
      "name": "valueFile",
      "label": "ms-resource:loc.input.label.valueFile",
      "type": "filePath",
      "defaultValue": "",
      "helpMarkDown": "ms-resource:loc.input.help.valueFile",
      "visibleRule": "command == install || command == upgrade",
      "groupName": "commands"
    },
    {
      "name": "destination",
      "label": "ms-resource:loc.input.label.destination",
      "type": "string",
      "defaultValue": "$(Build.ArtifactStagingDirectory)",
      "helpMarkDown": "ms-resource:loc.input.help.destination",
      "visibleRule": "command == package",
      "groupName": "commands"
    },
    {
      "name": "canaryimage",
      "aliases": [
        "canaryImage"
      ],
      "type": "boolean",
      "label": "ms-resource:loc.input.label.canaryimage",
      "defaultValue": "false",
      "helpMarkDown": "ms-resource:loc.input.help.canaryimage",
      "visibleRule": "command == init",
      "groupName": "commands"
    },
    {
      "name": "upgradetiller",
      "aliases": [
        "upgradeTiller"
      ],
      "type": "boolean",
      "label": "ms-resource:loc.input.label.upgradetiller",
      "defaultValue": "true",
      "helpMarkDown": "ms-resource:loc.input.help.upgradetiller",
      "visibleRule": "command == init",
      "groupName": "commands"
    },
    {
      "name": "updatedependency",
      "aliases": [
        "updateDependency"
      ],
      "type": "boolean",
      "label": "ms-resource:loc.input.label.updatedependency",
      "defaultValue": "false",
      "helpMarkDown": "ms-resource:loc.input.help.updatedependency",
      "visibleRule": "command == install || command == package",
      "groupName": "commands"
    },
    {
      "name": "save",
      "type": "boolean",
      "label": "ms-resource:loc.input.label.save",
      "defaultValue": "true",
      "helpMarkDown": "ms-resource:loc.input.help.save",
      "visibleRule": "command == package",
      "groupName": "commands"
    },
    {
      "name": "install",
      "type": "boolean",
      "label": "ms-resource:loc.input.label.install",
      "defaultValue": "true",
      "helpMarkDown": "ms-resource:loc.input.help.install",
      "visibleRule": "command == upgrade",
      "groupName": "commands"
    },
    {
      "name": "recreate",
      "type": "boolean",
      "label": "ms-resource:loc.input.label.recreate",
      "defaultValue": "false",
      "helpMarkDown": "ms-resource:loc.input.help.recreate",
      "visibleRule": "command == upgrade",
      "groupName": "commands"
    },
    {
      "name": "resetValues",
      "type": "boolean",
      "label": "ms-resource:loc.input.label.resetValues",
      "defaultValue": "false",
      "helpMarkDown": "ms-resource:loc.input.help.resetValues",
      "visibleRule": "command == upgrade",
      "groupName": "commands"
    },
    {
      "name": "force",
      "type": "boolean",
      "label": "ms-resource:loc.input.label.force",
      "defaultValue": "false",
      "helpMarkDown": "ms-resource:loc.input.help.force",
      "visibleRule": "command == upgrade",
      "groupName": "commands"
    },
    {
      "name": "waitForExecution",
      "type": "boolean",
      "label": "ms-resource:loc.input.label.waitForExecution",
      "defaultValue": "true",
      "helpMarkDown": "ms-resource:loc.input.help.waitForExecution",
      "visibleRule": "command == init || command == install || command == upgrade",
      "groupName": "commands"
    },
    {
      "name": "arguments",
      "type": "multiLine",
      "properties": {
        "resizable": "true",
        "rows": "2"
      },
      "label": "ms-resource:loc.input.label.arguments",
      "helpMarkDown": "ms-resource:loc.input.help.arguments",
      "groupName": "commands",
      "visibleRule": "command != login && command != logout"
    },
    {
      "name": "enableTls",
      "type": "boolean",
      "label": "ms-resource:loc.input.label.enableTls",
      "defaultValue": "false",
      "helpMarkDown": "ms-resource:loc.input.help.enableTls",
      "groupName": "tls"
    },
    {
      "name": "caCert",
      "type": "secureFile",
      "label": "ms-resource:loc.input.label.caCert",
      "defaultValue": "",
      "required": true,
      "helpMarkDown": "ms-resource:loc.input.help.caCert",
      "visibleRule": "enableTls == true",
      "groupName": "tls"
    },
    {
      "name": "certificate",
      "type": "secureFile",
      "label": "ms-resource:loc.input.label.certificate",
      "defaultValue": "",
      "required": true,
      "helpMarkDown": "ms-resource:loc.input.help.certificate",
      "visibleRule": "enableTls == true",
      "groupName": "tls"
    },
    {
      "name": "privatekey",
      "type": "secureFile",
      "label": "ms-resource:loc.input.label.privatekey",
      "defaultValue": "",
      "required": true,
      "helpMarkDown": "ms-resource:loc.input.help.privatekey",
      "visibleRule": "enableTls == true",
      "groupName": "tls"
    },
    {
      "name": "tillernamespace",
      "aliases": [
        "tillerNamespace"
      ],
      "label": "ms-resource:loc.input.label.tillernamespace",
      "helpMarkDown": "ms-resource:loc.input.help.tillernamespace",
      "type": "string",
      "groupName": "advanced"
    },
    {
      "name": "failOnStderr",
      "type": "boolean",
      "label": "ms-resource:loc.input.label.failOnStderr",
      "defaultValue": "false",
      "helpMarkDown": "ms-resource:loc.input.help.failOnStderr",
      "groupName": "advanced"
    },
    {
      "name": "publishPipelineMetadata",
      "type": "boolean",
      "label": "ms-resource:loc.input.label.publishPipelineMetadata",
      "defaultValue": "true",
      "helpMarkDown": "ms-resource:loc.input.help.publishPipelineMetadata",
      "groupName": "advanced"
    },
    {
      "name": "chartNameForACR",
      "label": "ms-resource:loc.input.label.chartNameForACR",
      "type": "string",
      "helpMarkDown": "ms-resource:loc.input.help.chartNameForACR",
      "defaultValue": "",
      "visibleRule": "command == save",
      "required": "true",
      "groupName": "commands"
    },
    {
      "name": "chartPathForACR",
      "label": "ms-resource:loc.input.label.chartPathForACR",
      "type": "filePath",
      "helpMarkDown": "ms-resource:loc.input.help.chartPathForACR",
      "defaultValue": "",
      "visibleRule": "command == save",
      "required": "true",
      "groupName": "commands"
    }
  ],
  "dataSourceBindings": [
    {
      "target": "kubernetesCluster",
      "endpointId": "$(azureSubscriptionEndpoint)",
      "endpointUrl": "{{{endpoint.url}}}/subscriptions/{{{endpoint.subscriptionId}}}/resourceGroups/$(azureResourceGroup)/providers/Microsoft.ContainerService/managedClusters?api-version=2017-08-31",
      "resultSelector": "jsonpath:$.value[*]",
      "resultTemplate": "{{{name}}}"
    },
    {
      "target": "azureResourceGroup",
      "endpointId": "$(azureSubscriptionEndpoint)",
      "endpointUrl": "{{{endpoint.url}}}/subscriptions/{{{endpoint.subscriptionId}}}/providers/Microsoft.ContainerService/managedClusters?api-version=2017-08-31&$skiptoken={{{skiptoken}}}",
      "callbackContextTemplate": "{\"skiptoken\": \"{{#getTokenValue response.nextLink}}{{extractUrlQueryParameter %24skiptoken}}{{/getTokenValue}}\"}",
      "callbackRequiredTemplate": "{{isTokenPresent response.nextLink}}",
      "initialContextTemplate": "{\"skiptoken\": \"\"}",
      "resultSelector": "jsonpath:$.value[*]",
      "resultTemplate": "{{{ #extractResource id resourcegroups}}}"
    },
    {
      "target": "azureResourceGroupForACR",
      "endpointId": "$(azureSubscriptionEndpointForACR)",
      "endpointUrl": "{{{endpoint.url}}}/subscriptions/{{{endpoint.subscriptionId}}}/providers/Microsoft.ContainerService/managedClusters?api-version=2017-08-31",
      "resultSelector": "jsonpath:$.value[*]",
      "resultTemplate": "{{{ #extractResource id resourcegroups}}}"
    },
    {
      "target": "azureContainerRegistry",
      "endpointId": "$(azureSubscriptionEndpointForACR)",
      "endpointUrl": "{{{endpoint.url}}}/subscriptions/{{{endpoint.subscriptionId}}}/resourceGroups/$(azureResourceGroupForACR)/providers/Microsoft.ContainerRegistry/registries?api-version=2019-05-01",
      "resultSelector": "jsonpath:$.value[*]",
      "resultTemplate": "{ \"Value\" : \"{{{properties.loginServer}}}\", \"DisplayValue\" : \"{{{name}}}\" }"
    }
  ],
  "instanceNameFormat": "ms-resource:loc.instanceNameFormat",
  "showEnvironmentVariables": true,
  "outputVariables": [
    {
      "name": "helmExitCode",
      "description": "Exit code emitted from the execution of specified Helm command"
    },
    {
      "name": "helmOutput",
      "description": "Output emitted from the execution of specified Helm command"
    }
  ],
  "prejobexecution": {
    "Node10": {
      "target": "src//downloadsecurefiles.js"
    }
  },
  "execution": {
    "Node10": {
      "target": "src//helm.js"
    }
  },
  "postjobexecution": {
    "Node10": {
      "target": "src//deletesecurefiles.js"
    }
  },
  "messages": {
    "CantDownloadAccessProfile": "ms-resource:loc.messages.CantDownloadAccessProfile",
    "KubeConfigFilePath": "ms-resource:loc.messages.KubeConfigFilePath",
    "KubernetesClusterInfo": "ms-resource:loc.messages.KubernetesClusterInfo",
    "KubernetesClusterResourceGroup": "ms-resource:loc.messages.KubernetesClusterResourceGroup",
    "ClusterNotProvisioned": "ms-resource:loc.messages.ClusterNotProvisioned",
    "ClusterNotFound": "ms-resource:loc.messages.ClusterNotFound",
    "FailedToListClusters": "ms-resource:loc.messages.FailedToListClusters",
    "RetryingRequest": "ms-resource:loc.messages.RetryingRequest",
    "PatternNotFoundInFilePath": "ms-resource:loc.messages.PatternNotFoundInFilePath",
    "CantResolvePatternInPath": "ms-resource:loc.messages.CantResolvePatternInPath",
    "PatternFoundInPath": "ms-resource:loc.messages.PatternFoundInPath",
    "CouldNotFetchAccessTokenforAzureStatusCode": "ms-resource:loc.messages.CouldNotFetchAccessTokenforAzureStatusCode",
    "CouldNotFetchAccessTokenforMSIDueToMSINotConfiguredProperlyStatusCode": "ms-resource:loc.messages.CouldNotFetchAccessTokenforMSIDueToMSINotConfiguredProperlyStatusCode",
    "CouldNotFetchAccessTokenforMSIStatusCode": "ms-resource:loc.messages.CouldNotFetchAccessTokenforMSIStatusCode",
    "SkipDeleteSecureFiles": "ms-resource:loc.messages.SkipDeleteSecureFiles",
    "SkipDownloadSecureFiles": "ms-resource:loc.messages.SkipDownloadSecureFiles",
    "FileNotFound": "ms-resource:loc.messages.FileNotFound",
    "KubernetesServiceConnectionNotFound": "ms-resource:loc.messages.KubernetesServiceConnectionNotFound",
    "ExpiredServicePrincipal": "ms-resource:loc.messages.ExpiredServicePrincipal",
    "SaveSupportedInHelmsV3Only": "ms-resource:loc.messages.SaveSupportedInHelmsV3Only",
    "OutputVariableDataSizeExceeded": "ms-resource:loc.messages.OutputVariableDataSizeExceeded",
    "KubeloginFailed": "ms-resource:loc.messages.KubeloginFailed"
  }
}<|MERGE_RESOLUTION|>--- conflicted
+++ resolved
@@ -14,11 +14,7 @@
   "version": {
     "Major": 0,
     "Minor": 226,
-<<<<<<< HEAD
-    "Patch": 0
-=======
     "Patch": 1
->>>>>>> bc74a7bf
   },
   "demands": [],
   "groups": [
