--- conflicted
+++ resolved
@@ -17,11 +17,7 @@
   "version": {
     "Major": 1,
     "Minor": 228,
-<<<<<<< HEAD
     "Patch": 5
-=======
-    "Patch": 0
->>>>>>> 3cac0cb5
   },
   "demands": [],
   "minimumAgentVersion": "2.182.1",
