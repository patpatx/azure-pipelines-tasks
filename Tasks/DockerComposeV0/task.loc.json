--- conflicted
+++ resolved
@@ -14,11 +14,7 @@
   "version": {
     "Major": 0,
     "Minor": 160,
-<<<<<<< HEAD
-    "Patch": 0
-=======
-    "Patch": 1
->>>>>>> 522ee693
+    "Patch": 2
   },
   "demands": [],
   "preview": "false",
