--- conflicted
+++ resolved
@@ -16,11 +16,7 @@
   "version": {
     "Major": 1,
     "Minor": 0,
-<<<<<<< HEAD
-    "Patch": 37
-=======
-    "Patch": 42
->>>>>>> dcdf05a5
+    "Patch": 43
   },
   "minimumAgentVersion": "1.89.0",
   "instanceNameFormat": "ms-resource:loc.instanceNameFormat",
