{
<<<<<<< HEAD
  "id": "845fd4f4-642d-4694-8514-047948a5a556",
  "name": "PackerBuild",
  "friendlyName": "Build machine image",
  "description": "Build a machine image using Packer, which may be used for Azure Virtual machine scale set deployment",
  "helpUrl": "https://docs.microsoft.com/azure/devops/pipelines/tasks/deploy/packer-build",
  "helpMarkDown": "[Learn more about this task](https://go.microsoft.com/fwlink/?linkid=845329) or [see the Packer documentation](https://www.packer.io/docs/index.html)",
  "category": "Deploy",
  "releaseNotes": "This task now supports managed disk images.",
  "visibility": [
    "Build",
    "Release"
  ],
  "author": "Microsoft Corporation",
  "version": {
    "Major": 1,
    "Minor": 220,
    "Patch": 1
  },
  "demands": [],
  "minimumAgentVersion": "2.0.0",
  "groups": [
    {
      "name": "AzureDetails",
      "displayName": "Azure Details",
      "isExpanded": true,
      "visibleRule": "templateType = builtin"
=======
    "id": "845fd4f4-642d-4694-8514-047948a5a556",
    "name": "PackerBuild",
    "friendlyName": "Build machine image",
    "description": "Build a machine image using Packer, which may be used for Azure Virtual machine scale set deployment",
    "helpUrl": "https://docs.microsoft.com/azure/devops/pipelines/tasks/deploy/packer-build",
    "helpMarkDown": "[Learn more about this task](https://go.microsoft.com/fwlink/?linkid=845329) or [see the Packer documentation](https://www.packer.io/docs/index.html)",
    "category": "Deploy",
    "releaseNotes": "This task now supports managed disk images.",
    "visibility": [
        "Build",
        "Release"
    ],
    "author": "Microsoft Corporation",
    "version": {
        "Major": 1,
        "Minor": 221,
        "Patch": 0
>>>>>>> ac3e1cb0
    },
    {
      "name": "DeploymentInputs",
      "displayName": "Deployment Inputs",
      "isExpanded": true,
      "visibleRule": "templateType = builtin"
    },
    {
      "name": "Advanced",
      "displayName": "Advanced",
      "isExpanded": false
    },
    {
      "name": "Output",
      "displayName": "Output",
      "isExpanded": true
    }
  ],
  "inputs": [
    {
      "name": "templateType",
      "type": "pickList",
      "label": "Packer template",
      "required": true,
      "helpMarkDown": "Select whether you want the task to auto generate Packer template or use custom template provided by you.",
      "options": {
        "builtin": "Auto generated",
        "custom": "User provided"
      },
      "defaultValue": "builtin"
    },
    {
      "name": "customTemplateLocation",
      "type": "filePath",
      "label": "Packer template location",
      "required": true,
      "helpMarkDown": "Path to a custom user-provided template.",
      "visibleRule": "templateType = custom"
    },
    {
      "name": "customTemplateParameters",
      "type": "multiLine",
      "label": "Template parameters",
      "required": false,
      "defaultValue": "{}",
      "visibleRule": "templateType = custom",
      "helpMarkDown": "Specify parameters which will be passed to Packer for building custom template. This should map to \"variables\" section in your custom template. E.g. if the template has a variable named \"drop-location\", then add a parameter here with name \"drop-location\" and a value which you want to use. You can link the value to a release variable as well. To view/edit the additional parameters in a grid, click on \"…\" next to text box.",
      "properties": {
        "editorExtension": "ms.vss-services-azure.azure-servicebus-message-grid"
      }
    },
    {
      "name": "ConnectedServiceName",
      "type": "connectedService:AzureRM",
      "label": "Azure subscription",
      "required": true,
      "helpMarkDown": "Select the Azure Resource Manager subscription for baking and storing the machine image.",
      "groupName": "AzureDetails"
    },
    {
      "name": "isManagedImage",
      "type": "boolean",
      "label": "Managed VM disk image",
      "required": true,
      "helpMarkDown": "Check if generated image should be a managed image.",
      "defaultValue": true,
      "groupName": "AzureDetails"
    },
    {
      "name": "managedImageName",
      "type": "string",
      "label": "Managed VM Disk Image Name ",
      "required": true,
      "helpMarkDown": "The Name of the Managed disk image for Auto Generated Templates.",
      "visibleRule": "isManagedImage = true",
      "groupName": "AzureDetails"
    },
    {
      "name": "location",
      "type": "pickList",
      "label": "Storage location",
      "required": true,
      "helpMarkDown": "Location for storing the built machine image. This location will also be used to create a temporary VM for the purpose of building image.",
      "groupName": "AzureDetails"
    },
    {
      "name": "storageAccountName",
      "type": "pickList",
      "label": "Storage account",
      "required": true,
      "helpMarkDown": "Storage account for storing the built machine image. This storage account must be pre-existing in the location selected.",
      "groupName": "AzureDetails"
    },
    {
      "name": "azureResourceGroup",
      "type": "pickList",
      "label": "Resource group",
      "helpMarkDown": "Azure Resource group that contains the selected storage account.",
      "required": true,
      "groupName": "AzureDetails"
    },
    {
      "name": "baseImageSource",
      "type": "pickList",
      "label": "Base image source",
      "required": true,
      "defaultValue": "default",
      "helpMarkDown": "Select the source of base image. You can either choose from a curated gallery of OS images or provide URL of your custom VHD image. <br/>Please note that if you have selected option to create a Managed image by checking 'Managed VM disk image' option, then you should only choose 'Gallery' option here. 'Custom' source is not supported to create a managed image.",
      "options": {
        "default": "Gallery",
        "customVhd": "Custom"
      },
      "groupName": "DeploymentInputs"
    },
    {
      "name": "baseImage",
      "type": "pickList",
      "label": "Base image",
      "required": true,
      "helpMarkDown": "Choose from curated list of OS images. This will be used for installing pre-requisite(s) and application(s) before capturing machine image.",
      "properties": {
        "EditableOptions": "True"
      },
      "options": {
        "MicrosoftWindowsServer:WindowsServer:2012-R2-Datacenter:windows": "Windows 2012-R2-Datacenter",
        "MicrosoftWindowsServer:WindowsServer:2016-Datacenter:windows": "Windows 2016-Datacenter",
        "MicrosoftWindowsServer:WindowsServer:2012-Datacenter:windows": "Windows 2012-Datacenter",
        "MicrosoftWindowsServer:WindowsServer:2008-R2-SP1:windows": "Windows 2008-R2-SP1",
        "Canonical:UbuntuServer:14.04.4-LTS:linux": "Ubuntu 14.04.4-LTS",
        "Canonical:UbuntuServer:16.04-LTS:linux": "Ubuntu 16.04-LTS",
        "Canonical:UbuntuServer:18.04-LTS:linux": "Ubuntu 18.04-LTS",
        "RedHat:RHEL:7.2:linux": "RHEL 7.2",
        "RedHat:RHEL:6.8:linux": "RHEL 6.8",
        "OpenLogic:CentOS:7.2:linux": "CentOS 7.2",
        "OpenLogic:CentOS:6.8:linux": "CentOS 6.8",
        "credativ:Debian:8:linux": "Debian 8",
        "credativ:Debian:7:linux": "Debian 7",
        "SUSE:openSUSE-Leap:42.2:linux": "openSUSE-Leap 42.2",
        "SUSE:SLES:12-SP2:linux": "SLES 12-SP2",
        "SUSE:SLES:11-SP4:linux": "SLES 11-SP4"
      },
      "defaultValue": "MicrosoftWindowsServer:WindowsServer:2012-R2-Datacenter:windows",
      "visibleRule": "baseImageSource = default",
      "groupName": "DeploymentInputs"
    },
    {
      "name": "customImageUrl",
      "type": "string",
      "label": "Base image URL",
      "required": true,
      "helpMarkDown": "Specify URL of base image. This will be used for installing pre-requisite(s) and application(s) before capturing machine image.",
      "visibleRule": "baseImageSource = customVhd",
      "groupName": "DeploymentInputs"
    },
    {
      "name": "customImageOSType",
      "type": "pickList",
      "label": "Base image OS",
      "required": true,
      "defaultValue": "windows",
      "options": {
        "windows": "Windows",
        "linux": "Linux"
      },
      "visibleRule": "baseImageSource = customVhd",
      "groupName": "DeploymentInputs"
    },
    {
      "name": "packagePath",
      "type": "filePath",
      "label": "Deployment Package",
      "required": true,
      "helpMarkDown": "Specify the path for deployment package directory relative to $(System.DefaultWorkingDirectory). Supports minimatch pattern. Example path: FrontendWebApp/**/GalleryApp <br/> Please note that this package will be copied to temporary virtual machine which Packer creates. If the package contains large number of files and/or the files are very large in size, the upload can take quite long time (possibly running into few hours). To optimize the upload time, please see if size of the package can be meaningfully reduced. Another alternative is to use an intermediary Azure storage account. Upload the package to a storage account prior to running this task. And for this task, use a package containing a script which will download the required package from the storage account.",
      "groupName": "DeploymentInputs"
    },
    {
      "name": "deployScriptPath",
      "type": "string",
      "label": "Deployment script",
      "required": true,
      "helpMarkDown": "Specify the relative path to powershell script(for Windows) or shell script(for Linux) which deploys the package. This script should be contained in the package path selected above. Supports minimatch pattern. Example path: deploy/**/scripts/windows/deploy.ps1",
      "groupName": "DeploymentInputs"
    },
    {
      "name": "deployScriptArguments",
      "type": "string",
      "label": "Deployment script arguments",
      "required": false,
      "defaultValue": "",
      "helpMarkDown": "Specify the arguments to be passed to deployment script.",
      "groupName": "DeploymentInputs"
    },
    {
      "name": "additionalBuilderParameters",
      "type": "multiLine",
      "label": "Additional Builder parameters",
      "required": false,
      "defaultValue": "{\"vm_size\":\"Standard_D3_v2\"}",
      "groupName": "Advanced",
      "visibleRule": "templateType = builtin",
      "helpMarkDown": "In auto generated Packer template mode the task creates a Packer template with an Azure builder. This builder is used to generate a machine image. You can add keys to the Azure builder to customize the generated Packer template. For example setting ssh_tty=true in case you are using a CentOS base image and you need to have a tty to run sudo.<br/>To view/edit the additional parameters in a grid, click on “…” next to text box.",
      "properties": {
        "editorExtension": "ms.vss-services-azure.azure-servicebus-message-grid"
      }
    },
    {
      "name": "skipTempFileCleanupDuringVMDeprovision",
      "type": "boolean",
      "label": "Skip temporary file cleanup during deprovision",
      "defaultValue": true,
      "groupName": "Advanced",
      "visibleRule": "templateType = builtin",
      "helpMarkDown": "During deprovisioning of VM, skip clean-up of temporary files uploaded to VM. Refer [here](https://www.packer.io/docs/builders/azure.html#skip_clean)"
    },
    {
      "name": "packerVersion",
      "type": "string",
      "label": "Packer Version",
      "required": false,
      "defaultValue": "",
      "groupName": "Advanced",
      "visibleRule": "templateType = custom",
      "helpMarkDown": "Specify the version of Packer to install. This will work only with custom templates."
    },
    {
      "name": "imageUri",
      "type": "string",
      "label": "Image URL or Name",
      "required": false,
      "defaultValue": "",
      "helpMarkDown": "Provide a name for the output variable which will store generated machine image VHD url for un-managed VM image or image name for managed VM image.",
      "groupName": "Output"
    },
    {
      "name": "imageId",
      "type": "string",
      "label": "Azure Resource Id",
      "required": false,
      "defaultValue": "",
      "helpMarkDown": "Provide a name for the output variable which will store the azure resource id for the newly created image.  This is for managed images only.",
      "groupName": "Output"
    }
  ],
  "dataSourceBindings": [
    {
      "target": "location",
      "endpointId": "$(ConnectedServiceName)",
      "dataSourceName": "AzureLocations2",
      "resultTemplate": "{ \"Value\" : \"{{{name}}}\", \"DisplayValue\" : \"{{{displayName}}}\" }"
    },
    {
      "target": "storageAccountName",
      "endpointId": "$(ConnectedServiceName)",
      "dataSourceName": "AzureRMStorageAccountByLocation",
      "parameters": {
        "location": "$(location)"
      }
    },
    {
      "target": "azureResourceGroup",
      "endpointId": "$(ConnectedServiceName)",
      "dataSourceName": "AzureRMStorageAccountIdByName",
      "parameters": {
        "storageAccountName": "$(storageAccountName)"
      },
      "resultTemplate": "{\"Value\":\"{{{ #extractResource resourceGroups}}}\",\"DisplayValue\":\"{{{ #extractResource resourceGroups}}}\"}"
    }
  ],
  "sourceDefinitions": [],
  "instanceNameFormat": "Build immutable image",
  "execution": {
    "Node10": {
      "target": "./src//main.js"
    }
  },
  "messages": {
    "OSTypeNotSupported": "This OS type is not supported for image creation: %s. Please use either windows or linux.",
    "CopyTemplateToTempFailed": "Could not copy built-in template from source %s to temp location %s",
    "TaskNotFound": "Task.json file could not be found: %s",
    "OriginalTemplateLocation": "Original template location: %s",
    "CopyingTemplate": "Copying original template from %s to temporary location %s",
    "TempTemplateLocation": "Copied template file to a temporary location: %s",
    "CopySourceNotExists": "Source file path does not exist for copying: %s",
    "CreatingDestinationDir": "Destination for copying does not exist. Creating: %s",
    "CreatedDestinationDir": "Created destination directory for copying: %s",
    "ExecutingPackerFix": "Running packer fix command",
    "ExecutingPackerValidate": "Running packer validate command to ensure template is valid",
    "ExecutingPackerBuild": "Running packer build command. Waiting for it to finish...",
    "PackerBuildCompleted": "packer build completed.",
    "ImageURIOutputVariableNotFound": "Could not get vhd image URI (unmanaged image) from packer execution. Output variable will not be set.",
    "ImageIDOutputVariableNotFound": "Could not get managed image id from packer execution. Output variable will not be set. Note: This variable should not be used with un-managed VM images.",
    "ManagedImageNameOutputVariableNotFound": "Could not get managed image name from packer execution. Output variable will not be set.",
    "CustumTemplateOutputVariableNotFound": "Could not get managed image name or vhd image URI (unmanaged image) from packer execution. Output variable will not be set.",
    "BuiltInTemplateNotFoundErrorMessagePathName": "Built-in template for OS type: %s ",
    "CustomTemplateNotFoundErrorMessagePathName": "Custom template not found at location: %s",
    "CouldNotDeleteTemporaryTemplateDirectory": "Could not delete temporary template directory %s. Please delete manually.",
    "TaskParametersConstructorFailed": "Error happened while initializing task: %s.",
    "PackerFixFailed": "Packer fix command failed with error : '%s'. This could happen if task does not support packer version.",
    "PackerValidateFailed": "Packer validate command failed. This could happen if task does not support packer version.",
    "ResolvedPathNotFound": "Not found any file matching pattern: %s under root folder: %s.",
    "ResolvedDeployPackgePath": "Resolved deploy package path: %s.",
    "ResolvedDeployScriptPath": "Resolved deploy script path: %s.",
    "OSNotSupportedForRunningPacker": "OS is not supported for running packer.",
    "InstallExplicitPackerVersion": "Packer version %s will be downloaded and installed for running task.",
    "DownloadingPackerRequired": "Either packer is not installed or its version is less than %s. Version %s will be downloaded and installed for running task.",
    "DownloadingPackerCompleted": "Packer installer downloaded successfully at path: %s.",
    "ExtractingPackerCompleted": "Packer extracted successfully at path: %s.",
    "CreatedStagingDirectory": "Created staging directory for keeping packer binary and templates: %s.",
    "CouldNotDeleteStagingDirectory": "Could not delete staging directory %s. Please delete manually.",
    "InstalledPackerVersion": "Current installed packer version is %s.",
    "PackerToolBusy": "Packer tool seems to be busy. Retrying after 1 second...",
    "ResolvingDeployPackageInput": "Resolving deploy package path.",
    "ResolvingDeployScriptInput": "Resolving deploy script path.",
    "ParsingAdditionalBuilderParameters": "Parsing additional builder parameters json.",
    "ParsingTemplateFileContentFailed": "Unable to parse json content from template file %s with error: %s.",
    "ParsingCustomTemplateParameters": "Parsing custom template parameters json.",
    "GetArtifactItemsNotSupported": "Get artifact items not supported, invalid code path",
    "CouldNotFetchAccessTokenforMSIDueToMSINotConfiguredProperlyStatusCode": "Could not fetch access token for Managed Service Principal. Please configure Managed Service Identity (MSI) for virtual machine 'https://aka.ms/azure-msi-docs'. Status code: %s, status message: %s",
    "CouldNotFetchAccessTokenforMSIStatusCode": "Could not fetch access token for Managed Service Principal. Status code: %s, status message: %s",
    "CreateManagedImageNotSupportedForVHDSource": "Creating managed image from a source VHD is not supported. You must set 'Base image source' input value to 'Gallery'.",
    "ExpiredServicePrincipal": "Could not fetch access token for Azure. Verify if the Service Principal used is valid and not expired."
  }
}<|MERGE_RESOLUTION|>--- conflicted
+++ resolved
@@ -1,5 +1,4 @@
 {
-<<<<<<< HEAD
   "id": "845fd4f4-642d-4694-8514-047948a5a556",
   "name": "PackerBuild",
   "friendlyName": "Build machine image",
@@ -9,362 +8,343 @@
   "category": "Deploy",
   "releaseNotes": "This task now supports managed disk images.",
   "visibility": [
-    "Build",
-    "Release"
+      "Build",
+      "Release"
   ],
   "author": "Microsoft Corporation",
   "version": {
-    "Major": 1,
-    "Minor": 220,
-    "Patch": 1
+      "Major": 1,
+      "Minor": 221,
+      "Patch": 0
   },
   "demands": [],
   "minimumAgentVersion": "2.0.0",
   "groups": [
-    {
-      "name": "AzureDetails",
-      "displayName": "Azure Details",
-      "isExpanded": true,
-      "visibleRule": "templateType = builtin"
-=======
-    "id": "845fd4f4-642d-4694-8514-047948a5a556",
-    "name": "PackerBuild",
-    "friendlyName": "Build machine image",
-    "description": "Build a machine image using Packer, which may be used for Azure Virtual machine scale set deployment",
-    "helpUrl": "https://docs.microsoft.com/azure/devops/pipelines/tasks/deploy/packer-build",
-    "helpMarkDown": "[Learn more about this task](https://go.microsoft.com/fwlink/?linkid=845329) or [see the Packer documentation](https://www.packer.io/docs/index.html)",
-    "category": "Deploy",
-    "releaseNotes": "This task now supports managed disk images.",
-    "visibility": [
-        "Build",
-        "Release"
-    ],
-    "author": "Microsoft Corporation",
-    "version": {
-        "Major": 1,
-        "Minor": 221,
-        "Patch": 0
->>>>>>> ac3e1cb0
-    },
-    {
-      "name": "DeploymentInputs",
-      "displayName": "Deployment Inputs",
-      "isExpanded": true,
-      "visibleRule": "templateType = builtin"
-    },
-    {
-      "name": "Advanced",
-      "displayName": "Advanced",
-      "isExpanded": false
-    },
-    {
-      "name": "Output",
-      "displayName": "Output",
-      "isExpanded": true
-    }
+      {
+          "name": "AzureDetails",
+          "displayName": "Azure Details",
+          "isExpanded": true,
+          "visibleRule": "templateType = builtin"
+      },
+      {
+          "name": "DeploymentInputs",
+          "displayName": "Deployment Inputs",
+          "isExpanded": true,
+          "visibleRule": "templateType = builtin"
+      },
+      {
+          "name": "Advanced",
+          "displayName": "Advanced",
+          "isExpanded": false
+      },
+      {
+          "name": "Output",
+          "displayName": "Output",
+          "isExpanded": true
+      }
   ],
   "inputs": [
-    {
-      "name": "templateType",
-      "type": "pickList",
-      "label": "Packer template",
-      "required": true,
-      "helpMarkDown": "Select whether you want the task to auto generate Packer template or use custom template provided by you.",
-      "options": {
-        "builtin": "Auto generated",
-        "custom": "User provided"
-      },
-      "defaultValue": "builtin"
-    },
-    {
-      "name": "customTemplateLocation",
-      "type": "filePath",
-      "label": "Packer template location",
-      "required": true,
-      "helpMarkDown": "Path to a custom user-provided template.",
-      "visibleRule": "templateType = custom"
-    },
-    {
-      "name": "customTemplateParameters",
-      "type": "multiLine",
-      "label": "Template parameters",
-      "required": false,
-      "defaultValue": "{}",
-      "visibleRule": "templateType = custom",
-      "helpMarkDown": "Specify parameters which will be passed to Packer for building custom template. This should map to \"variables\" section in your custom template. E.g. if the template has a variable named \"drop-location\", then add a parameter here with name \"drop-location\" and a value which you want to use. You can link the value to a release variable as well. To view/edit the additional parameters in a grid, click on \"…\" next to text box.",
-      "properties": {
-        "editorExtension": "ms.vss-services-azure.azure-servicebus-message-grid"
+      {
+          "name": "templateType",
+          "type": "pickList",
+          "label": "Packer template",
+          "required": true,
+          "helpMarkDown": "Select whether you want the task to auto generate Packer template or use custom template provided by you.",
+          "options": {
+              "builtin": "Auto generated",
+              "custom": "User provided"
+          },
+          "defaultValue": "builtin"
+      },
+      {
+          "name": "customTemplateLocation",
+          "type": "filePath",
+          "label": "Packer template location",
+          "required": true,
+          "helpMarkDown": "Path to a custom user-provided template.",
+          "visibleRule": "templateType = custom"
+      },
+      {
+          "name": "customTemplateParameters",
+          "type": "multiLine",
+          "label": "Template parameters",
+          "required": false,
+          "defaultValue": "{}",
+          "visibleRule": "templateType = custom",
+          "helpMarkDown": "Specify parameters which will be passed to Packer for building custom template. This should map to \"variables\" section in your custom template. E.g. if the template has a variable named \"drop-location\", then add a parameter here with name \"drop-location\" and a value which you want to use. You can link the value to a release variable as well. To view/edit the additional parameters in a grid, click on \"…\" next to text box.",
+          "properties": {
+              "editorExtension": "ms.vss-services-azure.azure-servicebus-message-grid"
+          }
+      },
+      {
+          "name": "ConnectedServiceName",
+          "type": "connectedService:AzureRM",
+          "label": "Azure subscription",
+          "required": true,
+          "helpMarkDown": "Select the Azure Resource Manager subscription for baking and storing the machine image.",
+          "groupName": "AzureDetails"
+      },
+      {
+          "name": "isManagedImage",
+          "type": "boolean",
+          "label": "Managed VM disk image",
+          "required": true,
+          "helpMarkDown": "Check if generated image should be a managed image.",
+          "defaultValue": true,
+          "groupName": "AzureDetails"
+      },
+      {
+          "name": "managedImageName",
+          "type": "string",
+          "label": "Managed VM Disk Image Name ",
+          "required": true,
+          "helpMarkDown": "The Name of the Managed disk image for Auto Generated Templates.",
+          "visibleRule": "isManagedImage = true",
+          "groupName": "AzureDetails"
+      },
+      {
+          "name": "location",
+          "type": "pickList",
+          "label": "Storage location",
+          "required": true,
+          "helpMarkDown": "Location for storing the built machine image. This location will also be used to create a temporary VM for the purpose of building image.",
+          "groupName": "AzureDetails"
+      },
+      {
+          "name": "storageAccountName",
+          "type": "pickList",
+          "label": "Storage account",
+          "required": true,
+          "helpMarkDown": "Storage account for storing the built machine image. This storage account must be pre-existing in the location selected.",
+          "groupName": "AzureDetails"
+      },
+      {
+          "name": "azureResourceGroup",
+          "type": "pickList",
+          "label": "Resource group",
+          "helpMarkDown": "Azure Resource group that contains the selected storage account.",
+          "required": true,
+          "groupName": "AzureDetails"
+      },
+      {
+          "name": "baseImageSource",
+          "type": "pickList",
+          "label": "Base image source",
+          "required": true,
+          "defaultValue": "default",
+          "helpMarkDown": "Select the source of base image. You can either choose from a curated gallery of OS images or provide URL of your custom VHD image. <br/>Please note that if you have selected option to create a Managed image by checking 'Managed VM disk image' option, then you should only choose 'Gallery' option here. 'Custom' source is not supported to create a managed image.",
+          "options": {
+              "default": "Gallery",
+              "customVhd": "Custom"
+          },
+          "groupName": "DeploymentInputs"
+      },
+      {
+          "name": "baseImage",
+          "type": "pickList",
+          "label": "Base image",
+          "required": true,
+          "helpMarkDown": "Choose from curated list of OS images. This will be used for installing pre-requisite(s) and application(s) before capturing machine image.",
+          "properties": {
+              "EditableOptions": "True"
+          },
+          "options": {
+              "MicrosoftWindowsServer:WindowsServer:2012-R2-Datacenter:windows": "Windows 2012-R2-Datacenter",
+              "MicrosoftWindowsServer:WindowsServer:2016-Datacenter:windows": "Windows 2016-Datacenter",
+              "MicrosoftWindowsServer:WindowsServer:2012-Datacenter:windows": "Windows 2012-Datacenter",
+              "MicrosoftWindowsServer:WindowsServer:2008-R2-SP1:windows": "Windows 2008-R2-SP1",
+              "Canonical:UbuntuServer:14.04.4-LTS:linux": "Ubuntu 14.04.4-LTS",
+              "Canonical:UbuntuServer:16.04-LTS:linux": "Ubuntu 16.04-LTS",
+              "Canonical:UbuntuServer:18.04-LTS:linux": "Ubuntu 18.04-LTS",
+              "RedHat:RHEL:7.2:linux": "RHEL 7.2",
+              "RedHat:RHEL:6.8:linux": "RHEL 6.8",
+              "OpenLogic:CentOS:7.2:linux": "CentOS 7.2",
+              "OpenLogic:CentOS:6.8:linux": "CentOS 6.8",
+              "credativ:Debian:8:linux": "Debian 8",
+              "credativ:Debian:7:linux": "Debian 7",
+              "SUSE:openSUSE-Leap:42.2:linux": "openSUSE-Leap 42.2",
+              "SUSE:SLES:12-SP2:linux": "SLES 12-SP2",
+              "SUSE:SLES:11-SP4:linux": "SLES 11-SP4"
+          },
+          "defaultValue": "MicrosoftWindowsServer:WindowsServer:2012-R2-Datacenter:windows",
+          "visibleRule": "baseImageSource = default",
+          "groupName": "DeploymentInputs"
+      },
+      {
+          "name": "customImageUrl",
+          "type": "string",
+          "label": "Base image URL",
+          "required": true,
+          "helpMarkDown": "Specify URL of base image. This will be used for installing pre-requisite(s) and application(s) before capturing machine image.",
+          "visibleRule": "baseImageSource = customVhd",
+          "groupName": "DeploymentInputs"
+      },
+      {
+          "name": "customImageOSType",
+          "type": "pickList",
+          "label": "Base image OS",
+          "required": true,
+          "defaultValue": "windows",
+          "options": {
+              "windows": "Windows",
+              "linux": "Linux"
+          },
+          "visibleRule": "baseImageSource = customVhd",
+          "groupName": "DeploymentInputs"
+      },
+      {
+          "name": "packagePath",
+          "type": "filePath",
+          "label": "Deployment Package",
+          "required": true,
+          "helpMarkDown": "Specify the path for deployment package directory relative to $(System.DefaultWorkingDirectory). Supports minimatch pattern. Example path: FrontendWebApp/**/GalleryApp <br/> Please note that this package will be copied to temporary virtual machine which Packer creates. If the package contains large number of files and/or the files are very large in size, the upload can take quite long time (possibly running into few hours). To optimize the upload time, please see if size of the package can be meaningfully reduced. Another alternative is to use an intermediary Azure storage account. Upload the package to a storage account prior to running this task. And for this task, use a package containing a script which will download the required package from the storage account.",
+          "groupName": "DeploymentInputs"
+      },
+      {
+          "name": "deployScriptPath",
+          "type": "string",
+          "label": "Deployment script",
+          "required": true,
+          "helpMarkDown": "Specify the relative path to powershell script(for Windows) or shell script(for Linux) which deploys the package. This script should be contained in the package path selected above. Supports minimatch pattern. Example path: deploy/**/scripts/windows/deploy.ps1",
+          "groupName": "DeploymentInputs"
+      },
+      {
+          "name": "deployScriptArguments",
+          "type": "string",
+          "label": "Deployment script arguments",
+          "required": false,
+          "defaultValue": "",
+          "helpMarkDown": "Specify the arguments to be passed to deployment script.",
+          "groupName": "DeploymentInputs"
+      },
+      {
+          "name": "additionalBuilderParameters",
+          "type": "multiLine",
+          "label": "Additional Builder parameters",
+          "required": false,
+          "defaultValue": "{\"vm_size\":\"Standard_D3_v2\"}",
+          "groupName": "Advanced",
+          "visibleRule": "templateType = builtin",
+          "helpMarkDown": "In auto generated Packer template mode the task creates a Packer template with an Azure builder. This builder is used to generate a machine image. You can add keys to the Azure builder to customize the generated Packer template. For example setting ssh_tty=true in case you are using a CentOS base image and you need to have a tty to run sudo.<br/>To view/edit the additional parameters in a grid, click on “…” next to text box.",
+          "properties": {
+              "editorExtension": "ms.vss-services-azure.azure-servicebus-message-grid"
+          }
+      },
+      {
+          "name": "skipTempFileCleanupDuringVMDeprovision",
+          "type": "boolean",
+          "label": "Skip temporary file cleanup during deprovision",
+          "defaultValue": true,
+          "groupName": "Advanced",
+          "visibleRule": "templateType = builtin",
+          "helpMarkDown": "During deprovisioning of VM, skip clean-up of temporary files uploaded to VM. Refer [here](https://www.packer.io/docs/builders/azure.html#skip_clean)"
+      },
+      {
+          "name": "packerVersion",
+          "type": "string",
+          "label": "Packer Version",
+          "required": false,
+          "defaultValue": "",
+          "groupName": "Advanced",
+          "visibleRule": "templateType = custom",
+          "helpMarkDown": "Specify the version of Packer to install. This will work only with custom templates."
+      },
+      {
+          "name": "imageUri",
+          "type": "string",
+          "label": "Image URL or Name",
+          "required": false,
+          "defaultValue": "",
+          "helpMarkDown": "Provide a name for the output variable which will store generated machine image VHD url for un-managed VM image or image name for managed VM image.",
+          "groupName": "Output"
+      },
+      {
+          "name": "imageId",
+          "type": "string",
+          "label": "Azure Resource Id",
+          "required": false,
+          "defaultValue": "",
+          "helpMarkDown": "Provide a name for the output variable which will store the azure resource id for the newly created image.  This is for managed images only.",
+          "groupName": "Output"
       }
-    },
-    {
-      "name": "ConnectedServiceName",
-      "type": "connectedService:AzureRM",
-      "label": "Azure subscription",
-      "required": true,
-      "helpMarkDown": "Select the Azure Resource Manager subscription for baking and storing the machine image.",
-      "groupName": "AzureDetails"
-    },
-    {
-      "name": "isManagedImage",
-      "type": "boolean",
-      "label": "Managed VM disk image",
-      "required": true,
-      "helpMarkDown": "Check if generated image should be a managed image.",
-      "defaultValue": true,
-      "groupName": "AzureDetails"
-    },
-    {
-      "name": "managedImageName",
-      "type": "string",
-      "label": "Managed VM Disk Image Name ",
-      "required": true,
-      "helpMarkDown": "The Name of the Managed disk image for Auto Generated Templates.",
-      "visibleRule": "isManagedImage = true",
-      "groupName": "AzureDetails"
-    },
-    {
-      "name": "location",
-      "type": "pickList",
-      "label": "Storage location",
-      "required": true,
-      "helpMarkDown": "Location for storing the built machine image. This location will also be used to create a temporary VM for the purpose of building image.",
-      "groupName": "AzureDetails"
-    },
-    {
-      "name": "storageAccountName",
-      "type": "pickList",
-      "label": "Storage account",
-      "required": true,
-      "helpMarkDown": "Storage account for storing the built machine image. This storage account must be pre-existing in the location selected.",
-      "groupName": "AzureDetails"
-    },
-    {
-      "name": "azureResourceGroup",
-      "type": "pickList",
-      "label": "Resource group",
-      "helpMarkDown": "Azure Resource group that contains the selected storage account.",
-      "required": true,
-      "groupName": "AzureDetails"
-    },
-    {
-      "name": "baseImageSource",
-      "type": "pickList",
-      "label": "Base image source",
-      "required": true,
-      "defaultValue": "default",
-      "helpMarkDown": "Select the source of base image. You can either choose from a curated gallery of OS images or provide URL of your custom VHD image. <br/>Please note that if you have selected option to create a Managed image by checking 'Managed VM disk image' option, then you should only choose 'Gallery' option here. 'Custom' source is not supported to create a managed image.",
-      "options": {
-        "default": "Gallery",
-        "customVhd": "Custom"
-      },
-      "groupName": "DeploymentInputs"
-    },
-    {
-      "name": "baseImage",
-      "type": "pickList",
-      "label": "Base image",
-      "required": true,
-      "helpMarkDown": "Choose from curated list of OS images. This will be used for installing pre-requisite(s) and application(s) before capturing machine image.",
-      "properties": {
-        "EditableOptions": "True"
-      },
-      "options": {
-        "MicrosoftWindowsServer:WindowsServer:2012-R2-Datacenter:windows": "Windows 2012-R2-Datacenter",
-        "MicrosoftWindowsServer:WindowsServer:2016-Datacenter:windows": "Windows 2016-Datacenter",
-        "MicrosoftWindowsServer:WindowsServer:2012-Datacenter:windows": "Windows 2012-Datacenter",
-        "MicrosoftWindowsServer:WindowsServer:2008-R2-SP1:windows": "Windows 2008-R2-SP1",
-        "Canonical:UbuntuServer:14.04.4-LTS:linux": "Ubuntu 14.04.4-LTS",
-        "Canonical:UbuntuServer:16.04-LTS:linux": "Ubuntu 16.04-LTS",
-        "Canonical:UbuntuServer:18.04-LTS:linux": "Ubuntu 18.04-LTS",
-        "RedHat:RHEL:7.2:linux": "RHEL 7.2",
-        "RedHat:RHEL:6.8:linux": "RHEL 6.8",
-        "OpenLogic:CentOS:7.2:linux": "CentOS 7.2",
-        "OpenLogic:CentOS:6.8:linux": "CentOS 6.8",
-        "credativ:Debian:8:linux": "Debian 8",
-        "credativ:Debian:7:linux": "Debian 7",
-        "SUSE:openSUSE-Leap:42.2:linux": "openSUSE-Leap 42.2",
-        "SUSE:SLES:12-SP2:linux": "SLES 12-SP2",
-        "SUSE:SLES:11-SP4:linux": "SLES 11-SP4"
-      },
-      "defaultValue": "MicrosoftWindowsServer:WindowsServer:2012-R2-Datacenter:windows",
-      "visibleRule": "baseImageSource = default",
-      "groupName": "DeploymentInputs"
-    },
-    {
-      "name": "customImageUrl",
-      "type": "string",
-      "label": "Base image URL",
-      "required": true,
-      "helpMarkDown": "Specify URL of base image. This will be used for installing pre-requisite(s) and application(s) before capturing machine image.",
-      "visibleRule": "baseImageSource = customVhd",
-      "groupName": "DeploymentInputs"
-    },
-    {
-      "name": "customImageOSType",
-      "type": "pickList",
-      "label": "Base image OS",
-      "required": true,
-      "defaultValue": "windows",
-      "options": {
-        "windows": "Windows",
-        "linux": "Linux"
-      },
-      "visibleRule": "baseImageSource = customVhd",
-      "groupName": "DeploymentInputs"
-    },
-    {
-      "name": "packagePath",
-      "type": "filePath",
-      "label": "Deployment Package",
-      "required": true,
-      "helpMarkDown": "Specify the path for deployment package directory relative to $(System.DefaultWorkingDirectory). Supports minimatch pattern. Example path: FrontendWebApp/**/GalleryApp <br/> Please note that this package will be copied to temporary virtual machine which Packer creates. If the package contains large number of files and/or the files are very large in size, the upload can take quite long time (possibly running into few hours). To optimize the upload time, please see if size of the package can be meaningfully reduced. Another alternative is to use an intermediary Azure storage account. Upload the package to a storage account prior to running this task. And for this task, use a package containing a script which will download the required package from the storage account.",
-      "groupName": "DeploymentInputs"
-    },
-    {
-      "name": "deployScriptPath",
-      "type": "string",
-      "label": "Deployment script",
-      "required": true,
-      "helpMarkDown": "Specify the relative path to powershell script(for Windows) or shell script(for Linux) which deploys the package. This script should be contained in the package path selected above. Supports minimatch pattern. Example path: deploy/**/scripts/windows/deploy.ps1",
-      "groupName": "DeploymentInputs"
-    },
-    {
-      "name": "deployScriptArguments",
-      "type": "string",
-      "label": "Deployment script arguments",
-      "required": false,
-      "defaultValue": "",
-      "helpMarkDown": "Specify the arguments to be passed to deployment script.",
-      "groupName": "DeploymentInputs"
-    },
-    {
-      "name": "additionalBuilderParameters",
-      "type": "multiLine",
-      "label": "Additional Builder parameters",
-      "required": false,
-      "defaultValue": "{\"vm_size\":\"Standard_D3_v2\"}",
-      "groupName": "Advanced",
-      "visibleRule": "templateType = builtin",
-      "helpMarkDown": "In auto generated Packer template mode the task creates a Packer template with an Azure builder. This builder is used to generate a machine image. You can add keys to the Azure builder to customize the generated Packer template. For example setting ssh_tty=true in case you are using a CentOS base image and you need to have a tty to run sudo.<br/>To view/edit the additional parameters in a grid, click on “…” next to text box.",
-      "properties": {
-        "editorExtension": "ms.vss-services-azure.azure-servicebus-message-grid"
-      }
-    },
-    {
-      "name": "skipTempFileCleanupDuringVMDeprovision",
-      "type": "boolean",
-      "label": "Skip temporary file cleanup during deprovision",
-      "defaultValue": true,
-      "groupName": "Advanced",
-      "visibleRule": "templateType = builtin",
-      "helpMarkDown": "During deprovisioning of VM, skip clean-up of temporary files uploaded to VM. Refer [here](https://www.packer.io/docs/builders/azure.html#skip_clean)"
-    },
-    {
-      "name": "packerVersion",
-      "type": "string",
-      "label": "Packer Version",
-      "required": false,
-      "defaultValue": "",
-      "groupName": "Advanced",
-      "visibleRule": "templateType = custom",
-      "helpMarkDown": "Specify the version of Packer to install. This will work only with custom templates."
-    },
-    {
-      "name": "imageUri",
-      "type": "string",
-      "label": "Image URL or Name",
-      "required": false,
-      "defaultValue": "",
-      "helpMarkDown": "Provide a name for the output variable which will store generated machine image VHD url for un-managed VM image or image name for managed VM image.",
-      "groupName": "Output"
-    },
-    {
-      "name": "imageId",
-      "type": "string",
-      "label": "Azure Resource Id",
-      "required": false,
-      "defaultValue": "",
-      "helpMarkDown": "Provide a name for the output variable which will store the azure resource id for the newly created image.  This is for managed images only.",
-      "groupName": "Output"
-    }
   ],
   "dataSourceBindings": [
-    {
-      "target": "location",
-      "endpointId": "$(ConnectedServiceName)",
-      "dataSourceName": "AzureLocations2",
-      "resultTemplate": "{ \"Value\" : \"{{{name}}}\", \"DisplayValue\" : \"{{{displayName}}}\" }"
-    },
-    {
-      "target": "storageAccountName",
-      "endpointId": "$(ConnectedServiceName)",
-      "dataSourceName": "AzureRMStorageAccountByLocation",
-      "parameters": {
-        "location": "$(location)"
+      {
+          "target": "location",
+          "endpointId": "$(ConnectedServiceName)",
+          "dataSourceName": "AzureLocations2",
+          "resultTemplate": "{ \"Value\" : \"{{{name}}}\", \"DisplayValue\" : \"{{{displayName}}}\" }"
+      },
+      {
+          "target": "storageAccountName",
+          "endpointId": "$(ConnectedServiceName)",
+          "dataSourceName": "AzureRMStorageAccountByLocation",
+          "parameters": {
+              "location": "$(location)"
+          }
+      },
+      {
+          "target": "azureResourceGroup",
+          "endpointId": "$(ConnectedServiceName)",
+          "dataSourceName": "AzureRMStorageAccountIdByName",
+          "parameters": {
+              "storageAccountName": "$(storageAccountName)"
+          },
+          "resultTemplate": "{\"Value\":\"{{{ #extractResource resourceGroups}}}\",\"DisplayValue\":\"{{{ #extractResource resourceGroups}}}\"}"
       }
-    },
-    {
-      "target": "azureResourceGroup",
-      "endpointId": "$(ConnectedServiceName)",
-      "dataSourceName": "AzureRMStorageAccountIdByName",
-      "parameters": {
-        "storageAccountName": "$(storageAccountName)"
-      },
-      "resultTemplate": "{\"Value\":\"{{{ #extractResource resourceGroups}}}\",\"DisplayValue\":\"{{{ #extractResource resourceGroups}}}\"}"
-    }
   ],
   "sourceDefinitions": [],
   "instanceNameFormat": "Build immutable image",
   "execution": {
-    "Node10": {
-      "target": "./src//main.js"
-    }
+      "Node10": {
+          "target": "./src//main.js"
+      }
   },
   "messages": {
-    "OSTypeNotSupported": "This OS type is not supported for image creation: %s. Please use either windows or linux.",
-    "CopyTemplateToTempFailed": "Could not copy built-in template from source %s to temp location %s",
-    "TaskNotFound": "Task.json file could not be found: %s",
-    "OriginalTemplateLocation": "Original template location: %s",
-    "CopyingTemplate": "Copying original template from %s to temporary location %s",
-    "TempTemplateLocation": "Copied template file to a temporary location: %s",
-    "CopySourceNotExists": "Source file path does not exist for copying: %s",
-    "CreatingDestinationDir": "Destination for copying does not exist. Creating: %s",
-    "CreatedDestinationDir": "Created destination directory for copying: %s",
-    "ExecutingPackerFix": "Running packer fix command",
-    "ExecutingPackerValidate": "Running packer validate command to ensure template is valid",
-    "ExecutingPackerBuild": "Running packer build command. Waiting for it to finish...",
-    "PackerBuildCompleted": "packer build completed.",
-    "ImageURIOutputVariableNotFound": "Could not get vhd image URI (unmanaged image) from packer execution. Output variable will not be set.",
-    "ImageIDOutputVariableNotFound": "Could not get managed image id from packer execution. Output variable will not be set. Note: This variable should not be used with un-managed VM images.",
-    "ManagedImageNameOutputVariableNotFound": "Could not get managed image name from packer execution. Output variable will not be set.",
-    "CustumTemplateOutputVariableNotFound": "Could not get managed image name or vhd image URI (unmanaged image) from packer execution. Output variable will not be set.",
-    "BuiltInTemplateNotFoundErrorMessagePathName": "Built-in template for OS type: %s ",
-    "CustomTemplateNotFoundErrorMessagePathName": "Custom template not found at location: %s",
-    "CouldNotDeleteTemporaryTemplateDirectory": "Could not delete temporary template directory %s. Please delete manually.",
-    "TaskParametersConstructorFailed": "Error happened while initializing task: %s.",
-    "PackerFixFailed": "Packer fix command failed with error : '%s'. This could happen if task does not support packer version.",
-    "PackerValidateFailed": "Packer validate command failed. This could happen if task does not support packer version.",
-    "ResolvedPathNotFound": "Not found any file matching pattern: %s under root folder: %s.",
-    "ResolvedDeployPackgePath": "Resolved deploy package path: %s.",
-    "ResolvedDeployScriptPath": "Resolved deploy script path: %s.",
-    "OSNotSupportedForRunningPacker": "OS is not supported for running packer.",
-    "InstallExplicitPackerVersion": "Packer version %s will be downloaded and installed for running task.",
-    "DownloadingPackerRequired": "Either packer is not installed or its version is less than %s. Version %s will be downloaded and installed for running task.",
-    "DownloadingPackerCompleted": "Packer installer downloaded successfully at path: %s.",
-    "ExtractingPackerCompleted": "Packer extracted successfully at path: %s.",
-    "CreatedStagingDirectory": "Created staging directory for keeping packer binary and templates: %s.",
-    "CouldNotDeleteStagingDirectory": "Could not delete staging directory %s. Please delete manually.",
-    "InstalledPackerVersion": "Current installed packer version is %s.",
-    "PackerToolBusy": "Packer tool seems to be busy. Retrying after 1 second...",
-    "ResolvingDeployPackageInput": "Resolving deploy package path.",
-    "ResolvingDeployScriptInput": "Resolving deploy script path.",
-    "ParsingAdditionalBuilderParameters": "Parsing additional builder parameters json.",
-    "ParsingTemplateFileContentFailed": "Unable to parse json content from template file %s with error: %s.",
-    "ParsingCustomTemplateParameters": "Parsing custom template parameters json.",
-    "GetArtifactItemsNotSupported": "Get artifact items not supported, invalid code path",
-    "CouldNotFetchAccessTokenforMSIDueToMSINotConfiguredProperlyStatusCode": "Could not fetch access token for Managed Service Principal. Please configure Managed Service Identity (MSI) for virtual machine 'https://aka.ms/azure-msi-docs'. Status code: %s, status message: %s",
-    "CouldNotFetchAccessTokenforMSIStatusCode": "Could not fetch access token for Managed Service Principal. Status code: %s, status message: %s",
-    "CreateManagedImageNotSupportedForVHDSource": "Creating managed image from a source VHD is not supported. You must set 'Base image source' input value to 'Gallery'.",
-    "ExpiredServicePrincipal": "Could not fetch access token for Azure. Verify if the Service Principal used is valid and not expired."
+      "OSTypeNotSupported": "This OS type is not supported for image creation: %s. Please use either windows or linux.",
+      "CopyTemplateToTempFailed": "Could not copy built-in template from source %s to temp location %s",
+      "TaskNotFound": "Task.json file could not be found: %s",
+      "OriginalTemplateLocation": "Original template location: %s",
+      "CopyingTemplate": "Copying original template from %s to temporary location %s",
+      "TempTemplateLocation": "Copied template file to a temporary location: %s",
+      "CopySourceNotExists": "Source file path does not exist for copying: %s",
+      "CreatingDestinationDir": "Destination for copying does not exist. Creating: %s",
+      "CreatedDestinationDir": "Created destination directory for copying: %s",
+      "ExecutingPackerFix": "Running packer fix command",
+      "ExecutingPackerValidate": "Running packer validate command to ensure template is valid",
+      "ExecutingPackerBuild": "Running packer build command. Waiting for it to finish...",
+      "PackerBuildCompleted": "packer build completed.",
+      "ImageURIOutputVariableNotFound": "Could not get vhd image URI (unmanaged image) from packer execution. Output variable will not be set.",
+      "ImageIDOutputVariableNotFound": "Could not get managed image id from packer execution. Output variable will not be set. Note: This variable should not be used with un-managed VM images.",
+      "ManagedImageNameOutputVariableNotFound": "Could not get managed image name from packer execution. Output variable will not be set.",
+      "CustumTemplateOutputVariableNotFound": "Could not get managed image name or vhd image URI (unmanaged image) from packer execution. Output variable will not be set.",
+      "BuiltInTemplateNotFoundErrorMessagePathName": "Built-in template for OS type: %s ",
+      "CustomTemplateNotFoundErrorMessagePathName": "Custom template not found at location: %s",
+      "CouldNotDeleteTemporaryTemplateDirectory": "Could not delete temporary template directory %s. Please delete manually.",
+      "TaskParametersConstructorFailed": "Error happened while initializing task: %s.",
+      "PackerFixFailed": "Packer fix command failed with error : '%s'. This could happen if task does not support packer version.",
+      "PackerValidateFailed": "Packer validate command failed. This could happen if task does not support packer version.",
+      "ResolvedPathNotFound": "Not found any file matching pattern: %s under root folder: %s.",
+      "ResolvedDeployPackgePath": "Resolved deploy package path: %s.",
+      "ResolvedDeployScriptPath": "Resolved deploy script path: %s.",
+      "OSNotSupportedForRunningPacker": "OS is not supported for running packer.",
+      "InstallExplicitPackerVersion": "Packer version %s will be downloaded and installed for running task.",
+      "DownloadingPackerRequired": "Either packer is not installed or its version is less than %s. Version %s will be downloaded and installed for running task.",
+      "DownloadingPackerCompleted": "Packer installer downloaded successfully at path: %s.",
+      "ExtractingPackerCompleted": "Packer extracted successfully at path: %s.",
+      "CreatedStagingDirectory": "Created staging directory for keeping packer binary and templates: %s.",
+      "CouldNotDeleteStagingDirectory": "Could not delete staging directory %s. Please delete manually.",
+      "InstalledPackerVersion": "Current installed packer version is %s.",
+      "PackerToolBusy": "Packer tool seems to be busy. Retrying after 1 second...",
+      "ResolvingDeployPackageInput": "Resolving deploy package path.",
+      "ResolvingDeployScriptInput": "Resolving deploy script path.",
+      "ParsingAdditionalBuilderParameters": "Parsing additional builder parameters json.",
+      "ParsingTemplateFileContentFailed": "Unable to parse json content from template file %s with error: %s.",
+      "ParsingCustomTemplateParameters": "Parsing custom template parameters json.",
+      "GetArtifactItemsNotSupported": "Get artifact items not supported, invalid code path",
+      "CouldNotFetchAccessTokenforMSIDueToMSINotConfiguredProperlyStatusCode": "Could not fetch access token for Managed Service Principal. Please configure Managed Service Identity (MSI) for virtual machine 'https://aka.ms/azure-msi-docs'. Status code: %s, status message: %s",
+      "CouldNotFetchAccessTokenforMSIStatusCode": "Could not fetch access token for Managed Service Principal. Status code: %s, status message: %s",
+      "CreateManagedImageNotSupportedForVHDSource": "Creating managed image from a source VHD is not supported. You must set 'Base image source' input value to 'Gallery'.",
+      "ExpiredServicePrincipal": "Could not fetch access token for Azure. Verify if the Service Principal used is valid and not expired."
   }
 }