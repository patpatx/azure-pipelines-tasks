--- conflicted
+++ resolved
@@ -1,33 +1,90 @@
 {
-<<<<<<< HEAD
-  "id": "D9BAFED4-0B18-4F58-968D-86655B4D2CE9",
-  "name": "CmdLine",
-  "friendlyName": "Command line",
-  "description": "Run a command line script using Bash on Linux and macOS and cmd.exe on Windows",
-  "helpUrl": "https://docs.microsoft.com/azure/devops/pipelines/tasks/utility/command-line",
-  "helpMarkDown": "[Learn more about this task](https://go.microsoft.com/fwlink/?LinkID=613735)",
-  "category": "Utility",
-  "visibility": [
-    "Build",
-    "Release"
-  ],
-  "runsOn": [
-    "Agent",
-    "DeploymentGroup"
-  ],
-  "author": "Microsoft Corporation",
-  "version": {
-    "Major": 2,
-    "Minor": 228,
-    "Patch": 3
-  },
-  "releaseNotes": "Script task consistency. Added support for multiple lines.",
-  "showEnvironmentVariables": true,
-  "groups": [
-    {
-      "name": "advanced",
-      "displayName": "Advanced",
-      "isExpanded": false
+    "id": "D9BAFED4-0B18-4F58-968D-86655B4D2CE9",
+    "name": "CmdLine",
+    "friendlyName": "Command line",
+    "description": "Run a command line script using Bash on Linux and macOS and cmd.exe on Windows",
+    "helpUrl": "https://docs.microsoft.com/azure/devops/pipelines/tasks/utility/command-line",
+    "helpMarkDown": "[Learn more about this task](https://go.microsoft.com/fwlink/?LinkID=613735)",
+    "category": "Utility",
+    "visibility": [
+        "Build",
+        "Release"
+    ],
+    "runsOn": [
+        "Agent",
+        "DeploymentGroup"
+    ],
+    "author": "Microsoft Corporation",
+    "version": {
+        "Major": 2,
+        "Minor": 229,
+        "Patch": 0
+    },
+    "releaseNotes": "Script task consistency. Added support for multiple lines.",
+    "showEnvironmentVariables": true,
+    "groups": [
+        {
+            "name": "advanced",
+            "displayName": "Advanced",
+            "isExpanded": false
+        }
+    ],
+    "inputs": [
+        {
+            "name": "script",
+            "type": "multiLine",
+            "label": "Script",
+            "required": true,
+            "defaultValue": "echo Write your commands here\n\necho Hello world\n",
+            "properties": {
+                "resizable": "true",
+                "rows": "10",
+                "maxLength": "5000"
+            },
+            "helpMarkDown": ""
+        },
+        {
+            "name": "workingDirectory",
+            "type": "filePath",
+            "label": "Working Directory",
+            "defaultValue": "",
+            "required": false,
+            "groupName": "advanced"
+        },
+        {
+            "name": "failOnStderr",
+            "type": "boolean",
+            "label": "Fail on Standard Error",
+            "defaultValue": "false",
+            "required": false,
+            "helpMarkDown": "If this is true, this task will fail if any errors are written to the StandardError stream.",
+            "groupName": "advanced"
+        }
+    ],
+    "instanceNameFormat": "Command Line Script",
+    "execution": {
+        "PowerShell3": {
+            "target": "cmdline.ps1",
+            "platforms": [
+                "windows"
+            ]
+        },
+        "Node10": {
+            "target": "cmdline.js",
+            "argumentFormat": ""
+        },
+        "Node16": {
+            "target": "cmdline.js",
+            "argumentFormat": ""
+        }
+    },
+    "messages": {
+        "GeneratingScript": "Generating script.",
+        "JS_ExitCode": "Bash exited with code '%s'.",
+        "JS_Stderr": "Bash wrote one or more lines to the standard error stream.",
+        "PS_ExitCode": "Cmd.exe exited with code '{0}'.",
+        "PS_UnableToDetermineExitCode": "Unexpected exception. Unable to determine the exit code from cmd.exe.",
+        "ScriptContents": "Script contents:"
     }
   ],
   "inputs": [
@@ -69,28 +126,6 @@
       "platforms": [
         "windows"
       ]
-=======
-    "id": "D9BAFED4-0B18-4F58-968D-86655B4D2CE9",
-    "name": "CmdLine",
-    "friendlyName": "Command line",
-    "description": "Run a command line script using Bash on Linux and macOS and cmd.exe on Windows",
-    "helpUrl": "https://docs.microsoft.com/azure/devops/pipelines/tasks/utility/command-line",
-    "helpMarkDown": "[Learn more about this task](https://go.microsoft.com/fwlink/?LinkID=613735)",
-    "category": "Utility",
-    "visibility": [
-        "Build",
-        "Release"
-    ],
-    "runsOn": [
-        "Agent",
-        "DeploymentGroup"
-    ],
-    "author": "Microsoft Corporation",
-    "version": {
-        "Major": 2,
-        "Minor": 229,
-        "Patch": 0
->>>>>>> 3cac0cb5
     },
     "Node10": {
       "target": "cmdline.js",
