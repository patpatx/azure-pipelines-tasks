import * as path from 'path';
import * as tl from 'vsts-task-lib/task';
import * as utils from './helpers';
import * as constants from './constants';
import * as ci from './cieventlogger';
import { AreaCodes, DistributionTypes } from './constants';
import * as idc from './inputdatacontract';
import * as versionfinder from './versionfinder';
<<<<<<< HEAD
import * as uuid from 'uuid';
import * as Q from "q";
=======
import * as isUncPath from 'is-unc-path';
>>>>>>> efda9820
const regedit = require('regedit');

let serverBasedRun = false;
let enableDiagnosticsSettings = false;

// TODO: refactor all log messages to a separate function
// replace else if ladders with switch if possible
// unravel long else if chains

export function parseInputsForDistributedTestRun() : idc.InputDataContract {
    let inputDataContract = {} as idc.InputDataContract;

    inputDataContract = getTestSelectionInputs(inputDataContract);
    inputDataContract = getTfsSpecificSettings(inputDataContract);
    inputDataContract = getTargetBinariesSettings(inputDataContract);
    inputDataContract = getTestReportingSettings(inputDataContract);
    inputDataContract = getTestPlatformSettings(inputDataContract);
    inputDataContract = getLoggingSettings(inputDataContract);
    inputDataContract = getProxySettings(inputDataContract);
    inputDataContract = getDistributionSettings(inputDataContract);
    inputDataContract = getExecutionSettings(inputDataContract);

    inputDataContract.TeamProject = tl.getVariable('System.TeamProject');
    inputDataContract.CollectionUri = tl.getVariable('System.TeamFoundationCollectionUri');
    inputDataContract.AgentName = tl.getVariable('Agent.MachineName') + '-' + tl.getVariable('Agent.Name') + '-' + tl.getVariable('Agent.Id');
    inputDataContract.AccessTokenType = 'jwt';
    inputDataContract.RunIdentifier = getRunIdentifier();

    logWarningForWER(tl.getBoolInput('uiTests'));
    ci.publishEvent({ 'UiTestsOptionSelected': tl.getBoolInput('uiTests')} );

    return inputDataContract;
}

export function parseInputsForNonDistributedTestRun() : idc.InputDataContract {
    let inputDataContract = {} as idc.InputDataContract;

    // hydra: should i create a separate function since testplan and testrun are never scenarios for local test?
    inputDataContract = getTestSelectionInputs(inputDataContract);
    inputDataContract = getTfsSpecificSettings(inputDataContract);
    inputDataContract = getTargetBinariesSettings(inputDataContract);
    inputDataContract = getTestReportingSettings(inputDataContract);
    inputDataContract = getTestPlatformSettings(inputDataContract);
    inputDataContract = getLoggingSettings(inputDataContract);
    inputDataContract = getProxySettings(inputDataContract);
    inputDataContract = getExecutionSettings(inputDataContract);

    inputDataContract.TeamProject = tl.getVariable('System.TeamProject');
    inputDataContract.CollectionUri = tl.getVariable('System.TeamFoundationCollectionUri');
    inputDataContract.AccessToken = tl.getEndpointAuthorization('SystemVssConnection', true).parameters.AccessToken;
    inputDataContract.AccessTokenType = 'jwt';
    inputDataContract.AgentName = tl.getVariable('Agent.MachineName') + '-' + tl.getVariable('Agent.Name') + '-' + tl.getVariable('Agent.Id');
    inputDataContract.RunIdentifier = getRunIdentifier();

    logWarningForWER(tl.getBoolInput('uiTests'));

    return inputDataContract;
}

function getTestSelectionInputs(inputDataContract : idc.InputDataContract) : idc.InputDataContract {
    inputDataContract.TestSelectionSettings = <idc.TestSelectionSettings>{};
    inputDataContract.TestSelectionSettings.TestSelectionType = tl.getInput('testSelector').toLowerCase();
    switch (inputDataContract.TestSelectionSettings.TestSelectionType) {

        case 'testplan':
            inputDataContract.TestSelectionSettings.TestPlanTestSuiteSettings = <idc.TestPlanTestSuiteSettings>{};
            console.log(tl.loc('testSelectorInput', tl.loc('testPlanSelector')));

            inputDataContract.TestSelectionSettings.TestPlanTestSuiteSettings.Testplan = parseInt(tl.getInput('testPlan'));
            console.log(tl.loc('testPlanInput', inputDataContract.TestSelectionSettings.TestPlanTestSuiteSettings.Testplan));

            inputDataContract.TestSelectionSettings.TestPlanTestSuiteSettings.TestPlanConfigId = parseInt(tl.getInput('testConfiguration'));
            console.log(tl.loc('testplanConfigInput', inputDataContract.TestSelectionSettings.TestPlanTestSuiteSettings.TestPlanConfigId));

            const testSuiteStrings = tl.getDelimitedInput('testSuite', ',', true);
            inputDataContract.TestSelectionSettings.TestPlanTestSuiteSettings.TestSuites = new Array<number>();
            testSuiteStrings.forEach(element => {
                const testSuiteId = parseInt(element);
                console.log(tl.loc('testSuiteSelected', testSuiteId));
                inputDataContract.TestSelectionSettings.TestPlanTestSuiteSettings.TestSuites.push(testSuiteId);
            });

            break;

        case 'testassemblies':
            console.log(tl.loc('testSelectorInput', tl.loc('testAssembliesSelector')));

            inputDataContract.TestSelectionSettings.TestCaseFilter = tl.getInput('testFiltercriteria');
            console.log(tl.loc('testFilterCriteriaInput', inputDataContract.TestSelectionSettings.TestCaseFilter));
            break;

        case 'testrun':
            inputDataContract.TestSelectionSettings.TestPlanTestSuiteSettings = <idc.TestPlanTestSuiteSettings>{};

            console.log(tl.loc('testSelectorInput', tl.loc('testRunSelector')));
            inputDataContract.TestSelectionSettings.TestPlanTestSuiteSettings.OnDemandTestRunId = parseInt(tl.getInput('tcmTestRun'));

            if (inputDataContract.TestSelectionSettings.TestPlanTestSuiteSettings.OnDemandTestRunId <= 0) {
                throw new Error(tl.loc('testRunIdInvalid', inputDataContract.TestSelectionSettings.TestPlanTestSuiteSettings.OnDemandTestRunId));
            }
            console.log(tl.loc('testRunIdInput', inputDataContract.TestSelectionSettings.TestPlanTestSuiteSettings.OnDemandTestRunId));

            break;
    }

    inputDataContract.TestSelectionSettings.SearchFolder = tl.getInput('searchFolder');
    if (!utils.Helper.isNullOrWhitespace(inputDataContract.TestSelectionSettings.SearchFolder)) {
        inputDataContract.TestSelectionSettings.SearchFolder = path.resolve(inputDataContract.TestSelectionSettings.SearchFolder);
    }

    if (inputDataContract.TestSelectionSettings.SearchFolder && !utils.Helper.pathExistsAsDirectory(inputDataContract.TestSelectionSettings.SearchFolder)) {
        throw new Error(tl.loc('searchLocationNotDirectory', inputDataContract.TestSelectionSettings.SearchFolder));
    }

    if (isUncPath(inputDataContract.TestSelectionSettings.SearchFolder)) {
        throw new Error(tl.loc('UncPathNotSupported'));
    }

    console.log(tl.loc('searchFolderInput', inputDataContract.TestSelectionSettings.SearchFolder));

    return inputDataContract;
}

function getTfsSpecificSettings(inputDataContract : idc.InputDataContract) : idc.InputDataContract {
        inputDataContract.TfsSpecificSettings = <idc.TfsSpecificSettings>{};
        inputDataContract.TfsSpecificSettings.BuildDefinitionId = utils.Helper.isNullEmptyOrUndefined(tl.getVariable('Release.DefinitionId')) ? Number(tl.getVariable('System.DefinitionId')) : Number(tl.getVariable('Build.DefinitionId'));
        inputDataContract.TfsSpecificSettings.ReleaseDefinitionId = utils.Helper.isNullEmptyOrUndefined(tl.getVariable('Release.DefinitionId')) ? null : Number(tl.getVariable('Release.DefinitionId'));
        inputDataContract.TfsSpecificSettings.BuildId = utils.Helper.isNullEmptyOrUndefined(tl.getVariable('Build.Buildid')) ? null : Number(tl.getVariable('Build.Buildid'));
        inputDataContract.TfsSpecificSettings.BuildUri = tl.getVariable('Build.BuildUri');
        inputDataContract.TfsSpecificSettings.ReleaseId = utils.Helper.isNullEmptyOrUndefined(tl.getVariable('Release.ReleaseId')) ? null : Number(tl.getVariable('Release.ReleaseId'));
        inputDataContract.TfsSpecificSettings.ReleaseUri = tl.getVariable('Release.ReleaseUri');
        inputDataContract.TfsSpecificSettings.ReleaseEnvironmentUri = tl.getVariable('Release.EnvironmentUri');
        inputDataContract.TfsSpecificSettings.WorkFolder = tl.getVariable('System.DefaultWorkingDirectory');
        return inputDataContract;
}

function getTargetBinariesSettings(inputDataContract : idc.InputDataContract) : idc.InputDataContract {
    inputDataContract.TargetBinariesSettings = <idc.TargetBinariesSettings>{};
    inputDataContract.TargetBinariesSettings.BuildConfig = tl.getInput('configuration');
    inputDataContract.TargetBinariesSettings.BuildPlatform = tl.getInput('platform');
    return inputDataContract;
}

function getTestReportingSettings(inputDataContract : idc.InputDataContract) : idc.InputDataContract {
    inputDataContract.TestReportingSettings = <idc.TestReportingSettings>{};
    inputDataContract.TestReportingSettings.TestRunTitle = tl.getInput('testRunTitle');
    inputDataContract.TestReportingSettings.TestRunSystem = "VSTS - vstest";
    
    if (utils.Helper.isNullEmptyOrUndefined(inputDataContract.TestReportingSettings.TestRunTitle)) {

        let definitionName = tl.getVariable('BUILD_DEFINITIONNAME');
        let buildOrReleaseName = tl.getVariable('BUILD_BUILDNUMBER');

        if (inputDataContract.TfsSpecificSettings.ReleaseUri) {
            definitionName = tl.getVariable('RELEASE_DEFINITIONNAME');
            buildOrReleaseName = tl.getVariable('RELEASE_RELEASENAME');
        }

        inputDataContract.TestReportingSettings.TestRunTitle = `TestRun_${definitionName}_${buildOrReleaseName}`;
    }
    return inputDataContract;
}

function getTestPlatformSettings(inputDataContract : idc.InputDataContract) : idc.InputDataContract {
    const vsTestLocationMethod = tl.getInput('vstestLocationMethod');
    if (vsTestLocationMethod === utils.Constants.vsTestVersionString) {
        const vsTestVersion = tl.getInput('vsTestVersion');
        if (utils.Helper.isNullEmptyOrUndefined(vsTestVersion)) {
            console.log(tl.loc('VsTestVersionEmpty'));
            throw new Error(tl.loc('VsTestVersionEmpty'));
        } else if (vsTestVersion.toLowerCase() === 'toolsinstaller') {
            tl.debug('Trying VsTest installed by tools installer.');
            ci.publishEvent({ subFeature: 'ToolsInstallerSelected', isToolsInstallerPackageLocationSet: !utils.Helper.isNullEmptyOrUndefined(tl.getVariable(constants.VsTestToolsInstaller.PathToVsTestToolVariable)) });

            inputDataContract.UsingXCopyTestPlatformPackage = true;

            const vsTestPackageLocation = tl.getVariable(constants.VsTestToolsInstaller.PathToVsTestToolVariable);
            tl.debug('Path to VsTest from tools installer: ' + vsTestPackageLocation);

            // get path to vstest.console.exe
            const matches = tl.findMatch(vsTestPackageLocation, '**\\vstest.console.exe');
            if (matches && matches.length !== 0) {
                inputDataContract.VsTestConsolePath = path.dirname(matches[0]);
            } else {
                utils.Helper.publishEventToCi(AreaCodes.TOOLSINSTALLERCACHENOTFOUND, tl.loc('toolsInstallerPathNotSet'), 1041, false);
                throw new Error(tl.loc('toolsInstallerPathNotSet'));
            }

            // if Tools installer is not there throw.
            if (utils.Helper.isNullOrWhitespace(inputDataContract.VsTestConsolePath)) {
                ci.publishEvent({ subFeature: 'ToolsInstallerInstallationError' });
                utils.Helper.publishEventToCi(AreaCodes.SPECIFIEDVSVERSIONNOTFOUND, 'Tools installer task did not complete successfully.', 1040, true);
                throw new Error(tl.loc('ToolsInstallerInstallationError'));
            }

            ci.publishEvent({ subFeature: 'ToolsInstallerInstallationSuccessful' });

        } else if ((vsTestVersion !== '15.0') && (vsTestVersion !== '14.0')
            && (vsTestVersion.toLowerCase() !== 'latest')) {
            throw new Error(tl.loc('vstestVersionInvalid', vsTestVersion));
        } else if (vsTestLocationMethod === utils.Constants.vsTestVersionString && vsTestVersion === '12.0') {
            throw (tl.loc('vs2013NotSupportedInDta'));
        } else {
            console.log(tl.loc('vsVersionSelected', vsTestVersion));
            inputDataContract.VsTestConsolePath = getTestPlatformPath(inputDataContract);
        }
    } else {
        // hydra: should it be full path or directory above?
        inputDataContract.VsTestConsolePath = tl.getInput('vsTestLocation');
        console.log(tl.loc('vstestLocationSpecified', 'vstest.console.exe', inputDataContract.VsTestConsolePath));
        if (inputDataContract.VsTestConsolePath.endsWith('vstest.console.exe')) {
            inputDataContract.VsTestConsolePath = path.dirname(inputDataContract.VsTestConsolePath);
        }
    }

    return inputDataContract;
}

function getLoggingSettings(inputDataContract : idc.InputDataContract) : idc.InputDataContract {
    // InputDataContract.Logging
    inputDataContract.Logging = <idc.Logging>{};
    inputDataContract.Logging.EnableConsoleLogs = true;
    if (utils.Helper.isDebugEnabled()) {
        inputDataContract.Logging.DebugLogging = true;
    }
    return inputDataContract;
}

function getProxySettings(inputDataContract : idc.InputDataContract) : idc.InputDataContract {
    // Get proxy details
    inputDataContract.ProxySettings = <idc.ProxySettings>{};
    inputDataContract.ProxySettings.ProxyUrl = tl.getVariable('agent.proxyurl');
    inputDataContract.ProxySettings.ProxyUsername = tl.getVariable('agent.proxyusername');
    inputDataContract.ProxySettings.ProxyPassword = tl.getVariable('agent.proxypassword');
    inputDataContract.ProxySettings.ProxyBypassHosts = tl.getVariable('agent.proxybypasslist');
    return inputDataContract;
}

function getDistributionSettings(inputDataContract : idc.InputDataContract) : idc.InputDataContract {
    inputDataContract.DistributionSettings = <idc.DistributionSettings>{};
    inputDataContract.DistributionSettings.NumberOfTestAgents = 1;

    const totalJobsInPhase = parseInt(tl.getVariable('SYSTEM_TOTALJOBSINPHASE'));
    if (!isNaN(totalJobsInPhase)) {
        inputDataContract.DistributionSettings.NumberOfTestAgents = totalJobsInPhase;
    }
    console.log(tl.loc('dtaNumberOfAgents', inputDataContract.DistributionSettings.NumberOfTestAgents));

    const distributionType = tl.getInput('distributionBatchType');

    switch (distributionType) {

        case 'basedOnTestCases':
            inputDataContract.DistributionSettings.DistributeTestsBasedOn = DistributionTypes.NUMBEROFTESTMETHODSBASED;
            const distributeByAgentsOption = tl.getInput('batchingBasedOnAgentsOption');

            if (distributeByAgentsOption && distributeByAgentsOption === 'customBatchSize') {
                const batchSize = parseInt(tl.getInput('customBatchSizeValue'));
                if (!isNaN(batchSize) && batchSize > 0) {
                    inputDataContract.DistributionSettings.NumberOfTestCasesPerSlice = batchSize;
                    console.log(tl.loc('numberOfTestCasesPerSlice', inputDataContract.DistributionSettings.NumberOfTestCasesPerSlice));
                } else {
                    throw new Error(tl.loc('invalidTestBatchSize', batchSize));
                }
            }
            break;

        case 'basedOnExecutionTime':
            inputDataContract.DistributionSettings.DistributeTestsBasedOn = DistributionTypes.EXECUTIONTIMEBASED;
            const batchBasedOnExecutionTimeOption = tl.getInput('batchingBasedOnExecutionTimeOption');

            if (batchBasedOnExecutionTimeOption && batchBasedOnExecutionTimeOption === 'customTimeBatchSize') {
                const batchExecutionTimeInSec = parseInt(tl.getInput('customRunTimePerBatchValue'));
                if (isNaN(batchExecutionTimeInSec) || batchExecutionTimeInSec <= 0) {
                    throw new Error(tl.loc('invalidRunTimePerBatch', batchExecutionTimeInSec));
                }
                inputDataContract.DistributionSettings.RunTimePerSlice = batchExecutionTimeInSec;
                console.log(tl.loc('RunTimePerBatch', inputDataContract.DistributionSettings.RunTimePerSlice));
            }
            break;

        case 'basedOnAssembly':
            inputDataContract.DistributionSettings.DistributeTestsBasedOn = DistributionTypes.ASSEMBLYBASED;
            break;
    }

    return inputDataContract;
}

function getExecutionSettings(inputDataContract : idc.InputDataContract) : idc.InputDataContract {
    inputDataContract.ExecutionSettings = <idc.ExecutionSettings>{};

    if (tl.filePathSupplied('runSettingsFile')) {
        inputDataContract.ExecutionSettings.SettingsFile = path.resolve(tl.getPathInput('runSettingsFile'));
        console.log(tl.loc('runSettingsFileInput', inputDataContract.ExecutionSettings.SettingsFile));
    }

    inputDataContract.ExecutionSettings.TempFolder = utils.Helper.GetTempFolder();

    inputDataContract.ExecutionSettings.OverridenParameters = tl.getInput('overrideTestrunParameters');
    tl.debug(`OverrideTestrunParameters set to ${inputDataContract.ExecutionSettings.OverridenParameters}`);

    inputDataContract.ExecutionSettings.AssemblyLevelParallelism = tl.getBoolInput('runInParallel');
    console.log(tl.loc('runInParallelInput', inputDataContract.ExecutionSettings.AssemblyLevelParallelism));

    inputDataContract.ExecutionSettings.RunTestsInIsolation = tl.getBoolInput('runTestsInIsolation');
    console.log(tl.loc('runInIsolationInput', inputDataContract.ExecutionSettings.RunTestsInIsolation));

    if (serverBasedRun && inputDataContract.ExecutionSettings.RunTestsInIsolation) {
        inputDataContract.ExecutionSettings.RunTestsInIsolation = null;
        tl.warning(tl.loc('runTestInIsolationNotSupported'));
    }

    inputDataContract.ExecutionSettings.PathToCustomTestAdapters = tl.getInput('pathtoCustomTestAdapters');

    if (!utils.Helper.isNullOrWhitespace(inputDataContract.ExecutionSettings.PathToCustomTestAdapters)) {
        inputDataContract.ExecutionSettings.PathToCustomTestAdapters = path.resolve(inputDataContract.ExecutionSettings.PathToCustomTestAdapters);
    }

    if (inputDataContract.ExecutionSettings.PathToCustomTestAdapters &&
        !utils.Helper.pathExistsAsDirectory(inputDataContract.ExecutionSettings.PathToCustomTestAdapters)) {
        throw new Error(tl.loc('pathToCustomAdaptersInvalid', inputDataContract.ExecutionSettings.PathToCustomTestAdapters));
    }
    console.log(tl.loc('pathToCustomAdaptersInput', inputDataContract.ExecutionSettings.PathToCustomTestAdapters));

    inputDataContract.ExecutionSettings.IgnoreTestFailures = utils.Helper.stringToBool(tl.getVariable('vstest.ignoretestfailures'));

    inputDataContract.ExecutionSettings.ProceedAfterAbortedTestCase = false;
    if (tl.getVariable('ProceedAfterAbortedTestCase') && tl.getVariable('ProceedAfterAbortedTestCase').toUpperCase() === 'TRUE') {
        inputDataContract.ExecutionSettings.ProceedAfterAbortedTestCase = true;
    }
    tl.debug('ProceedAfterAbortedTestCase is set to : ' + inputDataContract.ExecutionSettings.ProceedAfterAbortedTestCase);

    // hydra: Maybe move all warnings to a diff function
    if (tl.getBoolInput('uiTests') && inputDataContract.ExecutionSettings.AssemblyLevelParallelism) {
        tl.warning(tl.loc('uitestsparallel'));
    }

    inputDataContract.ExecutionSettings.AdditionalConsoleParameters = tl.getInput('otherConsoleOptions');
    console.log(tl.loc('otherConsoleOptionsInput', inputDataContract.ExecutionSettings.AdditionalConsoleParameters));

    if (serverBasedRun && inputDataContract.ExecutionSettings.AdditionalConsoleParameters) {
        tl.warning(tl.loc('otherConsoleOptionsNotSupported'));
        inputDataContract.ExecutionSettings.AdditionalConsoleParameters = null;
    }

    inputDataContract.ExecutionSettings.CodeCoverageEnabled = tl.getBoolInput('codeCoverageEnabled');
    console.log(tl.loc('codeCoverageInput', inputDataContract.ExecutionSettings.CodeCoverageEnabled));
    
    inputDataContract = getDiagnosticsSettings(inputDataContract);
    console.log(tl.loc('diagnosticsInput', inputDataContract.ExecutionSettings.DiagnosticsSettings.Enabled));

    inputDataContract = getTiaSettings(inputDataContract);
    inputDataContract = getRerunSettings(inputDataContract);

    return inputDataContract;
}

function getDiagnosticsSettings(inputDataContract : idc.InputDataContract) : idc.InputDataContract {
    inputDataContract.ExecutionSettings.DiagnosticsSettings = <idc.DiagnosticsSettings>{};
    if(enableDiagnosticsSettings)
    {
        inputDataContract.ExecutionSettings.DiagnosticsSettings.Enabled = tl.getBoolInput('diagnosticsEnabled');
        if(tl.getInput('collectDumpOn').toLowerCase() === 'always') {
            inputDataContract.ExecutionSettings.DiagnosticsSettings.CollectDumpAlways = true;
        }
    }
    else {
        inputDataContract.ExecutionSettings.DiagnosticsSettings.Enabled = false;
    }
    return inputDataContract;
}

function getTiaSettings(inputDataContract : idc.InputDataContract) : idc.InputDataContract {
    // TIA stuff
    if (tl.getBoolInput('runOnlyImpactedTests') === false) {
        return inputDataContract;
    }

    inputDataContract.ExecutionSettings.TiaSettings = <idc.TiaSettings>{};
    inputDataContract.ExecutionSettings.TiaSettings.Enabled = tl.getBoolInput('runOnlyImpactedTests');
    inputDataContract.ExecutionSettings.TiaSettings.RebaseLimit = +tl.getInput('runAllTestsAfterXBuilds');
    inputDataContract.ExecutionSettings.TiaSettings.FileLevel = getTIALevel(tl.getVariable('tia.filelevel'));
    inputDataContract.ExecutionSettings.TiaSettings.SourcesDirectory = tl.getVariable('build.sourcesdirectory');
    inputDataContract.ExecutionSettings.TiaSettings.FilterPaths = tl.getVariable('TIA_IncludePathFilters');

    // User map file
    inputDataContract.ExecutionSettings.TiaSettings.UserMapFile = tl.getVariable('tia.usermapfile');

    // disable editing settings file to switch on data collector
    inputDataContract.ExecutionSettings.TiaSettings.DisableDataCollection = utils.Helper.stringToBool(tl.getVariable('tia.disabletiadatacollector'));

    // This option gives the user ability to add Fully Qualified name filters for test impact. Does not work with XUnit
    inputDataContract.ExecutionSettings.TiaSettings.UseTestCaseFilterInResponseFile = utils.Helper.stringToBool(tl.getVariable('tia.useTestCaseFilterInResponseFile'));
    
    // A legacy  switch to disable test impact from build variables
    inputDataContract.ExecutionSettings.TiaSettings.Enabled = !utils.Helper.stringToBool(tl.getVariable('DisableTestImpactAnalysis'));

    const buildReason = tl.getVariable('Build.Reason');

    // https://www.visualstudio.com/en-us/docs/build/define/variables
    // PullRequest -> This is the case for TfsGit PR flow
    // CheckInShelveset -> This is the case for TFVC Gated Checkin
    if (buildReason && (buildReason === 'PullRequest' || buildReason === 'CheckInShelveset')) {
        inputDataContract.ExecutionSettings.TiaSettings.IsPrFlow = true;
    } else {
        inputDataContract.ExecutionSettings.TiaSettings.IsPrFlow = utils.Helper.stringToBool(tl.getVariable('tia.isPrFlow'));
    }

    return inputDataContract;
}

function getRerunSettings(inputDataContract : idc.InputDataContract) : idc.InputDataContract {
    // Rerun settings
    if (tl.getBoolInput('rerunFailedTests') === false) {
        return inputDataContract;
    }

    inputDataContract.ExecutionSettings.RerunSettings = <idc.RerunSettings>{};
    inputDataContract.ExecutionSettings.RerunSettings.RerunFailedTests = tl.getBoolInput('rerunFailedTests');
    console.log(tl.loc('rerunFailedTests', inputDataContract.ExecutionSettings.RerunSettings.RerunFailedTests));
    const rerunType = tl.getInput('rerunType') || 'basedOnTestFailurePercentage';
    inputDataContract.ExecutionSettings.RerunSettings.RerunType = rerunType;

    if (rerunType === 'basedOnTestFailureCount') {
        const rerunFailedTestCasesMaxLimit = parseInt(tl.getInput('rerunFailedTestCasesMaxLimit'));
        if (!isNaN(rerunFailedTestCasesMaxLimit)) {
            inputDataContract.ExecutionSettings.RerunSettings.RerunFailedTestCasesMaxLimit = rerunFailedTestCasesMaxLimit;
            console.log(tl.loc('rerunFailedTestCasesMaxLimit', inputDataContract.ExecutionSettings.RerunSettings.RerunFailedTestCasesMaxLimit));
        } else {
            tl.warning(tl.loc('invalidRerunFailedTestCasesMaxLimit'));
        }
    } else {
        const rerunFailedThreshold = parseInt(tl.getInput('rerunFailedThreshold'));
        if (!isNaN(rerunFailedThreshold)) {
            inputDataContract.ExecutionSettings.RerunSettings.RerunFailedThreshold = rerunFailedThreshold;
            console.log(tl.loc('rerunFailedThreshold', inputDataContract.ExecutionSettings.RerunSettings.RerunFailedThreshold));
        } else {
            tl.warning(tl.loc('invalidRerunFailedThreshold'));
        }
    }

    const rerunMaxAttempts = parseInt(tl.getInput('rerunMaxAttempts'));
    if (!isNaN(rerunMaxAttempts)) {
        inputDataContract.ExecutionSettings.RerunSettings.RerunMaxAttempts = rerunMaxAttempts;
        console.log(tl.loc('rerunMaxAttempts', inputDataContract.ExecutionSettings.RerunSettings.RerunMaxAttempts));
    } else {
        tl.warning(tl.loc('invalidRerunMaxAttempts'));
    }
    return inputDataContract;
}

function getRunIdentifier(): string {
    let runIdentifier: string = '';
    const taskInstanceId = getDtaInstanceId();
    const dontDistribute = tl.getBoolInput('dontDistribute');
    const releaseId = tl.getVariable('Release.ReleaseId');
    const jobId = tl.getVariable('System.JobPositionInPhase');
    const parallelExecution = tl.getVariable('System.ParallelExecutionType');
    const phaseId = utils.Helper.isNullEmptyOrUndefined(releaseId) ?
        tl.getVariable('System.PhaseId') : tl.getVariable('Release.DeployPhaseId');
    if ((!utils.Helper.isNullEmptyOrUndefined(parallelExecution) && parallelExecution.toLowerCase() === 'multiconfiguration')
        || dontDistribute) {
        runIdentifier = `${phaseId}/${jobId}/${taskInstanceId}`;
    } else {
        runIdentifier = `${phaseId}/${taskInstanceId}`;
    }

    return runIdentifier;
}

// hydra: rename function and maybe refactor and add logic inline
function getTIALevel(fileLevel: string) {
    if (fileLevel && fileLevel.toUpperCase() === 'FALSE') {
        return false;
    }
    return true;
}

function getTestPlatformPath(inputDataContract : idc.InputDataContract) {
    let vsTestVersion = tl.getInput('vsTestVersion');
    if (vsTestVersion.toLowerCase() === 'latest') {
        // latest
        tl.debug('Searching for latest Visual Studio');
        const vstestconsole15Path = versionfinder.getVSTestConsole15Path();
        if (vstestconsole15Path) {
            vsTestVersion = '15.0';
            return vstestconsole15Path;
        }

        // fallback
        tl.debug('Unable to find an instance of Visual Studio 2017..');
        tl.debug('Searching for Visual Studio 2015..');
        vsTestVersion = '14.0';
        return versionfinder.getVSTestLocation(14);
    }

    const vsVersion: number = parseFloat(vsTestVersion);

    if (vsVersion === 15.0) {
        const vstestconsole15Path = versionfinder.getVSTestConsole15Path();
        if (vstestconsole15Path) {
            return vstestconsole15Path;
        }
        throw (new Error(tl.loc('VstestNotFound', utils.Helper.getVSVersion(vsVersion))));
    }

    tl.debug('Searching for Visual Studio ' + vsVersion.toString());
    return versionfinder.getVSTestLocation(vsVersion);
}

async function logWarningForWER(runUITests: boolean) {
    if (!runUITests) {
        return;
    }

    const regPathHKLM = 'HKLM\\SOFTWARE\\Microsoft\\Windows\\Windows Error Reporting';
    const regPathHKCU = 'HKCU\\SOFTWARE\\Microsoft\\Windows\\Windows Error Reporting';

    const isEnabledInHKCU = await isDontShowUIRegKeySet(regPathHKCU);
    const isEnabledInHKLM = await isDontShowUIRegKeySet(regPathHKLM);

    if (!isEnabledInHKCU && !isEnabledInHKLM) {
        tl.warning(tl.loc('DontShowWERUIDisabledWarning'));
    }
}

function isDontShowUIRegKeySet(regPath: string): Q.Promise<boolean> {
    const defer = Q.defer<boolean>();
    const regValue = 'DontShowUI';
    regedit.list(regPath).on('data', (entry) => {
        if (entry && entry.data && entry.data.values &&
            entry.data.values[regValue] && (entry.data.values[regValue].value === 1)) {
            defer.resolve(true);
        }
        defer.resolve(false);
    });
    return defer.promise;
}

export function setIsServerBasedRun(isServerBasedRun: boolean) {
    serverBasedRun = isServerBasedRun;
}

export function setEnableDiagnosticsSettings(enableDiagnosticsSettingsFF: boolean) {
    enableDiagnosticsSettings = enableDiagnosticsSettingsFF;
    tl.debug('Diagnostics feature flag is set to: ' + enableDiagnosticsSettingsFF);
}

export function getDtaInstanceId(): number {
    const taskInstanceIdString = tl.getVariable('DTA_INSTANCE_ID');
    let taskInstanceId: number = 1;
    if (taskInstanceIdString) {
        const instanceId: number = Number(taskInstanceIdString);
        if (!isNaN(instanceId)) {
            taskInstanceId = instanceId + 1;
        }
    }
    tl.setVariable('DTA_INSTANCE_ID', taskInstanceId.toString());
    return taskInstanceId;
}<|MERGE_RESOLUTION|>--- conflicted
+++ resolved
@@ -6,12 +6,8 @@
 import { AreaCodes, DistributionTypes } from './constants';
 import * as idc from './inputdatacontract';
 import * as versionfinder from './versionfinder';
-<<<<<<< HEAD
-import * as uuid from 'uuid';
 import * as Q from "q";
-=======
 import * as isUncPath from 'is-unc-path';
->>>>>>> efda9820
 const regedit = require('regedit');
 
 let serverBasedRun = false;
