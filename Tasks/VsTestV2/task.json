--- conflicted
+++ resolved
@@ -16,13 +16,8 @@
     "author": "Microsoft Corporation",
     "version": {
         "Major": 2,
-<<<<<<< HEAD
         "Minor": 141,
         "Patch": 0
-=======
-        "Minor": 140,
-        "Patch": 1
->>>>>>> efda9820
     },
     "demands": [
         "vstest"
