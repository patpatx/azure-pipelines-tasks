--- conflicted
+++ resolved
@@ -1,5 +1,4 @@
 {
-<<<<<<< HEAD
   "id": "AD5CD22A-BE4E-48BB-ADCE-181A32432DA5",
   "name": "AppCenterTest",
   "friendlyName": "App Center test",
@@ -33,974 +32,4 @@
       "displayName": "Advanced",
       "isExpanded": true
     }
-  ],
-  "inputs": [
-    {
-      "name": "app",
-      "aliases": [
-        "appFile"
-      ],
-      "type": "filePath",
-      "label": "Binary application file path",
-      "defaultValue": "",
-      "required": true,
-      "helpMarkDown": "Relative path from the repo root to the APK or IPA file you want to test."
-    },
-    {
-      "name": "artifactsDir",
-      "aliases": [
-        "artifactsDirectory"
-      ],
-      "type": "filePath",
-      "label": "Artifacts directory",
-      "defaultValue": "$(Build.ArtifactStagingDirectory)/AppCenterTest",
-      "required": true,
-      "helpMarkDown": "Where to place the artifacts produced by the prepare step and used by the run step. This directory will be created if it does not exist."
-    },
-    {
-      "name": "enablePrepare",
-      "aliases": [
-        "prepareTests"
-      ],
-      "type": "boolean",
-      "label": "Prepare tests",
-      "defaultValue": true,
-      "groupName": "prepare"
-    },
-    {
-      "name": "framework",
-      "aliases": [
-        "frameworkOption"
-      ],
-      "type": "pickList",
-      "label": "Test framework",
-      "defaultValue": "appium",
-      "visibleRule": "enablePrepare = true",
-      "required": true,
-      "groupName": "prepare",
-      "options": {
-        "appium": "Appium",
-        "espresso": "Espresso",
-        "calabash": "Calabash",
-        "uitest": "Xamarin UI Test",
-        "xcuitest": "XCUITest"
-      }
-    },
-    {
-      "name": "appiumBuildDir",
-      "aliases": [
-        "appiumBuildDirectory"
-      ],
-      "type": "string",
-      "label": "Build directory",
-      "defaultValue": "",
-      "visibleRule": "enablePrepare = true && framework = appium",
-      "required": true,
-      "helpMarkDown": "Path to directory with Appium tests.",
-      "groupName": "prepare"
-    },
-    {
-      "name": "espressoBuildDir",
-      "aliases": [
-        "espressoBuildDirectory"
-      ],
-      "type": "string",
-      "label": "Build directory",
-      "defaultValue": "",
-      "visibleRule": "enablePrepare = true && framework = espresso",
-      "required": false,
-      "helpMarkDown": "Path to Espresso output directory.",
-      "groupName": "prepare"
-    },
-    {
-      "name": "espressoTestApkPath",
-      "aliases": [
-        "espressoTestApkFile"
-      ],
-      "type": "string",
-      "label": "Test APK path",
-      "defaultValue": "",
-      "visibleRule": "enablePrepare = true && framework = espresso",
-      "required": false,
-      "helpMarkDown": "Path to APK file with Espresso tests. If not set, build-dir is used to discover it. Wildcard is allowed.",
-      "groupName": "prepare"
-    },
-    {
-      "name": "calabashProjectDir",
-      "aliases": [
-        "calabashProjectDirectory"
-      ],
-      "type": "string",
-      "label": "Project directory",
-      "defaultValue": "",
-      "visibleRule": "enablePrepare = true && framework = calabash",
-      "required": true,
-      "helpMarkDown": "Path to Calabash workspace directory.",
-      "groupName": "prepare"
-    },
-    {
-      "name": "calabashConfigFile",
-      "type": "filePath",
-      "label": "Cucumber config file",
-      "defaultValue": "",
-      "visibleRule": "enablePrepare = true && framework = calabash",
-      "required": false,
-      "helpMarkDown": "Path to Cucumber configuration file, usually cucumber.yml.",
-      "groupName": "prepare"
-    },
-    {
-      "name": "calabashProfile",
-      "type": "string",
-      "label": "Profile to run",
-      "defaultValue": "",
-      "visibleRule": "enablePrepare = true && framework = calabash",
-      "required": false,
-      "helpMarkDown": "Profile to run.  This value must exists in the Cucumber configuration file.",
-      "groupName": "prepare"
-    },
-    {
-      "name": "calabashSkipConfigCheck",
-      "type": "boolean",
-      "label": "Skip Configuration Check",
-      "defaultValue": false,
-      "visibleRule": "enablePrepare = true && framework = calabash",
-      "required": false,
-      "helpMarkDown": "Force running without Cucumber profile.",
-      "groupName": "prepare"
-    },
-    {
-      "name": "uitestBuildDir",
-      "aliases": [
-        "uiTestBuildDirectory"
-      ],
-      "type": "string",
-      "label": "Build directory",
-      "defaultValue": "",
-      "visibleRule": "enablePrepare = true && framework = uitest",
-      "required": true,
-      "helpMarkDown": "Path to directory with built test assemblies.",
-      "groupName": "prepare"
-    },
-    {
-      "name": "uitestStorePath",
-      "type": "string",
-      "label": "Store file",
-      "defaultValue": "",
-      "visibleRule": "enablePrepare = true && framework = uitest",
-      "required": false,
-      "groupName": "prepare"
-    },
-    {
-      "name": "uitestStorePass",
-      "aliases": [
-        "uiTestStorePassword"
-      ],
-      "type": "string",
-      "label": "Store password",
-      "defaultValue": "",
-      "visibleRule": "enablePrepare = true && framework = uitest",
-      "required": false,
-      "groupName": "prepare"
-    },
-    {
-      "name": "uitestKeyAlias",
-      "type": "string",
-      "label": "Key alias",
-      "defaultValue": "",
-      "visibleRule": "enablePrepare = true && framework = uitest",
-      "required": false,
-      "groupName": "prepare"
-    },
-    {
-      "name": "uitestKeyPass",
-      "aliases": [
-        "uiTestKeyPassword"
-      ],
-      "type": "string",
-      "label": "Key password",
-      "defaultValue": "",
-      "visibleRule": "enablePrepare = true && framework = uitest",
-      "required": false,
-      "groupName": "prepare"
-    },
-    {
-      "name": "uitestToolsDir",
-      "aliases": [
-        "uiTestToolsDirectory"
-      ],
-      "type": "string",
-      "label": "Test tools directory",
-      "defaultValue": "",
-      "visibleRule": "enablePrepare = true && framework = uitest",
-      "helpMarkDown": "Path to directory with Xamarin UI test tools that contains test-cloud.exe.",
-      "required": false,
-      "groupName": "prepare"
-    },
-    {
-      "name": "signInfo",
-      "type": "string",
-      "label": "Signing information",
-      "defaultValue": "",
-      "visibleRule": "framework = calabash || framework = uitest",
-      "required": false,
-      "helpMarkDown": "Use Signing Infor for signing the test server.",
-      "groupName": "prepare"
-    },
-    {
-      "name": "xcuitestBuildDir",
-      "aliases": [
-        "xcUITestBuildDirectory"
-      ],
-      "type": "string",
-      "label": "Build directory",
-      "defaultValue": "",
-      "visibleRule": "enablePrepare = true && framework = xcuitest",
-      "required": false,
-      "helpMarkDown": "Path to the build output directory (usually $(ProjectDir)/Build/Products/Debug-iphoneos).",
-      "groupName": "prepare"
-    },
-    {
-      "name": "xcuitestTestIpaPath",
-      "aliases": [
-        "xcUITestIpaFile"
-      ],
-      "type": "string",
-      "label": "Test IPA path",
-      "defaultValue": "",
-      "visibleRule": "enablePrepare = true && framework = xcuitest",
-      "required": false,
-      "helpMarkDown": "Path to the *.ipa file with the XCUITest tests.",
-      "groupName": "prepare"
-    },
-    {
-      "name": "prepareOpts",
-      "aliases": [
-        "prepareOptions"
-      ],
-      "type": "string",
-      "label": "Additional options",
-      "required": false,
-      "defaultValue": "",
-      "visibleRule": "enablePrepare = true",
-      "helpMarkDown": "Additional arguments passed to the App Center test prepare step.",
-      "groupName": "prepare"
-    },
-    {
-      "name": "enableRun",
-      "aliases": [
-        "runTests"
-      ],
-      "type": "boolean",
-      "label": "Run tests",
-      "defaultValue": true,
-      "groupName": "run"
-    },
-    {
-      "name": "credsType",
-      "aliases": [
-        "credentialsOption"
-      ],
-      "type": "pickList",
-      "label": "Authentication method",
-      "defaultValue": "serviceEndpoint",
-      "visibleRule": "enableRun = true",
-      "required": true,
-      "groupName": "run",
-      "helpMarkDown": "Use App Center service connection or enter credentials to connect to Visual Studio App Center.",
-      "options": {
-        "serviceEndpoint": "App Center service connection",
-        "inputs": "Credentials"
-      }
-    },
-    {
-      "name": "serverEndpoint",
-      "type": "connectedService:vsmobilecenter",
-      "label": "App Center service connection",
-      "defaultValue": "",
-      "required": true,
-      "groupName": "run",
-      "helpMarkDown": "Select the service connection for Visual Studio App Center. To create one, click the Manage link and create a new service connection.",
-      "visibleRule": "enableRun = true && credsType = serviceEndpoint"
-    },
-    {
-      "name": "username",
-      "type": "string",
-      "label": "App Center username",
-      "defaultValue": "",
-      "required": true,
-      "groupName": "run",
-      "helpMarkDown": "Visit https://appcenter.ms/settings/profile to get your username.",
-      "visibleRule": "enableRun = true && credsType = inputs"
-    },
-    {
-      "name": "password",
-      "type": "string",
-      "label": "App Center password",
-      "defaultValue": "",
-      "required": true,
-      "groupName": "run",
-      "helpMarkDown": "Visit https://appcenter.ms/settings/profile to set your password. It can accept a variable defined in build or release pipelines as '$(passwordVariable)'. You may mark variable type as 'secret' to secure it.",
-      "visibleRule": "enableRun = true && credsType = inputs"
-    },
-    {
-      "name": "appSlug",
-      "type": "string",
-      "label": "App slug",
-      "defaultValue": "",
-      "visibleRule": "enableRun = true",
-      "required": true,
-      "groupName": "run",
-      "helpMarkDown": "The app slug is in the format of {username}/{app_identifier}.  To locate {username} and {app_identifier} for an app, click on its name from https://appcenter.ms/apps, and the resulting URL is in the format of https://appcenter.ms/users/{username}/apps/{app_identifier}."
-    },
-    {
-      "name": "devices",
-      "type": "string",
-      "label": "Devices",
-      "visibleRule": "enableRun = true",
-      "required": true,
-      "groupName": "run",
-      "defaultValue": "",
-      "helpMarkDown": "String to identify what devices this test will run against.  Copy and paste this string when you define a new test run from App Center Test beacon."
-    },
-    {
-      "name": "series",
-      "type": "string",
-      "label": "Test series",
-      "defaultValue": "master",
-      "visibleRule": "enableRun = true",
-      "required": false,
-      "groupName": "run",
-      "helpMarkDown": "The series name for organizing test runs (e.g. master, production, beta)."
-    },
-    {
-      "name": "dsymDir",
-      "aliases": [
-        "dsymDirectory"
-      ],
-      "type": "string",
-      "label": "dSYM directory",
-      "defaultValue": "",
-      "visibleRule": "enableRun = true",
-      "required": false,
-      "groupName": "run",
-      "helpMarkDown": "Path to iOS symbol files."
-    },
-    {
-      "name": "locale",
-      "aliases": [
-        "localeOption"
-      ],
-      "type": "pickList",
-      "label": "System language",
-      "defaultValue": "en_US",
-      "visibleRule": "enableRun = true",
-      "required": true,
-      "groupName": "run",
-      "options": {
-        "da_DK": "Danish (Denmark)",
-        "nl_NL": "Dutch (Netherlands)",
-        "en_GB": "English (United Kingdom)",
-        "en_US": "English (United States)",
-        "fr_FR": "French (France)",
-        "de_DE": "German (Germany)",
-        "ja_JP": "Japanese (Japan)",
-        "ru_RU": "Russian (Russia)",
-        "es_MX": "Spanish (Mexico)",
-        "es_ES": "Spanish (Spain)",
-        "user": "Other"
-      },
-      "helpMarkDown": "If your language isn't displayed, select 'Other' and enter its locale below, such as en_US."
-    },
-    {
-      "name": "userDefinedLocale",
-      "type": "string",
-      "label": "Other locale",
-      "defaultValue": "",
-      "required": false,
-      "groupName": "run",
-      "visibleRule": "enableRun = true && locale = user",
-      "helpMarkDown": "Enter any two-letter ISO-639 language code along with any two-letter ISO 3166 country code in the format [language]_[country], such as en_US."
-    },
-    {
-      "name": "loginOpts",
-      "aliases": [
-        "loginOptions"
-      ],
-      "type": "string",
-      "label": "Additional options for login",
-      "defaultValue": "",
-      "required": false,
-      "groupName": "run",
-      "helpMarkDown": "Additional arguments passed to the App Center login step.",
-      "visibleRule": "enableRun = true && credsType = inputs"
-    },
-    {
-      "name": "runOpts",
-      "aliases": [
-        "runOptions"
-      ],
-      "type": "string",
-      "label": "Additional options for run",
-      "required": false,
-      "defaultValue": "",
-      "visibleRule": "enableRun = true",
-      "groupName": "run",
-      "helpMarkDown": "Additional arguments passed to the App Center test run."
-    },
-    {
-      "name": "async",
-      "aliases": [
-        "skipWaitingForResults"
-      ],
-      "type": "boolean",
-      "label": "Do not wait for test result",
-      "defaultValue": false,
-      "visibleRule": "enableRun = true",
-      "required": false,
-      "groupName": "run",
-      "helpMarkDown": "Execute command asynchronously, exit when tests are uploaded, without waiting for test results."
-    },
-    {
-      "name": "cliLocationOverride",
-      "aliases": [
-        "cliFile"
-      ],
-      "type": "filePath",
-      "label": "App Center CLI location",
-      "groupName": "advanced",
-      "defaultValue": "",
-      "required": false,
-      "helpMarkDown": "Path to the App Center CLI on the build or release agent."
-    },
-    {
-      "name": "debug",
-      "aliases": [
-        "showDebugOutput"
-      ],
-      "type": "boolean",
-      "label": "Enable debug output",
-      "required": false,
-      "defaultValue": false,
-      "groupName": "advanced",
-      "helpMarkDown": "Add --debug to the App Center CLI."
-    }
-  ],
-  "instanceNameFormat": "Test with Visual Studio App Center",
-  "execution": {
-    "Node10": {
-      "target": "appcentertest.js",
-      "argumentFormat": ""
-    },
-    "Node16": {
-      "target": "appcentertest.js",
-      "argumentFormat": ""
-=======
-    "id": "AD5CD22A-BE4E-48BB-ADCE-181A32432DA5",
-    "name": "AppCenterTest",
-    "friendlyName": "App Center test",
-    "description": "Test app packages with Visual Studio App Center",
-    "helpUrl": "https://docs.microsoft.com/azure/devops/pipelines/tasks/test/app-center-test",
-    "helpMarkDown": "For help with this task, visit the Visual Studio App Center [support site](https://aka.ms/appcentersupport).",
-    "category": "Test",
-    "visibility": [
-        "Build"
-    ],
-    "author": "Microsoft Corporation",
-    "version": {
-        "Major": 1,
-        "Minor": 228,
-        "Patch": 0
-    },
-    "minimumAgentVersion": "2.206.1",
-    "groups": [
-        {
-            "name": "prepare",
-            "displayName": "Prepare Tests",
-            "isExpanded": true
-        },
-        {
-            "name": "run",
-            "displayName": "Run Tests",
-            "isExpanded": true
-        },
-        {
-            "name": "advanced",
-            "displayName": "Advanced",
-            "isExpanded": true
-        }
-    ],
-    "inputs": [
-        {
-            "name": "app",
-            "aliases": [
-                "appFile"
-            ],
-            "type": "filePath",
-            "label": "Binary application file path",
-            "defaultValue": "",
-            "required": true,
-            "helpMarkDown": "Relative path from the repo root to the APK or IPA file you want to test."
-        },
-        {
-            "name": "artifactsDir",
-            "aliases": [
-                "artifactsDirectory"
-            ],
-            "type": "filePath",
-            "label": "Artifacts directory",
-            "defaultValue": "$(Build.ArtifactStagingDirectory)/AppCenterTest",
-            "required": true,
-            "helpMarkDown": "Where to place the artifacts produced by the prepare step and used by the run step. This directory will be created if it does not exist."
-        },
-        {
-            "name": "enablePrepare",
-            "aliases": [
-                "prepareTests"
-            ],
-            "type": "boolean",
-            "label": "Prepare tests",
-            "defaultValue": true,
-            "groupName": "prepare"
-        },
-        {
-            "name": "framework",
-            "aliases": [
-                "frameworkOption"
-            ],
-            "type": "pickList",
-            "label": "Test framework",
-            "defaultValue": "appium",
-            "visibleRule": "enablePrepare = true",
-            "required": true,
-            "groupName": "prepare",
-            "options": {
-                "appium": "Appium",
-                "espresso": "Espresso",
-                "calabash": "Calabash",
-                "uitest": "Xamarin UI Test",
-                "xcuitest": "XCUITest"
-            }
-        },
-        {
-            "name": "appiumBuildDir",
-            "aliases": [
-                "appiumBuildDirectory"
-            ],
-            "type": "string",
-            "label": "Build directory",
-            "defaultValue": "",
-            "visibleRule": "enablePrepare = true && framework = appium",
-            "required": true,
-            "helpMarkDown": "Path to directory with Appium tests.",
-            "groupName": "prepare"
-        },
-        {
-            "name": "espressoBuildDir",
-            "aliases": [
-                "espressoBuildDirectory"
-            ],
-            "type": "string",
-            "label": "Build directory",
-            "defaultValue": "",
-            "visibleRule": "enablePrepare = true && framework = espresso",
-            "required": false,
-            "helpMarkDown": "Path to Espresso output directory.",
-            "groupName": "prepare"
-        },
-        {
-            "name": "espressoTestApkPath",
-            "aliases": [
-                "espressoTestApkFile"
-            ],
-            "type": "string",
-            "label": "Test APK path",
-            "defaultValue": "",
-            "visibleRule": "enablePrepare = true && framework = espresso",
-            "required": false,
-            "helpMarkDown": "Path to APK file with Espresso tests. If not set, build-dir is used to discover it. Wildcard is allowed.",
-            "groupName": "prepare"
-        },
-        {
-            "name": "calabashProjectDir",
-            "aliases": [
-                "calabashProjectDirectory"
-            ],
-            "type": "string",
-            "label": "Project directory",
-            "defaultValue": "",
-            "visibleRule": "enablePrepare = true && framework = calabash",
-            "required": true,
-            "helpMarkDown": "Path to Calabash workspace directory.",
-            "groupName": "prepare"
-        },
-        {
-            "name": "calabashConfigFile",
-            "type": "filePath",
-            "label": "Cucumber config file",
-            "defaultValue": "",
-            "visibleRule": "enablePrepare = true && framework = calabash",
-            "required": false,
-            "helpMarkDown": "Path to Cucumber configuration file, usually cucumber.yml.",
-            "groupName": "prepare"
-        },
-        {
-            "name": "calabashProfile",
-            "type": "string",
-            "label": "Profile to run",
-            "defaultValue": "",
-            "visibleRule": "enablePrepare = true && framework = calabash",
-            "required": false,
-            "helpMarkDown": "Profile to run.  This value must exists in the Cucumber configuration file.",
-            "groupName": "prepare"
-        },
-        {
-            "name": "calabashSkipConfigCheck",
-            "type": "boolean",
-            "label": "Skip Configuration Check",
-            "defaultValue": false,
-            "visibleRule": "enablePrepare = true && framework = calabash",
-            "required": false,
-            "helpMarkDown": "Force running without Cucumber profile.",
-            "groupName": "prepare"
-        },
-        {
-            "name": "uitestBuildDir",
-            "aliases": [
-                "uiTestBuildDirectory"
-            ],
-            "type": "string",
-            "label": "Build directory",
-            "defaultValue": "",
-            "visibleRule": "enablePrepare = true && framework = uitest",
-            "required": true,
-            "helpMarkDown": "Path to directory with built test assemblies.",
-            "groupName": "prepare"
-        },
-        {
-            "name": "uitestStorePath",
-            "type": "string",
-            "label": "Store file",
-            "defaultValue": "",
-            "visibleRule": "enablePrepare = true && framework = uitest",
-            "required": false,
-            "groupName": "prepare"
-        },
-        {
-            "name": "uitestStorePass",
-            "aliases": [
-                "uiTestStorePassword"
-            ],
-            "type": "string",
-            "label": "Store password",
-            "defaultValue": "",
-            "visibleRule": "enablePrepare = true && framework = uitest",
-            "required": false,
-            "groupName": "prepare"
-        },
-        {
-            "name": "uitestKeyAlias",
-            "type": "string",
-            "label": "Key alias",
-            "defaultValue": "",
-            "visibleRule": "enablePrepare = true && framework = uitest",
-            "required": false,
-            "groupName": "prepare"
-        },
-        {
-            "name": "uitestKeyPass",
-            "aliases": [
-                "uiTestKeyPassword"
-            ],
-            "type": "string",
-            "label": "Key password",
-            "defaultValue": "",
-            "visibleRule": "enablePrepare = true && framework = uitest",
-            "required": false,
-            "groupName": "prepare"
-        },
-        {
-            "name": "uitestToolsDir",
-            "aliases": [
-                "uiTestToolsDirectory"
-            ],
-            "type": "string",
-            "label": "Test tools directory",
-            "defaultValue": "",
-            "visibleRule": "enablePrepare = true && framework = uitest",
-            "helpMarkDown": "Path to directory with Xamarin UI test tools that contains test-cloud.exe.",
-            "required": false,
-            "groupName": "prepare"
-        },
-        {
-            "name": "signInfo",
-            "type": "string",
-            "label": "Signing information",
-            "defaultValue": "",
-            "visibleRule": "framework = calabash || framework = uitest",
-            "required": false,
-            "helpMarkDown": "Use Signing Infor for signing the test server.",
-            "groupName": "prepare"
-        },
-        {
-            "name": "xcuitestBuildDir",
-            "aliases": [
-                "xcUITestBuildDirectory"
-            ],
-            "type": "string",
-            "label": "Build directory",
-            "defaultValue": "",
-            "visibleRule": "enablePrepare = true && framework = xcuitest",
-            "required": false,
-            "helpMarkDown": "Path to the build output directory (usually $(ProjectDir)/Build/Products/Debug-iphoneos).",
-            "groupName": "prepare"
-        },
-        {
-            "name": "xcuitestTestIpaPath",
-            "aliases": [
-                "xcUITestIpaFile"
-            ],
-            "type": "string",
-            "label": "Test IPA path",
-            "defaultValue": "",
-            "visibleRule": "enablePrepare = true && framework = xcuitest",
-            "required": false,
-            "helpMarkDown": "Path to the *.ipa file with the XCUITest tests.",
-            "groupName": "prepare"
-        },
-        {
-            "name": "prepareOpts",
-            "aliases": [
-                "prepareOptions"
-            ],
-            "type": "string",
-            "label": "Additional options",
-            "required": false,
-            "defaultValue": "",
-            "visibleRule": "enablePrepare = true",
-            "helpMarkDown": "Additional arguments passed to the App Center test prepare step.",
-            "groupName": "prepare"
-        },
-        {
-            "name": "enableRun",
-            "aliases": [
-                "runTests"
-            ],
-            "type": "boolean",
-            "label": "Run tests",
-            "defaultValue": true,
-            "groupName": "run"
-        },
-        {
-            "name": "credsType",
-            "aliases": [
-                "credentialsOption"
-            ],
-            "type": "pickList",
-            "label": "Authentication method",
-            "defaultValue": "serviceEndpoint",
-            "visibleRule": "enableRun = true",
-            "required": true,
-            "groupName": "run",
-            "helpMarkDown": "Use App Center service connection or enter credentials to connect to Visual Studio App Center.",
-            "options": {
-                "serviceEndpoint": "App Center service connection",
-                "inputs": "Credentials"
-            }
-        },
-        {
-            "name": "serverEndpoint",
-            "type": "connectedService:vsmobilecenter",
-            "label": "App Center service connection",
-            "defaultValue": "",
-            "required": true,
-            "groupName": "run",
-            "helpMarkDown": "Select the service connection for Visual Studio App Center. To create one, click the Manage link and create a new service connection.",
-            "visibleRule": "enableRun = true && credsType = serviceEndpoint"
-        },
-        {
-            "name": "username",
-            "type": "string",
-            "label": "App Center username",
-            "defaultValue": "",
-            "required": true,
-            "groupName": "run",
-            "helpMarkDown": "Visit https://appcenter.ms/settings/profile to get your username.",
-            "visibleRule": "enableRun = true && credsType = inputs"
-        },
-        {
-            "name": "password",
-            "type": "string",
-            "label": "App Center password",
-            "defaultValue": "",
-            "required": true,
-            "groupName": "run",
-            "helpMarkDown": "Visit https://appcenter.ms/settings/profile to set your password. It can accept a variable defined in build or release pipelines as '$(passwordVariable)'. You may mark variable type as 'secret' to secure it.",
-            "visibleRule": "enableRun = true && credsType = inputs"
-        },
-        {
-            "name": "appSlug",
-            "type": "string",
-            "label": "App slug",
-            "defaultValue": "",
-            "visibleRule": "enableRun = true",
-            "required": true,
-            "groupName": "run",
-            "helpMarkDown": "The app slug is in the format of {username}/{app_identifier}.  To locate {username} and {app_identifier} for an app, click on its name from https://appcenter.ms/apps, and the resulting URL is in the format of https://appcenter.ms/users/{username}/apps/{app_identifier}."
-        },
-        {
-            "name": "devices",
-            "type": "string",
-            "label": "Devices",
-            "visibleRule": "enableRun = true",
-            "required": true,
-            "groupName": "run",
-            "defaultValue": "",
-            "helpMarkDown": "String to identify what devices this test will run against.  Copy and paste this string when you define a new test run from App Center Test beacon."
-        },
-        {
-            "name": "series",
-            "type": "string",
-            "label": "Test series",
-            "defaultValue": "master",
-            "visibleRule": "enableRun = true",
-            "required": false,
-            "groupName": "run",
-            "helpMarkDown": "The series name for organizing test runs (e.g. master, production, beta)."
-        },
-        {
-            "name": "dsymDir",
-            "aliases": [
-                "dsymDirectory"
-            ],
-            "type": "string",
-            "label": "dSYM directory",
-            "defaultValue": "",
-            "visibleRule": "enableRun = true",
-            "required": false,
-            "groupName": "run",
-            "helpMarkDown": "Path to iOS symbol files."
-        },
-        {
-            "name": "locale",
-            "aliases": [
-                "localeOption"
-            ],
-            "type": "pickList",
-            "label": "System language",
-            "defaultValue": "en_US",
-            "visibleRule": "enableRun = true",
-            "required": true,
-            "groupName": "run",
-            "options": {
-                "da_DK": "Danish (Denmark)",
-                "nl_NL": "Dutch (Netherlands)",
-                "en_GB": "English (United Kingdom)",
-                "en_US": "English (United States)",
-                "fr_FR": "French (France)",
-                "de_DE": "German (Germany)",
-                "ja_JP": "Japanese (Japan)",
-                "ru_RU": "Russian (Russia)",
-                "es_MX": "Spanish (Mexico)",
-                "es_ES": "Spanish (Spain)",
-                "user": "Other"
-            },
-            "helpMarkDown": "If your language isn't displayed, select 'Other' and enter its locale below, such as en_US."
-        },
-        {
-            "name": "userDefinedLocale",
-            "type": "string",
-            "label": "Other locale",
-            "defaultValue": "",
-            "required": false,
-            "groupName": "run",
-            "visibleRule": "enableRun = true && locale = user",
-            "helpMarkDown": "Enter any two-letter ISO-639 language code along with any two-letter ISO 3166 country code in the format [language]_[country], such as en_US."
-        },
-        {
-            "name": "loginOpts",
-            "aliases": [
-                "loginOptions"
-            ],
-            "type": "string",
-            "label": "Additional options for login",
-            "defaultValue": "",
-            "required": false,
-            "groupName": "run",
-            "helpMarkDown": "Additional arguments passed to the App Center login step.",
-            "visibleRule": "enableRun = true && credsType = inputs"
-        },
-        {
-            "name": "runOpts",
-            "aliases": [
-                "runOptions"
-            ],
-            "type": "string",
-            "label": "Additional options for run",
-            "required": false,
-            "defaultValue": "",
-            "visibleRule": "enableRun = true",
-            "groupName": "run",
-            "helpMarkDown": "Additional arguments passed to the App Center test run."
-        },
-        {
-            "name": "async",
-            "aliases": [
-                "skipWaitingForResults"
-            ],
-            "type": "boolean",
-            "label": "Do not wait for test result",
-            "defaultValue": false,
-            "visibleRule": "enableRun = true",
-            "required": false,
-            "groupName": "run",
-            "helpMarkDown": "Execute command asynchronously, exit when tests are uploaded, without waiting for test results."
-        },
-        {
-            "name": "cliLocationOverride",
-            "aliases": [
-                "cliFile"
-            ],
-            "type": "filePath",
-            "label": "App Center CLI location",
-            "groupName": "advanced",
-            "defaultValue": "",
-            "required": false,
-            "helpMarkDown": "Path to the App Center CLI on the build or release agent."
-        },
-        {
-            "name": "debug",
-            "aliases": [
-                "showDebugOutput"
-            ],
-            "type": "boolean",
-            "label": "Enable debug output",
-            "required": false,
-            "defaultValue": false,
-            "groupName": "advanced",
-            "helpMarkDown": "Add --debug to the App Center CLI."
-        }
-    ],
-    "instanceNameFormat": "Test with Visual Studio App Center",
-    "execution": {
-        "Node16": {
-            "target": "appcentertest.js",
-            "argumentFormat": ""
-        }
-    },
-    "messages": {
-        "Succeeded": "Visual Studio App Center Test task succeeded.",
-        "CannotDecodeEndpoint": "Could not decode the endpoint.",
-        "CannotLocateAppCenterCLI": "Could not find the App Center CLI. Install appcenter-cli using npm.",
-        "CannotFindAnyFile": "Cannot find any file based on %s.",
-        "FoundMultipleFiles": "Found multiple files matching %s."
->>>>>>> 3cac0cb5
-    }
-  },
-  "messages": {
-    "Succeeded": "Visual Studio App Center Test task succeeded.",
-    "CannotDecodeEndpoint": "Could not decode the endpoint.",
-    "CannotLocateAppCenterCLI": "Could not find the App Center CLI. Install appcenter-cli using npm.",
-    "CannotFindAnyFile": "Cannot find any file based on %s.",
-    "FoundMultipleFiles": "Found multiple files matching %s."
-  }
 }