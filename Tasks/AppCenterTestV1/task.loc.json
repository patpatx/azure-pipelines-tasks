{
  "id": "AD5CD22A-BE4E-48BB-ADCE-181A32432DA5",
  "name": "AppCenterTest",
  "friendlyName": "ms-resource:loc.friendlyName",
  "description": "ms-resource:loc.description",
  "helpUrl": "https://docs.microsoft.com/azure/devops/pipelines/tasks/test/app-center-test",
  "helpMarkDown": "ms-resource:loc.helpMarkDown",
  "category": "Test",
  "visibility": [
    "Build"
  ],
  "author": "Microsoft Corporation",
  "version": {
    "Major": 1,
<<<<<<< HEAD
    "Minor": 200,
    "Patch": 0
=======
    "Minor": 205,
    "Patch": 2
>>>>>>> ecc3212e
  },
  "minimumAgentVersion": "2.144.0",
  "groups": [
    {
      "name": "prepare",
      "displayName": "ms-resource:loc.group.displayName.prepare",
      "isExpanded": true
    },
    {
      "name": "run",
      "displayName": "ms-resource:loc.group.displayName.run",
      "isExpanded": true
    },
    {
      "name": "advanced",
      "displayName": "ms-resource:loc.group.displayName.advanced",
      "isExpanded": true
    }
  ],
  "inputs": [
    {
      "name": "app",
      "aliases": [
        "appFile"
      ],
      "type": "filePath",
      "label": "ms-resource:loc.input.label.app",
      "defaultValue": "",
      "required": true,
      "helpMarkDown": "ms-resource:loc.input.help.app"
    },
    {
      "name": "artifactsDir",
      "aliases": [
        "artifactsDirectory"
      ],
      "type": "filePath",
      "label": "ms-resource:loc.input.label.artifactsDir",
      "defaultValue": "$(Build.ArtifactStagingDirectory)/AppCenterTest",
      "required": true,
      "helpMarkDown": "ms-resource:loc.input.help.artifactsDir"
    },
    {
      "name": "enablePrepare",
      "aliases": [
        "prepareTests"
      ],
      "type": "boolean",
      "label": "ms-resource:loc.input.label.enablePrepare",
      "defaultValue": true,
      "groupName": "prepare"
    },
    {
      "name": "framework",
      "aliases": [
        "frameworkOption"
      ],
      "type": "pickList",
      "label": "ms-resource:loc.input.label.framework",
      "defaultValue": "appium",
      "visibleRule": "enablePrepare = true",
      "required": true,
      "groupName": "prepare",
      "options": {
        "appium": "Appium",
        "espresso": "Espresso",
        "calabash": "Calabash",
        "uitest": "Xamarin UI Test",
        "xcuitest": "XCUITest"
      }
    },
    {
      "name": "appiumBuildDir",
      "aliases": [
        "appiumBuildDirectory"
      ],
      "type": "string",
      "label": "ms-resource:loc.input.label.appiumBuildDir",
      "defaultValue": "",
      "visibleRule": "enablePrepare = true && framework = appium",
      "required": true,
      "helpMarkDown": "ms-resource:loc.input.help.appiumBuildDir",
      "groupName": "prepare"
    },
    {
      "name": "espressoBuildDir",
      "aliases": [
        "espressoBuildDirectory"
      ],
      "type": "string",
      "label": "ms-resource:loc.input.label.espressoBuildDir",
      "defaultValue": "",
      "visibleRule": "enablePrepare = true && framework = espresso",
      "required": false,
      "helpMarkDown": "ms-resource:loc.input.help.espressoBuildDir",
      "groupName": "prepare"
    },
    {
      "name": "espressoTestApkPath",
      "aliases": [
        "espressoTestApkFile"
      ],
      "type": "string",
      "label": "ms-resource:loc.input.label.espressoTestApkPath",
      "defaultValue": "",
      "visibleRule": "enablePrepare = true && framework = espresso",
      "required": false,
      "helpMarkDown": "ms-resource:loc.input.help.espressoTestApkPath",
      "groupName": "prepare"
    },
    {
      "name": "calabashProjectDir",
      "aliases": [
        "calabashProjectDirectory"
      ],
      "type": "string",
      "label": "ms-resource:loc.input.label.calabashProjectDir",
      "defaultValue": "",
      "visibleRule": "enablePrepare = true && framework = calabash",
      "required": true,
      "helpMarkDown": "ms-resource:loc.input.help.calabashProjectDir",
      "groupName": "prepare"
    },
    {
      "name": "calabashConfigFile",
      "type": "filePath",
      "label": "ms-resource:loc.input.label.calabashConfigFile",
      "defaultValue": "",
      "visibleRule": "enablePrepare = true && framework = calabash",
      "required": false,
      "helpMarkDown": "ms-resource:loc.input.help.calabashConfigFile",
      "groupName": "prepare"
    },
    {
      "name": "calabashProfile",
      "type": "string",
      "label": "ms-resource:loc.input.label.calabashProfile",
      "defaultValue": "",
      "visibleRule": "enablePrepare = true && framework = calabash",
      "required": false,
      "helpMarkDown": "ms-resource:loc.input.help.calabashProfile",
      "groupName": "prepare"
    },
    {
      "name": "calabashSkipConfigCheck",
      "type": "boolean",
      "label": "ms-resource:loc.input.label.calabashSkipConfigCheck",
      "defaultValue": false,
      "visibleRule": "enablePrepare = true && framework = calabash",
      "required": false,
      "helpMarkDown": "ms-resource:loc.input.help.calabashSkipConfigCheck",
      "groupName": "prepare"
    },
    {
      "name": "uitestBuildDir",
      "aliases": [
        "uiTestBuildDirectory"
      ],
      "type": "string",
      "label": "ms-resource:loc.input.label.uitestBuildDir",
      "defaultValue": "",
      "visibleRule": "enablePrepare = true && framework = uitest",
      "required": true,
      "helpMarkDown": "ms-resource:loc.input.help.uitestBuildDir",
      "groupName": "prepare"
    },
    {
      "name": "uitestStorePath",
      "type": "string",
      "label": "ms-resource:loc.input.label.uitestStorePath",
      "defaultValue": "",
      "visibleRule": "enablePrepare = true && framework = uitest",
      "required": false,
      "groupName": "prepare"
    },
    {
      "name": "uitestStorePass",
      "aliases": [
        "uiTestStorePassword"
      ],
      "type": "string",
      "label": "ms-resource:loc.input.label.uitestStorePass",
      "defaultValue": "",
      "visibleRule": "enablePrepare = true && framework = uitest",
      "required": false,
      "groupName": "prepare"
    },
    {
      "name": "uitestKeyAlias",
      "type": "string",
      "label": "ms-resource:loc.input.label.uitestKeyAlias",
      "defaultValue": "",
      "visibleRule": "enablePrepare = true && framework = uitest",
      "required": false,
      "groupName": "prepare"
    },
    {
      "name": "uitestKeyPass",
      "aliases": [
        "uiTestKeyPassword"
      ],
      "type": "string",
      "label": "ms-resource:loc.input.label.uitestKeyPass",
      "defaultValue": "",
      "visibleRule": "enablePrepare = true && framework = uitest",
      "required": false,
      "groupName": "prepare"
    },
    {
      "name": "uitestToolsDir",
      "aliases": [
        "uiTestToolsDirectory"
      ],
      "type": "string",
      "label": "ms-resource:loc.input.label.uitestToolsDir",
      "defaultValue": "",
      "visibleRule": "enablePrepare = true && framework = uitest",
      "helpMarkDown": "ms-resource:loc.input.help.uitestToolsDir",
      "required": false,
      "groupName": "prepare"
    },
    {
      "name": "signInfo",
      "type": "string",
      "label": "ms-resource:loc.input.label.signInfo",
      "defaultValue": "",
      "visibleRule": "framework = calabash || framework = uitest",
      "required": false,
      "helpMarkDown": "ms-resource:loc.input.help.signInfo",
      "groupName": "prepare"
    },
    {
      "name": "xcuitestBuildDir",
      "aliases": [
        "xcUITestBuildDirectory"
      ],
      "type": "string",
      "label": "ms-resource:loc.input.label.xcuitestBuildDir",
      "defaultValue": "",
      "visibleRule": "enablePrepare = true && framework = xcuitest",
      "required": false,
      "helpMarkDown": "ms-resource:loc.input.help.xcuitestBuildDir",
      "groupName": "prepare"
    },
    {
      "name": "xcuitestTestIpaPath",
      "aliases": [
        "xcUITestIpaFile"
      ],
      "type": "string",
      "label": "ms-resource:loc.input.label.xcuitestTestIpaPath",
      "defaultValue": "",
      "visibleRule": "enablePrepare = true && framework = xcuitest",
      "required": false,
      "helpMarkDown": "ms-resource:loc.input.help.xcuitestTestIpaPath",
      "groupName": "prepare"
    },
    {
      "name": "prepareOpts",
      "aliases": [
        "prepareOptions"
      ],
      "type": "string",
      "label": "ms-resource:loc.input.label.prepareOpts",
      "required": false,
      "defaultValue": "",
      "visibleRule": "enablePrepare = true",
      "helpMarkDown": "ms-resource:loc.input.help.prepareOpts",
      "groupName": "prepare"
    },
    {
      "name": "enableRun",
      "aliases": [
        "runTests"
      ],
      "type": "boolean",
      "label": "ms-resource:loc.input.label.enableRun",
      "defaultValue": true,
      "groupName": "run"
    },
    {
      "name": "credsType",
      "aliases": [
        "credentialsOption"
      ],
      "type": "pickList",
      "label": "ms-resource:loc.input.label.credsType",
      "defaultValue": "serviceEndpoint",
      "visibleRule": "enableRun = true",
      "required": true,
      "groupName": "run",
      "helpMarkDown": "ms-resource:loc.input.help.credsType",
      "options": {
        "serviceEndpoint": "App Center service connection",
        "inputs": "Credentials"
      }
    },
    {
      "name": "serverEndpoint",
      "type": "connectedService:vsmobilecenter",
      "label": "ms-resource:loc.input.label.serverEndpoint",
      "defaultValue": "",
      "required": true,
      "groupName": "run",
      "helpMarkDown": "ms-resource:loc.input.help.serverEndpoint",
      "visibleRule": "enableRun = true && credsType = serviceEndpoint"
    },
    {
      "name": "username",
      "type": "string",
      "label": "ms-resource:loc.input.label.username",
      "defaultValue": "",
      "required": true,
      "groupName": "run",
      "helpMarkDown": "ms-resource:loc.input.help.username",
      "visibleRule": "enableRun = true && credsType = inputs"
    },
    {
      "name": "password",
      "type": "string",
      "label": "ms-resource:loc.input.label.password",
      "defaultValue": "",
      "required": true,
      "groupName": "run",
      "helpMarkDown": "ms-resource:loc.input.help.password",
      "visibleRule": "enableRun = true && credsType = inputs"
    },
    {
      "name": "appSlug",
      "type": "string",
      "label": "ms-resource:loc.input.label.appSlug",
      "defaultValue": "",
      "visibleRule": "enableRun = true",
      "required": true,
      "groupName": "run",
      "helpMarkDown": "ms-resource:loc.input.help.appSlug"
    },
    {
      "name": "devices",
      "type": "string",
      "label": "ms-resource:loc.input.label.devices",
      "visibleRule": "enableRun = true",
      "required": true,
      "groupName": "run",
      "defaultValue": "",
      "helpMarkDown": "ms-resource:loc.input.help.devices"
    },
    {
      "name": "series",
      "type": "string",
      "label": "ms-resource:loc.input.label.series",
      "defaultValue": "master",
      "visibleRule": "enableRun = true",
      "required": false,
      "groupName": "run",
      "helpMarkDown": "ms-resource:loc.input.help.series"
    },
    {
      "name": "dsymDir",
      "aliases": [
        "dsymDirectory"
      ],
      "type": "string",
      "label": "ms-resource:loc.input.label.dsymDir",
      "defaultValue": "",
      "visibleRule": "enableRun = true",
      "required": false,
      "groupName": "run",
      "helpMarkDown": "ms-resource:loc.input.help.dsymDir"
    },
    {
      "name": "locale",
      "aliases": [
        "localeOption"
      ],
      "type": "pickList",
      "label": "ms-resource:loc.input.label.locale",
      "defaultValue": "en_US",
      "visibleRule": "enableRun = true",
      "required": true,
      "groupName": "run",
      "options": {
        "da_DK": "Danish (Denmark)",
        "nl_NL": "Dutch (Netherlands)",
        "en_GB": "English (United Kingdom)",
        "en_US": "English (United States)",
        "fr_FR": "French (France)",
        "de_DE": "German (Germany)",
        "ja_JP": "Japanese (Japan)",
        "ru_RU": "Russian (Russia)",
        "es_MX": "Spanish (Mexico)",
        "es_ES": "Spanish (Spain)",
        "user": "Other"
      },
      "helpMarkDown": "ms-resource:loc.input.help.locale"
    },
    {
      "name": "userDefinedLocale",
      "type": "string",
      "label": "ms-resource:loc.input.label.userDefinedLocale",
      "defaultValue": "",
      "required": false,
      "groupName": "run",
      "visibleRule": "enableRun = true && locale = user",
      "helpMarkDown": "ms-resource:loc.input.help.userDefinedLocale"
    },
    {
      "name": "loginOpts",
      "aliases": [
        "loginOptions"
      ],
      "type": "string",
      "label": "ms-resource:loc.input.label.loginOpts",
      "defaultValue": "",
      "required": false,
      "groupName": "run",
      "helpMarkDown": "ms-resource:loc.input.help.loginOpts",
      "visibleRule": "enableRun = true && credsType = inputs"
    },
    {
      "name": "runOpts",
      "aliases": [
        "runOptions"
      ],
      "type": "string",
      "label": "ms-resource:loc.input.label.runOpts",
      "required": false,
      "defaultValue": "",
      "visibleRule": "enableRun = true",
      "groupName": "run",
      "helpMarkDown": "ms-resource:loc.input.help.runOpts"
    },
    {
      "name": "async",
      "aliases": [
        "skipWaitingForResults"
      ],
      "type": "boolean",
      "label": "ms-resource:loc.input.label.async",
      "defaultValue": false,
      "visibleRule": "enableRun = true",
      "required": false,
      "groupName": "run",
      "helpMarkDown": "ms-resource:loc.input.help.async"
    },
    {
      "name": "cliLocationOverride",
      "aliases": [
        "cliFile"
      ],
      "type": "filePath",
      "label": "ms-resource:loc.input.label.cliLocationOverride",
      "groupName": "advanced",
      "defaultValue": "",
      "required": false,
      "helpMarkDown": "ms-resource:loc.input.help.cliLocationOverride"
    },
    {
      "name": "debug",
      "aliases": [
        "showDebugOutput"
      ],
      "type": "boolean",
      "label": "ms-resource:loc.input.label.debug",
      "required": false,
      "defaultValue": false,
      "groupName": "advanced",
      "helpMarkDown": "ms-resource:loc.input.help.debug"
    }
  ],
  "instanceNameFormat": "ms-resource:loc.instanceNameFormat",
  "execution": {
    "Node10": {
      "target": "appcentertest.js",
      "argumentFormat": ""
    }
  },
  "messages": {
    "Succeeded": "ms-resource:loc.messages.Succeeded",
    "CannotDecodeEndpoint": "ms-resource:loc.messages.CannotDecodeEndpoint",
    "CannotLocateAppCenterCLI": "ms-resource:loc.messages.CannotLocateAppCenterCLI",
    "CannotFindAnyFile": "ms-resource:loc.messages.CannotFindAnyFile",
    "FoundMultipleFiles": "ms-resource:loc.messages.FoundMultipleFiles"
  }
}<|MERGE_RESOLUTION|>--- conflicted
+++ resolved
@@ -12,13 +12,8 @@
   "author": "Microsoft Corporation",
   "version": {
     "Major": 1,
-<<<<<<< HEAD
-    "Minor": 200,
-    "Patch": 0
-=======
     "Minor": 205,
     "Patch": 2
->>>>>>> ecc3212e
   },
   "minimumAgentVersion": "2.144.0",
   "groups": [
