{
    "id": "6f8c69a5-b023-428e-a125-fccf4efcb929",
    "name": "FtpUpload",
    "friendlyName": "FTP upload",
    "description": "Upload files using FTP",
    "author": "Microsoft Corporation",
    "helpUrl": "https://docs.microsoft.com/azure/devops/pipelines/tasks/utility/ftp-upload",
    "helpMarkDown": "Upload files to a remote machine using the File Transfer Protocol (FTP), or securely with FTPS.  [More Information](http://go.microsoft.com/fwlink/?LinkId=809084).",
    "category": "Utility",
    "visibility": [
        "Build",
        "Release"
    ],
    "runsOn": [
        "Agent",
        "DeploymentGroup"
    ],
    "demands": [],
    "version": {
        "Major": 2,
        "Minor": 229,
<<<<<<< HEAD
        "Patch": 1
=======
        "Patch": 3
>>>>>>> 4b481c9a
    },
    "minimumAgentVersion": "2.182.1",
    "instanceNameFormat": "FTP Upload: $(rootFolder)",
    "groups": [
        {
            "name": "advanced",
            "displayName": "Advanced",
            "isExpanded": true
        }
    ],
    "inputs": [
        {
            "name": "credsType",
            "aliases": [
                "credentialsOption"
            ],
            "type": "pickList",
            "label": "Authentication Method",
            "defaultValue": "serviceEndpoint",
            "required": true,
            "helpMarkDown": "Use FTP service connection or enter connection credentials.",
            "options": {
                "serviceEndpoint": "FTP service connection",
                "inputs": "Enter credentials"
            }
        },
        {
            "name": "serverEndpoint",
            "type": "connectedService:Generic",
            "label": "FTP Service Connection",
            "defaultValue": "",
            "required": true,
            "helpMarkDown": "Select the service connection for your FTP server.  To create one, click the Manage link and create a new Generic service connection, enter the FTP server URL for the server URL, e.g. <b>`ftp://server.example.com`</b>, and required credentials.<p>Secure connections will always be made regardless of the specified protocol (<b>`ftp://`</b> or <b>`ftps://`</b>) if the target server supports FTPS.  To allow only secure connections, use the <b>`ftps://`</b> protocol, e.g. <b>`ftps://server.example.com`</b>.  Connections to servers not supporting FTPS will fail if <b>`ftps://`</b> is specified.",
            "visibleRule": "credsType = serviceEndpoint"
        },
        {
            "name": "serverUrl",
            "type": "string",
            "label": "Server URL",
            "defaultValue": "",
            "required": true,
            "visibleRule": "credsType = inputs"
        },
        {
            "name": "username",
            "type": "string",
            "label": "Username",
            "defaultValue": "",
            "required": true,
            "visibleRule": "credsType = inputs"
        },
        {
            "name": "password",
            "type": "string",
            "label": "Password",
            "defaultValue": "",
            "required": true,
            "visibleRule": "credsType = inputs"
        },
        {
            "name": "implicitFTPS",
            "type": "boolean",
            "label": "Use implicit FTPS",
            "defaultValue": "false",
            "required": false
        },
        {
            "name": "rootFolder",
            "aliases": [
                "rootDirectory"
            ],
            "type": "filePath",
            "label": "Root folder",
            "defaultValue": "",
            "required": true,
            "helpMarkDown": "The source folder to upload files from."
        },
        {
            "name": "filePatterns",
            "type": "multiLine",
            "label": "File patterns",
            "defaultValue": "**",
            "required": true,
            "helpMarkDown": "File paths or patterns of the files to upload.  Supports multiple lines of minimatch patterns.  [More Information](https://go.microsoft.com/fwlink/?LinkId=800269)",
            "properties": {
                "resizable": "true",
                "rows": "4"
            }
        },
        {
            "name": "remotePath",
            "aliases": [
                "remoteDirectory"
            ],
            "type": "string",
            "label": "Remote directory",
            "defaultValue": "/upload/$(Build.BuildId)/",
            "required": true,
            "helpMarkDown": "Upload files to this directory on the remote FTP server."
        },
        {
            "name": "enableUtf8",
            "type": "boolean",
            "label": "Enable UTF8 support",
            "defaultValue": "false",
            "required": false,
            "helpMarkDown": "Enables UTF-8 support for the FTP connection ('OPTS UTF8 ON').",
            "groupName": "advanced"
        },
        {
            "name": "clean",
            "type": "boolean",
            "label": "Delete remote directory",
            "defaultValue": "false",
            "required": true,
            "helpMarkDown": "Delete the remote directory including its contents before uploading.",
            "groupName": "advanced"
        },
        {
            "name": "cleanContents",
            "type": "boolean",
            "label": "Clear remote directory contents",
            "defaultValue": "false",
            "required": true,
            "helpMarkDown": "Recursively delete all contents of the remote directory before uploading.  The existing directory will not be deleted.  For better performance, consider using `Delete remote directory` instead.",
            "groupName": "advanced",
            "visibleRule": "clean = false"
        },
        {
            "name": "preservePaths",
            "type": "boolean",
            "label": "Preserve file paths",
            "defaultValue": "false",
            "required": true,
            "helpMarkDown": "If selected, the relative local directory structure is recreated under the remote directory where files are uploaded.  Otherwise, files are uploaded directly to the remote directory without creating additional subdirectories.<p>For example, suppose your source folder is: <b>`/home/user/source/`</b> and contains the file: <b>`foo/bar/foobar.txt`</b>, and your remote directory is: <b>`/uploads/`</b>.<br>If selected, the file is uploaded to: <b>`/uploads/foo/bar/foobar.txt`</b>.  Otherwise, to: <b>`/uploads/foobar.txt`</b>.",
            "groupName": "advanced"
        },
        {
            "name": "trustSSL",
            "type": "boolean",
            "label": "Trust server certificate",
            "defaultValue": "false",
            "required": true,
            "helpMarkDown": "Selecting this option results in the FTP server's SSL certificate being trusted with ftps://, even if it is self-signed or cannot be validated by a Certificate Authority (CA).",
            "groupName": "advanced"
        },
        {
            "name": "customCmds",
            "type": "multiLine",
            "label": "FTP Commands",
            "defaultValue": "",
            "required": false,
            "helpMarkDown": "Optional FTP Commands that will be sent to the remote FTP server upon connection.",
            "groupName": "advanced",
            "properties": {
                "resizable": "true",
                "rows": "2"
            }
        }
    ],
    "execution": {
        "Node10": {
            "target": "ftpuploadtask.js",
            "argumentFormat": ""
        },
        "Node16": {
            "target": "ftpuploadtask.js",
            "argumentFormat": ""
        }
    },
    "restrictions": {
        "commands": {
            "mode": "restricted"
        },
        "settableVariables": {
            "allowed": []
        }
    },
    "messages": {
        "CleanRemoteDir": "removing remote directory: %s",
        "CleanRemoteDirContents": "removing remote directory contents: %s",
        "CleanFileDeleteFail": "an error occurred while trying to remove file: %s",
        "ConnectPort": "connecting to: %s:%s",
        "Disconnected": "disconnected",
        "DisconnectHost": "disconnecting from: %s",
        "FTPConnected": "connected: %s",
        "InvalidFTPOptions": "There was an error when reading FTP options: %s",
        "FTPNoHostSpecified": "The FTP server URL must include a host name",
        "FTPNoProtocolSpecified": "The FTP server URL must begin with ftp:// or ftps://",
        "NoFilesFound": "Could not find any files to upload",
        "UploadRemoteDir": "uploading files to remote directory: %s",
        "UploadSucceedMsg": "FTP upload successful %s",
        "UploadSucceedRes": "FTP upload successful",
        "UploadFailed": "Ftp Upload failed"
    }
}<|MERGE_RESOLUTION|>--- conflicted
+++ resolved
@@ -19,11 +19,7 @@
     "version": {
         "Major": 2,
         "Minor": 229,
-<<<<<<< HEAD
-        "Patch": 1
-=======
-        "Patch": 3
->>>>>>> 4b481c9a
+        "Patch": 4
     },
     "minimumAgentVersion": "2.182.1",
     "instanceNameFormat": "FTP Upload: $(rootFolder)",
