{
    "id": "80F3F6A0-82A6-4A22-BA7A-E5B8C541B9B9",
    "name": "AndroidSigning",
    "friendlyName": "Android signing",
    "description": "Sign and align Android APK files",
    "helpUrl": "https://docs.microsoft.com/azure/devops/pipelines/tasks/build/android-signing",
    "helpMarkDown": "[Learn more about this task](https://go.microsoft.com/fwlink/?LinkID=613717)",
    "category": "Build",
    "visibility": [
        "Build"
    ],
    "author": "Microsoft Corporation",
    "version": {
        "Major": 2,
<<<<<<< HEAD
        "Minor": 202,
=======
        "Minor": 220,
>>>>>>> 804e0318
        "Patch": 0
    },
    "demands": [
        "JDK"
    ],
    "minimumAgentVersion": "2.182.1",
    "groups": [
        {
            "name": "jarsignerOptions",
            "displayName": "Signing Options",
            "isExpanded": true
        },
        {
            "name": "zipalignOptions",
            "displayName": "Zipalign Options",
            "isExpanded": true
        }
    ],
    "inputs": [
        {
            "name": "files",
            "aliases": [
                "apkFiles"
            ],
            "type": "filePath",
            "label": "APK files",
            "defaultValue": "**/*.apk",
            "required": true,
            "helpMarkDown": "Relative path from the repo root to the APK(s) you want to sign. You can use wildcards to specify multiple files ([more information](https://go.microsoft.com/fwlink/?linkid=856077)). For example, `**/bin/*.apk` for all .APK files in the 'bin' subfolder"
        },
        {
            "name": "jarsign",
            "type": "boolean",
            "label": "Sign the APK",
            "defaultValue": "true",
            "required": false,
            "groupName": "jarsignerOptions",
            "helpMarkDown": "Select this option to sign the APK with a provided keystore file. Unsigned APKs can only run in an emulator. APKs must be signed to run on a device."
        },
        {
            "name": "keystoreFile",
            "aliases": [
                "jarsignerKeystoreFile"
            ],
            "type": "secureFile",
            "label": "Keystore file",
            "defaultValue": "",
            "required": true,
            "visibleRule": "jarsign = true",
            "groupName": "jarsignerOptions",
            "helpMarkDown": "Select the keystore file that was uploaded to `Secure Files` to be used to sign the APK."
        },
        {
            "name": "keystorePass",
            "aliases": [
                "jarsignerKeystorePassword"
            ],
            "type": "string",
            "label": "Keystore password",
            "defaultValue": "",
            "required": false,
            "visibleRule": "jarsign = true",
            "groupName": "jarsignerOptions",
            "helpMarkDown": "Enter the password for the provided keystore file. Use a new variable with its lock enabled on the Variables tab to encrypt this value."
        },
        {
            "name": "keystoreAlias",
            "aliases": [
                "jarsignerKeystoreAlias"
            ],
            "type": "string",
            "label": "Alias",
            "defaultValue": "",
            "required": false,
            "visibleRule": "jarsign = true",
            "groupName": "jarsignerOptions",
            "helpMarkDown": "Enter the alias that identifies the public/private key pair to be used in the keystore file."
        },
        {
            "name": "keyPass",
            "aliases": [
                "jarsignerKeyPassword"
            ],
            "type": "string",
            "label": "Key password",
            "defaultValue": "",
            "required": false,
            "visibleRule": "jarsign = true",
            "groupName": "jarsignerOptions",
            "helpMarkDown": "Enter the key password for the alias and keystore file. Use a new variable with its lock enabled on the Variables tab to encrypt this value."
        },
        {
            "name": "jarsignerArguments",
            "type": "string",
            "label": "Jarsigner arguments",
            "defaultValue": "-verbose -sigalg MD5withRSA -digestalg SHA1",
            "required": false,
            "visibleRule": "jarsign = true",
            "groupName": "jarsignerOptions",
            "helpMarkDown": "Provide any options to pass to the jarsigner command line. Default is: -verbose -sigalg MD5withRSA -digestalg SHA1"
        },
        {
            "name": "zipalign",
            "type": "boolean",
            "label": "Zipalign",
            "defaultValue": "true",
            "required": false,
            "groupName": "zipalignOptions",
            "helpMarkDown": "Select if you want to zipalign your package. This reduces the amount of RAM consumed by an app."
        },
        {
            "name": "zipalignLocation",
            "aliases": [
                "zipalignFile"
            ],
            "type": "string",
            "label": "Zipalign location",
            "defaultValue": "",
            "required": false,
            "visibleRule": "zipalign = true",
            "groupName": "zipalignOptions",
            "helpMarkDown": "Optionally specify the location of the zipalign executable used during signing. This defaults to the zipalign found in the Android SDK version folder that your application builds against."
        }
    ],
    "instanceNameFormat": "Signing and aligning APK file(s) $(files)",
    "prejobexecution": {
        "Node10": {
            "target": "preandroidsigning.js",
            "argumentFormat": ""
        }
    },
    "execution": {
        "Node10": {
            "target": "androidsigning.js",
            "argumentFormat": ""
        }
    },
    "postjobexecution": {
        "Node10": {
            "target": "postandroidsigning.js",
            "argumentFormat": ""
        }
    },
    "messages": {
        "AndroidHomeNotSet": "The ANDROID_HOME environment variable is not set for the running user.",
        "CouldNotFindZipalign": "Could not find the zipalign tool.",
        "CouldNotFindZipalignInAndroidHome": "Could not find the zipalign tool inside ANDROID_HOME: %s",
        "JavaHomeNotSet": "The JAVA_HOME environment variable is not set for the running user.",
        "NoMatchingFiles": "No matching files were found with search pattern: %s",
        "DeleteKeystoreFileFailed": "Failed to delete keystore file downloaded from the server: %s"
    },
    "restrictions": {
        "commands": {
            "mode": "restricted"
        },
        "settableVariables": {
            "allowed": []
        }
    }
}<|MERGE_RESOLUTION|>--- conflicted
+++ resolved
@@ -12,11 +12,7 @@
     "author": "Microsoft Corporation",
     "version": {
         "Major": 2,
-<<<<<<< HEAD
-        "Minor": 202,
-=======
         "Minor": 220,
->>>>>>> 804e0318
         "Patch": 0
     },
     "demands": [
