--- conflicted
+++ resolved
@@ -14,13 +14,8 @@
     "preview": false,
     "version": {
         "Major": 1,
-<<<<<<< HEAD
-        "Minor": 215,
+        "Minor": 217,
         "Patch": 1
-=======
-        "Minor": 217,
-        "Patch": 0
->>>>>>> 18318b6b
     },
     "demands": [],
     "minimumAgentVersion": "2.144.0",
