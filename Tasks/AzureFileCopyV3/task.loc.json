{
  "id": "EB72CB01-A7E5-427B-A8A1-1B31CCAC8A43",
  "name": "AzureFileCopy",
  "friendlyName": "ms-resource:loc.friendlyName",
  "description": "ms-resource:loc.description",
  "helpUrl": "https://docs.microsoft.com/azure/devops/pipelines/tasks/deploy/azure-file-copy",
  "helpMarkDown": "ms-resource:loc.helpMarkDown",
  "category": "Deploy",
  "visibility": [
    "Build",
    "Release"
  ],
  "author": "Microsoft Corporation",
  "version": {
    "Major": 3,
<<<<<<< HEAD
    "Minor": 196,
=======
    "Minor": 198,
>>>>>>> 983849e2
    "Patch": 0
  },
  "demands": [
    "azureps"
  ],
  "releaseNotes": "ms-resource:loc.releaseNotes",
  "minimumAgentVersion": "1.103.0",
  "groups": [
    {
      "name": "output",
      "displayName": "ms-resource:loc.group.displayName.output",
      "isExpanded": true
    }
  ],
  "inputs": [
    {
      "name": "SourcePath",
      "type": "filePath",
      "label": "ms-resource:loc.input.label.SourcePath",
      "defaultValue": "",
      "required": true,
      "helpMarkDown": "ms-resource:loc.input.help.SourcePath"
    },
    {
      "name": "ConnectedServiceNameARM",
      "aliases": [
        "azureSubscription"
      ],
      "type": "connectedService:AzureRM",
      "label": "ms-resource:loc.input.label.ConnectedServiceNameARM",
      "defaultValue": "",
      "required": true,
      "helpMarkDown": "ms-resource:loc.input.help.ConnectedServiceNameARM"
    },
    {
      "name": "Destination",
      "type": "pickList",
      "label": "ms-resource:loc.input.label.Destination",
      "defaultValue": "",
      "required": true,
      "options": {
        "AzureBlob": "Azure Blob",
        "AzureVMs": "Azure VMs"
      },
      "helpMarkDown": "ms-resource:loc.input.help.Destination"
    },
    {
      "name": "StorageAccountRM",
      "aliases": [
        "storage"
      ],
      "type": "pickList",
      "label": "ms-resource:loc.input.label.StorageAccountRM",
      "defaultValue": "",
      "required": true,
      "helpMarkDown": "ms-resource:loc.input.help.StorageAccountRM",
      "properties": {
        "EditableOptions": "True"
      }
    },
    {
      "name": "ContainerName",
      "type": "string",
      "label": "ms-resource:loc.input.label.ContainerName",
      "defaultValue": "",
      "required": true,
      "helpMarkDown": "ms-resource:loc.input.help.ContainerName",
      "visibleRule": "Destination = AzureBlob"
    },
    {
      "name": "BlobPrefix",
      "type": "string",
      "label": "ms-resource:loc.input.label.BlobPrefix",
      "defaultValue": "",
      "required": false,
      "helpMarkDown": "ms-resource:loc.input.help.BlobPrefix",
      "visibleRule": "Destination = AzureBlob"
    },
    {
      "name": "EnvironmentNameRM",
      "aliases": [
        "resourceGroup"
      ],
      "type": "pickList",
      "label": "ms-resource:loc.input.label.EnvironmentNameRM",
      "defaultValue": "",
      "required": true,
      "helpMarkDown": "ms-resource:loc.input.help.EnvironmentNameRM",
      "properties": {
        "EditableOptions": "True"
      },
      "visibleRule": "Destination = AzureVMs"
    },
    {
      "name": "ResourceFilteringMethod",
      "type": "radio",
      "label": "ms-resource:loc.input.label.ResourceFilteringMethod",
      "required": false,
      "defaultValue": "machineNames",
      "options": {
        "machineNames": "Machine Names",
        "tags": "Tags"
      },
      "helpMarkDown": "ms-resource:loc.input.help.ResourceFilteringMethod",
      "visibleRule": "Destination = AzureVMs"
    },
    {
      "name": "MachineNames",
      "type": "string",
      "label": "ms-resource:loc.input.label.MachineNames",
      "defaultValue": "",
      "required": false,
      "helpMarkDown": "ms-resource:loc.input.help.MachineNames",
      "visibleRule": "Destination = AzureVMs"
    },
    {
      "name": "vmsAdminUserName",
      "type": "string",
      "label": "ms-resource:loc.input.label.vmsAdminUserName",
      "defaultValue": "",
      "required": true,
      "helpMarkDown": "ms-resource:loc.input.help.vmsAdminUserName",
      "visibleRule": "Destination = AzureVMs"
    },
    {
      "name": "vmsAdminPassword",
      "type": "string",
      "label": "ms-resource:loc.input.label.vmsAdminPassword",
      "defaultValue": "",
      "required": true,
      "helpMarkDown": "ms-resource:loc.input.help.vmsAdminPassword",
      "visibleRule": "Destination = AzureVMs"
    },
    {
      "name": "TargetPath",
      "type": "string",
      "label": "ms-resource:loc.input.label.TargetPath",
      "defaultValue": "",
      "required": true,
      "helpMarkDown": "ms-resource:loc.input.help.TargetPath",
      "visibleRule": "Destination = AzureVMs"
    },
    {
      "name": "AdditionalArgumentsForBlobCopy",
      "type": "multiLine",
      "label": "ms-resource:loc.input.label.AdditionalArgumentsForBlobCopy",
      "required": false,
      "defaultValue": "",
      "helpMarkDown": "ms-resource:loc.input.help.AdditionalArgumentsForBlobCopy"
    },
    {
      "name": "AdditionalArgumentsForVMCopy",
      "type": "multiLine",
      "label": "ms-resource:loc.input.label.AdditionalArgumentsForVMCopy",
      "required": false,
      "defaultValue": "",
      "helpMarkDown": "ms-resource:loc.input.help.AdditionalArgumentsForVMCopy",
      "visibleRule": "Destination = AzureVMs"
    },
    {
      "name": "enableCopyPrerequisites",
      "type": "boolean",
      "label": "ms-resource:loc.input.label.enableCopyPrerequisites",
      "defaultValue": "false",
      "visibleRule": "Destination = AzureVMs",
      "required": false,
      "helpMarkDown": "ms-resource:loc.input.help.enableCopyPrerequisites"
    },
    {
      "name": "CopyFilesInParallel",
      "type": "boolean",
      "label": "ms-resource:loc.input.label.CopyFilesInParallel",
      "defaultValue": "true",
      "required": false,
      "helpMarkDown": "ms-resource:loc.input.help.CopyFilesInParallel",
      "visibleRule": "Destination = AzureVMs"
    },
    {
      "name": "CleanTargetBeforeCopy",
      "type": "boolean",
      "label": "ms-resource:loc.input.label.CleanTargetBeforeCopy",
      "defaultValue": "false",
      "required": false,
      "helpMarkDown": "ms-resource:loc.input.help.CleanTargetBeforeCopy",
      "visibleRule": "Destination = AzureVMs"
    },
    {
      "name": "skipCACheck",
      "type": "boolean",
      "label": "ms-resource:loc.input.label.skipCACheck",
      "defaultValue": "true",
      "required": false,
      "helpMarkDown": "ms-resource:loc.input.help.skipCACheck",
      "visibleRule": "Destination = AzureVMs"
    },
    {
      "name": "outputStorageUri",
      "type": "string",
      "label": "ms-resource:loc.input.label.outputStorageUri",
      "required": false,
      "defaultValue": "",
      "groupName": "output",
      "helpMarkDown": "ms-resource:loc.input.help.outputStorageUri"
    },
    {
      "name": "outputStorageContainerSasToken",
      "type": "string",
      "label": "ms-resource:loc.input.label.outputStorageContainerSasToken",
      "required": false,
      "defaultValue": "",
      "groupName": "output",
      "helpMarkDown": "ms-resource:loc.input.help.outputStorageContainerSasToken"
    },
    {
      "name": "sasTokenTimeOutInMinutes",
      "type": "string",
      "label": "ms-resource:loc.input.label.sasTokenTimeOutInMinutes",
      "required": false,
      "groupName": "output",
      "helpMarkDown": "ms-resource:loc.input.help.sasTokenTimeOutInMinutes"
    }
  ],
  "dataSourceBindings": [
    {
      "target": "StorageAccountRM",
      "endpointId": "$(ConnectedServiceNameARM)",
      "dataSourceName": "AzureStorageAccountRM"
    },
    {
      "target": "EnvironmentNameRM",
      "endpointId": "$(ConnectedServiceNameARM)",
      "dataSourceName": "AzureVirtualMachinesV2Id",
      "resultTemplate": "{\"Value\":\"{{{ #extractResource resourceGroups}}}\",\"DisplayValue\":\"{{{ #extractResource resourceGroups}}}\"}"
    }
  ],
  "instanceNameFormat": "ms-resource:loc.instanceNameFormat",
  "prejobexecution": {
    "Node10": {
      "target": "PreJobExecutionAzureFileCopy.js"
    }
  },
  "execution": {
    "PowerShell3": {
      "target": "AzureFileCopy.ps1"
    }
  },
  "messages": {
    "AFC_StorageAccountNotFound": "ms-resource:loc.messages.AFC_StorageAccountNotFound",
    "AFC_ResourceGroupNotFound": "ms-resource:loc.messages.AFC_ResourceGroupNotFound",
    "AFC_GetVMStatus": "ms-resource:loc.messages.AFC_GetVMStatus",
    "AFC_GetVMStatusComplete": "ms-resource:loc.messages.AFC_GetVMStatusComplete",
    "AFC_GetCustomScriptExtension": "ms-resource:loc.messages.AFC_GetCustomScriptExtension",
    "AFC_GetCustomScriptExtensionComplete": "ms-resource:loc.messages.AFC_GetCustomScriptExtensionComplete",
    "AFC_SetCustomScriptExtension": "ms-resource:loc.messages.AFC_SetCustomScriptExtension",
    "AFC_SetCustomScriptExtensionComplete": "ms-resource:loc.messages.AFC_SetCustomScriptExtensionComplete",
    "AFC_RemoveCustomScriptExtension": "ms-resource:loc.messages.AFC_RemoveCustomScriptExtension",
    "AFC_RemoveCustomScriptExtensionComplete": "ms-resource:loc.messages.AFC_RemoveCustomScriptExtensionComplete",
    "AFC_NoNetworkInterface": "ms-resource:loc.messages.AFC_NoNetworkInterface",
    "AFC_NullOrEmptyResourceGroup": "ms-resource:loc.messages.AFC_NullOrEmptyResourceGroup",
    "AFC_AzurePSNotInstalled": "ms-resource:loc.messages.AFC_AzurePSNotInstalled",
    "AFC_ClassicStorageAccountNotFound": "ms-resource:loc.messages.AFC_ClassicStorageAccountNotFound",
    "AFC_GenericStorageAccountNotFound": "ms-resource:loc.messages.AFC_GenericStorageAccountNotFound",
    "AFC_AzureFileCopyMoreHelp": "ms-resource:loc.messages.AFC_AzureFileCopyMoreHelp",
    "AFC_UploadFilesStorageAccount": "ms-resource:loc.messages.AFC_UploadFilesStorageAccount",
    "AFC_UploadContainerStorageAccount": "ms-resource:loc.messages.AFC_UploadContainerStorageAccount",
    "AFC_UploadFileSuccessful": "ms-resource:loc.messages.AFC_UploadFileSuccessful",
    "AFC_IncorrectTags": "ms-resource:loc.messages.AFC_IncorrectTags",
    "AFC_MachineDoesNotExist": "ms-resource:loc.messages.AFC_MachineDoesNotExist",
    "AFC_MachineNameFromIdErrorAllResources": "ms-resource:loc.messages.AFC_MachineNameFromIdErrorAllResources",
    "AFC_MachineNameFromIdError": "ms-resource:loc.messages.AFC_MachineNameFromIdError",
    "AFC_ResourceGroupNotFoundForSelectedConnection": "ms-resource:loc.messages.AFC_ResourceGroupNotFoundForSelectedConnection",
    "AFC_NoClassicVMResources": "ms-resource:loc.messages.AFC_NoClassicVMResources",
    "AFC_NoARMVMResources": "ms-resource:loc.messages.AFC_NoARMVMResources",
    "AFC_NoGenericVMResources": "ms-resource:loc.messages.AFC_NoGenericVMResources",
    "AFC_FilteringNoVMResources": "ms-resource:loc.messages.AFC_FilteringNoVMResources",
    "AFC_CopyStarted": "ms-resource:loc.messages.AFC_CopyStarted",
    "AFC_CopyCompleted": "ms-resource:loc.messages.AFC_CopyCompleted",
    "AFC_WinRMHelpMessage": "ms-resource:loc.messages.AFC_WinRMHelpMessage",
    "AFC_CopyFailed": "ms-resource:loc.messages.AFC_CopyFailed",
    "AFC_ParallelCopyFailed": "ms-resource:loc.messages.AFC_ParallelCopyFailed",
    "AFC_CopySuccessful": "ms-resource:loc.messages.AFC_CopySuccessful",
    "AFC_SetCustomScriptExtensionFailed": "ms-resource:loc.messages.AFC_SetCustomScriptExtensionFailed",
    "AFC_AddNetworkSecurityRuleFailed": "ms-resource:loc.messages.AFC_AddNetworkSecurityRuleFailed",
    "AFC_UnableToSetCustomScriptExtension": "ms-resource:loc.messages.AFC_UnableToSetCustomScriptExtension",
    "AFC_CopyPrereqsFailed": "ms-resource:loc.messages.AFC_CopyPrereqsFailed",
    "AFC_BlobStorageNotFound": "ms-resource:loc.messages.AFC_BlobStorageNotFound",
    "AFC_RootContainerAndDirectory": "ms-resource:loc.messages.AFC_RootContainerAndDirectory",
    "AFC_RedirectResponseInvalidStatusCode": "ms-resource:loc.messages.AFC_RedirectResponseInvalidStatusCode",
    "AFC_RedirectResponseLocationHeaderIsNull": "ms-resource:loc.messages.AFC_RedirectResponseLocationHeaderIsNull",
    "AFC_AzCopyBlobUploadNonZeroExitCode": "ms-resource:loc.messages.AFC_AzCopyBlobUploadNonZeroExitCode",
    "AFC_PreexecutionJob_UnableToGetStorageKey": "ms-resource:loc.messages.AFC_PreexecutionJob_UnableToGetStorageKey",
    "AFC_UninstallWinRMCustomScriptExtension": "ms-resource:loc.messages.AFC_UninstallWinRMCustomScriptExtension",
    "ExpiredServicePrincipal": "ms-resource:loc.messages.ExpiredServicePrincipal"
  }
}<|MERGE_RESOLUTION|>--- conflicted
+++ resolved
@@ -13,11 +13,7 @@
   "author": "Microsoft Corporation",
   "version": {
     "Major": 3,
-<<<<<<< HEAD
-    "Minor": 196,
-=======
     "Minor": 198,
->>>>>>> 983849e2
     "Patch": 0
   },
   "demands": [
