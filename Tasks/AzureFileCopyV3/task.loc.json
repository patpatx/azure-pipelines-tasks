{
  "id": "EB72CB01-A7E5-427B-A8A1-1B31CCAC8A43",
  "name": "AzureFileCopy",
  "friendlyName": "ms-resource:loc.friendlyName",
  "description": "ms-resource:loc.description",
  "helpUrl": "https://docs.microsoft.com/azure/devops/pipelines/tasks/deploy/azure-file-copy",
  "helpMarkDown": "ms-resource:loc.helpMarkDown",
  "category": "Deploy",
  "visibility": [
    "Build",
    "Release"
  ],
  "author": "Microsoft Corporation",
  "version": {
    "Major": 3,
<<<<<<< HEAD
    "Minor": 223,
    "Patch": 2
=======
    "Minor": 224,
    "Patch": 0
>>>>>>> c293e4fc
  },
  "demands": [
    "azureps"
  ],
  "releaseNotes": "ms-resource:loc.releaseNotes",
  "minimumAgentVersion": "1.103.0",
  "groups": [
    {
      "name": "output",
      "displayName": "ms-resource:loc.group.displayName.output",
      "isExpanded": true
    }
  ],
  "inputs": [
    {
      "name": "SourcePath",
      "type": "filePath",
      "label": "ms-resource:loc.input.label.SourcePath",
      "defaultValue": "",
      "required": true,
      "helpMarkDown": "ms-resource:loc.input.help.SourcePath"
    },
    {
      "name": "ConnectedServiceNameARM",
      "aliases": [
        "azureSubscription"
      ],
      "type": "connectedService:AzureRM",
      "label": "ms-resource:loc.input.label.ConnectedServiceNameARM",
      "defaultValue": "",
      "required": true,
      "helpMarkDown": "ms-resource:loc.input.help.ConnectedServiceNameARM"
    },
    {
      "name": "Destination",
      "type": "pickList",
      "label": "ms-resource:loc.input.label.Destination",
      "defaultValue": "",
      "required": true,
      "options": {
        "AzureBlob": "Azure Blob",
        "AzureVMs": "Azure VMs"
      },
      "helpMarkDown": "ms-resource:loc.input.help.Destination"
    },
    {
      "name": "StorageAccountRM",
      "aliases": [
        "storage"
      ],
      "type": "pickList",
      "label": "ms-resource:loc.input.label.StorageAccountRM",
      "defaultValue": "",
      "required": true,
      "helpMarkDown": "ms-resource:loc.input.help.StorageAccountRM",
      "properties": {
        "EditableOptions": "True"
      }
    },
    {
      "name": "ContainerName",
      "type": "string",
      "label": "ms-resource:loc.input.label.ContainerName",
      "defaultValue": "",
      "required": true,
      "helpMarkDown": "ms-resource:loc.input.help.ContainerName",
      "visibleRule": "Destination = AzureBlob"
    },
    {
      "name": "BlobPrefix",
      "type": "string",
      "label": "ms-resource:loc.input.label.BlobPrefix",
      "defaultValue": "",
      "required": false,
      "helpMarkDown": "ms-resource:loc.input.help.BlobPrefix",
      "visibleRule": "Destination = AzureBlob"
    },
    {
      "name": "EnvironmentNameRM",
      "aliases": [
        "resourceGroup"
      ],
      "type": "pickList",
      "label": "ms-resource:loc.input.label.EnvironmentNameRM",
      "defaultValue": "",
      "required": true,
      "helpMarkDown": "ms-resource:loc.input.help.EnvironmentNameRM",
      "properties": {
        "EditableOptions": "True"
      },
      "visibleRule": "Destination = AzureVMs"
    },
    {
      "name": "ResourceFilteringMethod",
      "type": "radio",
      "label": "ms-resource:loc.input.label.ResourceFilteringMethod",
      "required": false,
      "defaultValue": "machineNames",
      "options": {
        "machineNames": "Machine Names",
        "tags": "Tags"
      },
      "helpMarkDown": "ms-resource:loc.input.help.ResourceFilteringMethod",
      "visibleRule": "Destination = AzureVMs"
    },
    {
      "name": "MachineNames",
      "type": "string",
      "label": "ms-resource:loc.input.label.MachineNames",
      "defaultValue": "",
      "required": false,
      "helpMarkDown": "ms-resource:loc.input.help.MachineNames",
      "visibleRule": "Destination = AzureVMs"
    },
    {
      "name": "vmsAdminUserName",
      "type": "string",
      "label": "ms-resource:loc.input.label.vmsAdminUserName",
      "defaultValue": "",
      "required": true,
      "helpMarkDown": "ms-resource:loc.input.help.vmsAdminUserName",
      "visibleRule": "Destination = AzureVMs"
    },
    {
      "name": "vmsAdminPassword",
      "type": "string",
      "label": "ms-resource:loc.input.label.vmsAdminPassword",
      "defaultValue": "",
      "required": true,
      "helpMarkDown": "ms-resource:loc.input.help.vmsAdminPassword",
      "visibleRule": "Destination = AzureVMs"
    },
    {
      "name": "TargetPath",
      "type": "string",
      "label": "ms-resource:loc.input.label.TargetPath",
      "defaultValue": "",
      "required": true,
      "helpMarkDown": "ms-resource:loc.input.help.TargetPath",
      "visibleRule": "Destination = AzureVMs"
    },
    {
      "name": "AdditionalArgumentsForBlobCopy",
      "type": "multiLine",
      "label": "ms-resource:loc.input.label.AdditionalArgumentsForBlobCopy",
      "required": false,
      "defaultValue": "",
      "helpMarkDown": "ms-resource:loc.input.help.AdditionalArgumentsForBlobCopy"
    },
    {
      "name": "AdditionalArgumentsForVMCopy",
      "type": "multiLine",
      "label": "ms-resource:loc.input.label.AdditionalArgumentsForVMCopy",
      "required": false,
      "defaultValue": "",
      "helpMarkDown": "ms-resource:loc.input.help.AdditionalArgumentsForVMCopy",
      "visibleRule": "Destination = AzureVMs"
    },
    {
      "name": "enableCopyPrerequisites",
      "type": "boolean",
      "label": "ms-resource:loc.input.label.enableCopyPrerequisites",
      "defaultValue": "false",
      "visibleRule": "Destination = AzureVMs",
      "required": false,
      "helpMarkDown": "ms-resource:loc.input.help.enableCopyPrerequisites"
    },
    {
      "name": "CopyFilesInParallel",
      "type": "boolean",
      "label": "ms-resource:loc.input.label.CopyFilesInParallel",
      "defaultValue": "true",
      "required": false,
      "helpMarkDown": "ms-resource:loc.input.help.CopyFilesInParallel",
      "visibleRule": "Destination = AzureVMs"
    },
    {
      "name": "CleanTargetBeforeCopy",
      "type": "boolean",
      "label": "ms-resource:loc.input.label.CleanTargetBeforeCopy",
      "defaultValue": "false",
      "required": false,
      "helpMarkDown": "ms-resource:loc.input.help.CleanTargetBeforeCopy",
      "visibleRule": "Destination = AzureVMs"
    },
    {
      "name": "skipCACheck",
      "type": "boolean",
      "label": "ms-resource:loc.input.label.skipCACheck",
      "defaultValue": "true",
      "required": false,
      "helpMarkDown": "ms-resource:loc.input.help.skipCACheck",
      "visibleRule": "Destination = AzureVMs"
    },
    {
      "name": "outputStorageUri",
      "type": "string",
      "label": "ms-resource:loc.input.label.outputStorageUri",
      "required": false,
      "defaultValue": "",
      "groupName": "output",
      "helpMarkDown": "ms-resource:loc.input.help.outputStorageUri"
    },
    {
      "name": "outputStorageContainerSasToken",
      "type": "string",
      "label": "ms-resource:loc.input.label.outputStorageContainerSasToken",
      "required": false,
      "defaultValue": "",
      "groupName": "output",
      "helpMarkDown": "ms-resource:loc.input.help.outputStorageContainerSasToken"
    },
    {
      "name": "sasTokenTimeOutInMinutes",
      "type": "string",
      "label": "ms-resource:loc.input.label.sasTokenTimeOutInMinutes",
      "required": false,
      "groupName": "output",
      "helpMarkDown": "ms-resource:loc.input.help.sasTokenTimeOutInMinutes"
    }
  ],
  "dataSourceBindings": [
    {
      "target": "StorageAccountRM",
      "endpointId": "$(ConnectedServiceNameARM)",
      "dataSourceName": "AzureStorageAccountRM"
    },
    {
      "target": "EnvironmentNameRM",
      "endpointId": "$(ConnectedServiceNameARM)",
      "dataSourceName": "AzureVirtualMachinesV2Id",
      "resultTemplate": "{\"Value\":\"{{{ #extractResource resourceGroups}}}\",\"DisplayValue\":\"{{{ #extractResource resourceGroups}}}\"}"
    }
  ],
  "instanceNameFormat": "ms-resource:loc.instanceNameFormat",
  "prejobexecution": {
    "Node10": {
      "target": "PreJobExecutionAzureFileCopy.js"
    }
  },
  "execution": {
    "PowerShell3": {
      "target": "AzureFileCopy.ps1"
    }
  },
  "messages": {
    "AFC_StorageAccountNotFound": "ms-resource:loc.messages.AFC_StorageAccountNotFound",
    "AFC_ResourceGroupNotFound": "ms-resource:loc.messages.AFC_ResourceGroupNotFound",
    "AFC_GetVMStatus": "ms-resource:loc.messages.AFC_GetVMStatus",
    "AFC_GetVMStatusComplete": "ms-resource:loc.messages.AFC_GetVMStatusComplete",
    "AFC_GetCustomScriptExtension": "ms-resource:loc.messages.AFC_GetCustomScriptExtension",
    "AFC_GetCustomScriptExtensionComplete": "ms-resource:loc.messages.AFC_GetCustomScriptExtensionComplete",
    "AFC_SetCustomScriptExtension": "ms-resource:loc.messages.AFC_SetCustomScriptExtension",
    "AFC_SetCustomScriptExtensionComplete": "ms-resource:loc.messages.AFC_SetCustomScriptExtensionComplete",
    "AFC_RemoveCustomScriptExtension": "ms-resource:loc.messages.AFC_RemoveCustomScriptExtension",
    "AFC_RemoveCustomScriptExtensionComplete": "ms-resource:loc.messages.AFC_RemoveCustomScriptExtensionComplete",
    "AFC_NoNetworkInterface": "ms-resource:loc.messages.AFC_NoNetworkInterface",
    "AFC_NullOrEmptyResourceGroup": "ms-resource:loc.messages.AFC_NullOrEmptyResourceGroup",
    "AFC_AzurePSNotInstalled": "ms-resource:loc.messages.AFC_AzurePSNotInstalled",
    "AFC_ClassicStorageAccountNotFound": "ms-resource:loc.messages.AFC_ClassicStorageAccountNotFound",
    "AFC_GenericStorageAccountNotFound": "ms-resource:loc.messages.AFC_GenericStorageAccountNotFound",
    "AFC_AzureFileCopyMoreHelp": "ms-resource:loc.messages.AFC_AzureFileCopyMoreHelp",
    "AFC_UploadFilesStorageAccount": "ms-resource:loc.messages.AFC_UploadFilesStorageAccount",
    "AFC_UploadContainerStorageAccount": "ms-resource:loc.messages.AFC_UploadContainerStorageAccount",
    "AFC_UploadFileSuccessful": "ms-resource:loc.messages.AFC_UploadFileSuccessful",
    "AFC_IncorrectTags": "ms-resource:loc.messages.AFC_IncorrectTags",
    "AFC_MachineDoesNotExist": "ms-resource:loc.messages.AFC_MachineDoesNotExist",
    "AFC_MachineNameFromIdErrorAllResources": "ms-resource:loc.messages.AFC_MachineNameFromIdErrorAllResources",
    "AFC_MachineNameFromIdError": "ms-resource:loc.messages.AFC_MachineNameFromIdError",
    "AFC_ResourceGroupNotFoundForSelectedConnection": "ms-resource:loc.messages.AFC_ResourceGroupNotFoundForSelectedConnection",
    "AFC_NoClassicVMResources": "ms-resource:loc.messages.AFC_NoClassicVMResources",
    "AFC_NoARMVMResources": "ms-resource:loc.messages.AFC_NoARMVMResources",
    "AFC_NoGenericVMResources": "ms-resource:loc.messages.AFC_NoGenericVMResources",
    "AFC_FilteringNoVMResources": "ms-resource:loc.messages.AFC_FilteringNoVMResources",
    "AFC_CopyStarted": "ms-resource:loc.messages.AFC_CopyStarted",
    "AFC_CopyCompleted": "ms-resource:loc.messages.AFC_CopyCompleted",
    "AFC_WinRMHelpMessage": "ms-resource:loc.messages.AFC_WinRMHelpMessage",
    "AFC_CopyFailed": "ms-resource:loc.messages.AFC_CopyFailed",
    "AFC_ParallelCopyFailed": "ms-resource:loc.messages.AFC_ParallelCopyFailed",
    "AFC_CopySuccessful": "ms-resource:loc.messages.AFC_CopySuccessful",
    "AFC_SetCustomScriptExtensionFailed": "ms-resource:loc.messages.AFC_SetCustomScriptExtensionFailed",
    "AFC_AddNetworkSecurityRuleFailed": "ms-resource:loc.messages.AFC_AddNetworkSecurityRuleFailed",
    "AFC_UnableToSetCustomScriptExtension": "ms-resource:loc.messages.AFC_UnableToSetCustomScriptExtension",
    "AFC_CopyPrereqsFailed": "ms-resource:loc.messages.AFC_CopyPrereqsFailed",
    "AFC_BlobStorageNotFound": "ms-resource:loc.messages.AFC_BlobStorageNotFound",
    "AFC_RootContainerAndDirectory": "ms-resource:loc.messages.AFC_RootContainerAndDirectory",
    "AFC_RedirectResponseInvalidStatusCode": "ms-resource:loc.messages.AFC_RedirectResponseInvalidStatusCode",
    "AFC_RedirectResponseLocationHeaderIsNull": "ms-resource:loc.messages.AFC_RedirectResponseLocationHeaderIsNull",
    "AFC_AzCopyBlobUploadNonZeroExitCode": "ms-resource:loc.messages.AFC_AzCopyBlobUploadNonZeroExitCode",
    "AFC_PreexecutionJob_UnableToGetStorageKey": "ms-resource:loc.messages.AFC_PreexecutionJob_UnableToGetStorageKey",
    "AFC_UninstallWinRMCustomScriptExtension": "ms-resource:loc.messages.AFC_UninstallWinRMCustomScriptExtension",
    "AFC_AdditionalArgumentsMustNotIncludeForbiddenCharacters": "ms-resource:loc.messages.AFC_AdditionalArgumentsMustNotIncludeForbiddenCharacters",
    "ExpiredServicePrincipal": "ms-resource:loc.messages.ExpiredServicePrincipal"
  }
}<|MERGE_RESOLUTION|>--- conflicted
+++ resolved
@@ -13,13 +13,8 @@
   "author": "Microsoft Corporation",
   "version": {
     "Major": 3,
-<<<<<<< HEAD
-    "Minor": 223,
-    "Patch": 2
-=======
     "Minor": 224,
-    "Patch": 0
->>>>>>> c293e4fc
+    "Patch": 1
   },
   "demands": [
     "azureps"
