{
  "id": "CBC316A2-586F-4DEF-BE79-488A1F503564",
  "name": "Kubernetes",
  "friendlyName": "ms-resource:loc.friendlyName",
  "description": "ms-resource:loc.description",
  "helpUrl": "https://go.microsoft.com/fwlink/?linkid=851275",
  "helpMarkDown": "ms-resource:loc.helpMarkDown",
  "category": "Deploy",
  "visibility": [
    "Build",
    "Release"
  ],
  "author": "Microsoft Corporation",
  "version": {
    "Major": 1,
<<<<<<< HEAD
    "Minor": 150,
    "Patch": 5
=======
    "Minor": 151,
    "Patch": 0
>>>>>>> 480939af
  },
  "demands": [],
  "releaseNotes": "ms-resource:loc.releaseNotes",
  "groups": [
    {
      "name": "kubernetesCluster",
      "displayName": "ms-resource:loc.group.displayName.kubernetesCluster",
      "isExpanded": true,
      "visibleRule": "command != logout"
    },
    {
      "name": "commands",
      "displayName": "ms-resource:loc.group.displayName.commands",
      "isExpanded": true
    },
    {
      "name": "secrets",
      "displayName": "ms-resource:loc.group.displayName.secrets",
      "isExpanded": false,
      "visibleRule": "command != login && command != logout"
    },
    {
      "name": "configMaps",
      "displayName": "ms-resource:loc.group.displayName.configMaps",
      "isExpanded": false,
      "visibleRule": "command != login && command != logout"
    },
    {
      "name": "advanced",
      "displayName": "ms-resource:loc.group.displayName.advanced",
      "isExpanded": false,
      "visibleRule": "command != login && command != logout"
    },
    {
      "name": "output",
      "displayName": "ms-resource:loc.group.displayName.output",
      "isExpanded": false,
      "visibleRule": "command != login && command != logout"
    }
  ],
  "inputs": [
    {
      "name": "connectionType",
      "type": "pickList",
      "label": "ms-resource:loc.input.label.connectionType",
      "defaultValue": "Kubernetes Service Connection",
      "required": true,
      "options": {
        "Azure Resource Manager": "Azure Resource Manager",
        "Kubernetes Service Connection": "Kubernetes Service Connection",
        "None": "None"
      },
      "groupName": "kubernetesCluster",
      "helpMarkDown": "ms-resource:loc.input.help.connectionType"
    },
    {
      "name": "kubernetesServiceEndpoint",
      "type": "connectedService:kubernetes",
      "label": "ms-resource:loc.input.label.kubernetesServiceEndpoint",
      "visibleRule": "connectionType = Kubernetes Service Connection",
      "helpMarkDown": "ms-resource:loc.input.help.kubernetesServiceEndpoint",
      "groupName": "kubernetesCluster",
      "required": true
    },
    {
      "name": "azureSubscriptionEndpoint",
      "type": "connectedService:AzureRM",
      "label": "ms-resource:loc.input.label.azureSubscriptionEndpoint",
      "helpMarkDown": "ms-resource:loc.input.help.azureSubscriptionEndpoint",
      "visibleRule": "connectionType = Azure Resource Manager",
      "defaultValue": "",
      "groupName": "kubernetesCluster",
      "required": true
    },
    {
      "name": "azureResourceGroup",
      "label": "ms-resource:loc.input.label.azureResourceGroup",
      "type": "pickList",
      "helpMarkDown": "ms-resource:loc.input.help.azureResourceGroup",
      "visibleRule": "connectionType = Azure Resource Manager",
      "defaultValue": "",
      "required": true,
      "groupName": "kubernetesCluster",
      "properties": {
        "EditableOptions": "True"
      }
    },
    {
      "name": "kubernetesCluster",
      "label": "ms-resource:loc.input.label.kubernetesCluster",
      "type": "pickList",
      "helpMarkDown": "ms-resource:loc.input.help.kubernetesCluster",
      "visibleRule": "connectionType = Azure Resource Manager",
      "defaultValue": "",
      "required": true,
      "groupName": "kubernetesCluster",
      "properties": {
        "EditableOptions": "True"
      }
    },
    {
      "name": "useClusterAdmin",
      "type": "boolean",
      "label": "ms-resource:loc.input.label.useClusterAdmin",
      "defaultValue": "false",
      "visibleRule": "connectionType = Azure Resource Manager",
      "groupName": "kubernetesCluster",
      "helpMarkDown": "ms-resource:loc.input.help.useClusterAdmin"
    },
    {
      "name": "namespace",
      "type": "string",
      "label": "ms-resource:loc.input.label.namespace",
      "required": false,
      "defaultValue": "",
      "groupName": "kubernetesCluster",
      "helpMarkDown": "ms-resource:loc.input.help.namespace"
    },
    {
      "name": "command",
      "type": "pickList",
      "label": "ms-resource:loc.input.label.command",
      "defaultValue": "",
      "required": false,
      "options": {
        "apply": "apply",
        "create": "create",
        "delete": "delete",
        "exec": "exec",
        "expose": "expose",
        "get": "get",
        "login": "login",
        "logout": "logout",
        "logs": "logs",
        "run": "run",
        "set": "set",
        "top": "top"
      },
      "helpMarkDown": "ms-resource:loc.input.help.command",
      "groupName": "commands",
      "properties": {
        "EditableOptions": "True"
      }
    },
    {
      "name": "useConfigurationFile",
      "type": "boolean",
      "label": "ms-resource:loc.input.label.useConfigurationFile",
      "defaultValue": "false",
      "helpMarkDown": "ms-resource:loc.input.help.useConfigurationFile",
      "groupName": "commands",
      "visibleRule": "command != login && command != logout"
    },
    {
      "name": "configurationType",
      "type": "radio",
      "label": "ms-resource:loc.input.label.configurationType",
      "defaultValue": "configuration",
      "groupName": "commands",
      "helpMarkDown": "ms-resource:loc.input.help.configurationType",
      "options": {
        "configuration": "File path",
        "inline": "Inline configuration"
      },
      "visibleRule": "useConfigurationFile = true"
    },
    {
      "name": "configuration",
      "type": "filePath",
      "label": "ms-resource:loc.input.label.configuration",
      "defaultValue": "",
      "required": true,
      "helpMarkDown": "ms-resource:loc.input.help.configuration",
      "visibleRule": "configurationType = configuration",
      "groupName": "commands"
    },
    {
      "name": "inline",
      "type": "multiLine",
      "properties": {
        "resizable": "true",
        "rows": "10",
        "maxLength": "5000"
      },
      "required": true,
      "defaultValue": "",
      "label": "ms-resource:loc.input.label.inline",
      "helpMarkDown": "ms-resource:loc.input.help.inline",
      "groupName": "commands",
      "visibleRule": "configurationType = inline"
    },
    {
      "name": "arguments",
      "type": "multiLine",
      "properties": {
        "resizable": "true",
        "rows": "2",
        "editorExtension": "ms.vss-services-azure.parameters-grid"
      },
      "label": "ms-resource:loc.input.label.arguments",
      "helpMarkDown": "ms-resource:loc.input.help.arguments",
      "groupName": "commands",
      "visibleRule": "command != login && command != logout"
    },
    {
      "name": "secretType",
      "type": "pickList",
      "label": "ms-resource:loc.input.label.secretType",
      "defaultValue": "dockerRegistry",
      "required": true,
      "options": {
        "dockerRegistry": "dockerRegistry",
        "generic": "generic"
      },
      "helpMarkDown": "ms-resource:loc.input.help.secretType",
      "groupName": "secrets"
    },
    {
      "name": "secretArguments",
      "type": "multiLine",
      "properties": {
        "resizable": "true",
        "rows": "2",
        "editorExtension": "ms.vss-services-azure.kubernetes-parameters-grid"
      },
      "label": "ms-resource:loc.input.label.secretArguments",
      "defaultValue": "",
      "helpMarkDown": "ms-resource:loc.input.help.secretArguments",
      "visibleRule": "secretType = generic",
      "groupName": "secrets"
    },
    {
      "name": "containerRegistryType",
      "type": "pickList",
      "label": "ms-resource:loc.input.label.containerRegistryType",
      "defaultValue": "Azure Container Registry",
      "required": true,
      "options": {
        "Azure Container Registry": "Azure Container Registry",
        "Container Registry": "Container Registry"
      },
      "helpMarkDown": "ms-resource:loc.input.help.containerRegistryType",
      "visibleRule": "secretType = dockerRegistry",
      "groupName": "secrets"
    },
    {
      "name": "dockerRegistryEndpoint",
      "type": "connectedService:dockerregistry",
      "label": "ms-resource:loc.input.label.dockerRegistryEndpoint",
      "helpMarkDown": "ms-resource:loc.input.help.dockerRegistryEndpoint",
      "visibleRule": "secretType = dockerRegistry && containerRegistryType = Container Registry",
      "groupName": "secrets"
    },
    {
      "name": "azureSubscriptionEndpointForSecrets",
      "type": "connectedService:AzureRM",
      "label": "ms-resource:loc.input.label.azureSubscriptionEndpointForSecrets",
      "helpMarkDown": "ms-resource:loc.input.help.azureSubscriptionEndpointForSecrets",
      "visibleRule": "secretType = dockerRegistry && containerRegistryType = Azure Container Registry",
      "defaultValue": "",
      "groupName": "secrets"
    },
    {
      "name": "azureContainerRegistry",
      "label": "ms-resource:loc.input.label.azureContainerRegistry",
      "type": "pickList",
      "helpMarkDown": "ms-resource:loc.input.help.azureContainerRegistry",
      "visibleRule": "secretType = dockerRegistry && containerRegistryType = Azure Container Registry",
      "defaultValue": "",
      "groupName": "secrets"
    },
    {
      "name": "secretName",
      "type": "string",
      "label": "ms-resource:loc.input.label.secretName",
      "required": false,
      "defaultValue": "",
      "helpMarkDown": "ms-resource:loc.input.help.secretName",
      "groupName": "secrets"
    },
    {
      "name": "forceUpdate",
      "type": "boolean",
      "label": "ms-resource:loc.input.label.forceUpdate",
      "defaultValue": "true",
      "helpMarkDown": "ms-resource:loc.input.help.forceUpdate",
      "groupName": "secrets"
    },
    {
      "name": "configMapName",
      "type": "string",
      "label": "ms-resource:loc.input.label.configMapName",
      "defaultValue": "",
      "helpMarkDown": "ms-resource:loc.input.help.configMapName",
      "groupName": "configMaps"
    },
    {
      "name": "forceUpdateConfigMap",
      "type": "boolean",
      "label": "ms-resource:loc.input.label.forceUpdateConfigMap",
      "defaultValue": "false",
      "helpMarkDown": "ms-resource:loc.input.help.forceUpdateConfigMap",
      "groupName": "configMaps"
    },
    {
      "name": "useConfigMapFile",
      "type": "boolean",
      "label": "ms-resource:loc.input.label.useConfigMapFile",
      "defaultValue": "false",
      "helpMarkDown": "ms-resource:loc.input.help.useConfigMapFile",
      "groupName": "configMaps"
    },
    {
      "name": "configMapFile",
      "type": "filePath",
      "label": "ms-resource:loc.input.label.configMapFile",
      "defaultValue": "",
      "required": true,
      "helpMarkDown": "ms-resource:loc.input.help.configMapFile",
      "visibleRule": "useConfigMapFile = true",
      "groupName": "configMaps"
    },
    {
      "name": "configMapArguments",
      "type": "multiLine",
      "properties": {
        "resizable": "true",
        "rows": "2",
        "editorExtension": "ms.vss-services-azure.kubernetes-parameters-grid"
      },
      "label": "ms-resource:loc.input.label.configMapArguments",
      "helpMarkDown": "ms-resource:loc.input.help.configMapArguments",
      "visibleRule": "useConfigMapFile = false",
      "groupName": "configMaps"
    },
    {
      "name": "versionOrLocation",
      "type": "radio",
      "label": "ms-resource:loc.input.label.versionOrLocation",
      "defaultValue": "version",
      "required": false,
      "options": {
        "version": "Version",
        "location": "Specify location"
      },
      "helpMarkDown": "ms-resource:loc.input.help.versionOrLocation",
      "groupName": "advanced"
    },
    {
      "name": "versionSpec",
      "type": "string",
      "label": "ms-resource:loc.input.label.versionSpec",
      "defaultValue": "1.13.2",
      "helpMarkDown": "ms-resource:loc.input.help.versionSpec",
      "groupName": "advanced",
      "visibleRule": "versionOrLocation = version"
    },
    {
      "name": "checkLatest",
      "type": "boolean",
      "label": "ms-resource:loc.input.label.checkLatest",
      "defaultValue": "false",
      "helpMarkDown": "ms-resource:loc.input.help.checkLatest",
      "required": false,
      "groupName": "advanced",
      "visibleRule": "versionOrLocation = version"
    },
    {
      "name": "specifyLocation",
      "type": "filePath",
      "label": "ms-resource:loc.input.label.specifyLocation",
      "defaultValue": "",
      "helpMarkDown": "ms-resource:loc.input.help.specifyLocation",
      "required": true,
      "groupName": "advanced",
      "visibleRule": "versionOrLocation = location"
    },
    {
      "name": "cwd",
      "aliases": [
        "workingDirectory"
      ],
      "type": "filePath",
      "label": "ms-resource:loc.input.label.cwd",
      "defaultValue": "$(System.DefaultWorkingDirectory)",
      "helpMarkDown": "ms-resource:loc.input.help.cwd",
      "groupName": "advanced"
    },
    {
      "name": "outputFormat",
      "type": "pickList",
      "label": "ms-resource:loc.input.label.outputFormat",
      "defaultValue": "json",
      "required": false,
      "options": {
        "json": "json",
        "yaml": "yaml"
      },
      "helpMarkDown": "ms-resource:loc.input.help.outputFormat",
      "groupName": "advanced",
      "properties": {
        "EditableOptions": "True"
      }
    }
  ],
  "dataSourceBindings": [
    {
      "target": "azureContainerRegistry",
      "endpointId": "$(azureSubscriptionEndpointForSecrets)",
      "dataSourceName": "AzureRMContainerRegistries",
      "resultTemplate": "{\"Value\":\"{{{properties.loginServer}}}\",\"DisplayValue\":\"{{{name}}}\"}"
    },
    {
      "target": "kubernetesCluster",
      "endpointId": "$(azureSubscriptionEndpoint)",
      "endpointUrl": "{{{endpoint.url}}}/subscriptions/{{{endpoint.subscriptionId}}}/resourceGroups/$(azureResourceGroup)/providers/Microsoft.ContainerService/managedClusters?api-version=2017-08-31",
      "resultSelector": "jsonpath:$.value[*]",
      "resultTemplate": "{{{name}}}"
    },
    {
      "target": "azureResourceGroup",
      "endpointId": "$(azureSubscriptionEndpoint)",
      "endpointUrl": "{{{endpoint.url}}}/subscriptions/{{{endpoint.subscriptionId}}}/providers/Microsoft.ContainerService/managedClusters?api-version=2017-08-31",
      "resultSelector": "jsonpath:$.value[*]",
      "resultTemplate": "{{{ #extractResource id resourcegroups}}}"
    }
  ],
  "instanceNameFormat": "ms-resource:loc.instanceNameFormat",
  "outputVariables": [
    {
      "name": "KubectlOutput",
      "description": "Stores the output of the kubectl command"
    }
  ],
  "execution": {
    "Node": {
      "target": "src//kubernetes.js"
    }
  },
  "messages": {
    "CantDownloadAccessProfile": "ms-resource:loc.messages.CantDownloadAccessProfile",
    "DownloadingClient": "ms-resource:loc.messages.DownloadingClient",
    "KubernetesClusterResourceGroup": "ms-resource:loc.messages.KubernetesClusterResourceGroup",
    "CreatingSecret": "ms-resource:loc.messages.CreatingSecret",
    "DeleteSecret": "ms-resource:loc.messages.DeleteSecret",
    "CreatingConfigMap": "ms-resource:loc.messages.CreatingConfigMap",
    "DeleteConfigMap": "ms-resource:loc.messages.DeleteConfigMap",
    "ConfigMapExists": "ms-resource:loc.messages.ConfigMapExists",
    "GetConfigMap": "ms-resource:loc.messages.GetConfigMap",
    "DockerRegistryConnectionNotSpecified": "ms-resource:loc.messages.DockerRegistryConnectionNotSpecified",
    "FileNotFoundException": "ms-resource:loc.messages.FileNotFoundException",
    "DownloadingKubeCtlFromUrl": "ms-resource:loc.messages.DownloadingKubeCtlFromUrl",
    "DownloadPathForStableTxt": "ms-resource:loc.messages.DownloadPathForStableTxt",
    "DownloadKubeCtlFailed": "ms-resource:loc.messages.DownloadKubeCtlFailed",
    "DownloadStableVersionFailed": "ms-resource:loc.messages.DownloadStableVersionFailed",
    "UsingLatestStableVersion": "ms-resource:loc.messages.UsingLatestStableVersion",
    "NotAValidVersion": "ms-resource:loc.messages.NotAValidVersion",
    "ConfigurationFileNotFound": "ms-resource:loc.messages.ConfigurationFileNotFound",
    "KubernetesServiceConnectionNotFound": "ms-resource:loc.messages.KubernetesServiceConnectionNotFound",
    "OutputVariableDataSizeExceeded": "ms-resource:loc.messages.OutputVariableDataSizeExceeded",
    "InvalidConfiguration": "ms-resource:loc.messages.InvalidConfiguration",
    "CallToolRunnerExec": "ms-resource:loc.messages.CallToolRunnerExec",
    "ReturningToolRunnerExecPromise": "ms-resource:loc.messages.ReturningToolRunnerExecPromise",
    "ToolRunnerExecCallFailed": "ms-resource:loc.messages.ToolRunnerExecCallFailed",
    "ToolRunnerExecCallSucceeded": "ms-resource:loc.messages.ToolRunnerExecCallSucceeded",
    "WritingDockerConfigToTempFile": "ms-resource:loc.messages.WritingDockerConfigToTempFile"
  }
}<|MERGE_RESOLUTION|>--- conflicted
+++ resolved
@@ -13,13 +13,8 @@
   "author": "Microsoft Corporation",
   "version": {
     "Major": 1,
-<<<<<<< HEAD
-    "Minor": 150,
-    "Patch": 5
-=======
     "Minor": 151,
     "Patch": 0
->>>>>>> 480939af
   },
   "demands": [],
   "releaseNotes": "ms-resource:loc.releaseNotes",
