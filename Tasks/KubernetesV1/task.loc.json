--- conflicted
+++ resolved
@@ -14,11 +14,7 @@
   "version": {
     "Major": 1,
     "Minor": 162,
-<<<<<<< HEAD
-    "Patch": 4
-=======
-    "Patch": 7
->>>>>>> 1ce4d23f
+    "Patch": 8
   },
   "demands": [],
   "releaseNotes": "ms-resource:loc.releaseNotes",
