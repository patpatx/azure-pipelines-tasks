--- conflicted
+++ resolved
@@ -17,13 +17,8 @@
   "author": "Microsoft Corporation",
   "version": {
     "Major": 3,
-<<<<<<< HEAD
-    "Minor": 218,
+    "Minor": 223,
     "Patch": 0
-=======
-    "Minor": 222,
-    "Patch": 1
->>>>>>> 69b6d860
   },
   "releaseNotes": "ms-resource:loc.releaseNotes",
   "minimumAgentVersion": "2.115.0",
