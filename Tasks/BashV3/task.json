{
    "id": "6C731C3C-3C68-459A-A5C9-BDE6E6595B5B",
    "name": "Bash",
    "friendlyName": "Bash",
    "description": "Run a Bash script on macOS, Linux, or Windows",
    "helpUrl": "https://docs.microsoft.com/azure/devops/pipelines/tasks/utility/bash",
    "helpMarkDown": "[Learn more about this task](https://go.microsoft.com/fwlink/?linkid=2132213) or [see the Bash documentation](https://www.gnu.org/software/bash/manual/)",
    "category": "Utility",
    "visibility": [
        "Build",
        "Release"
    ],
    "runsOn": [
        "Agent",
        "DeploymentGroup"
    ],
    "author": "Microsoft Corporation",
    "version": {
        "Major": 3,
<<<<<<< HEAD
        "Minor": 222,
        "Patch": 2
=======
        "Minor": 225,
        "Patch": 0
>>>>>>> fd4597a4
    },
    "releaseNotes": "Script task consistency. Added support for multiple lines and added support for Windows.",
    "minimumAgentVersion": "2.115.0",
    "instanceNameFormat": "Bash Script",
    "showEnvironmentVariables": true,
    "groups": [
        {
            "name": "advanced",
            "displayName": "Advanced",
            "isExpanded": false
        }
    ],
    "inputs": [
        {
            "name": "targetType",
            "type": "radio",
            "label": "Type",
            "required": false,
            "defaultValue": "filePath",
            "helpMarkDown": "Target script type: File Path or Inline",
            "options": {
                "filePath": "File Path",
                "inline": "Inline"
            }
        },
        {
            "name": "filePath",
            "type": "filePath",
            "label": "Script Path",
            "visibleRule": "targetType = filePath",
            "required": true,
            "defaultValue": "",
            "helpMarkDown": "Path of the script to execute. Must be a fully qualified path or relative to $(System.DefaultWorkingDirectory)."
        },
        {
            "name": "arguments",
            "type": "string",
            "label": "Arguments",
            "visibleRule": "targetType = filePath",
            "required": false,
            "defaultValue": "",
            "helpMarkDown": "Arguments passed to the shell script. Either ordinal parameters or named parameters."
        },
        {
            "name": "script",
            "type": "multiLine",
            "label": "Script",
            "visibleRule": "targetType = inline",
            "required": true,
            "defaultValue": "# Write your commands here\n\necho 'Hello world'\n",
            "properties": {
                "resizable": "true",
                "rows": "10",
                "maxLength": "5000"
            },
            "helpMarkDown": ""
        },
        {
            "name": "workingDirectory",
            "type": "filePath",
            "label": "Working Directory",
            "defaultValue": "",
            "required": false,
            "groupName": "advanced"
        },
        {
            "name": "failOnStderr",
            "type": "boolean",
            "label": "Fail on Standard Error",
            "defaultValue": "false",
            "required": false,
            "helpMarkDown": "If this is true, this task will fail if any errors are written to the StandardError stream.",
            "groupName": "advanced"
        },
        {
            "name": "bashEnvValue",
            "type": "string",
            "label": "Set value for BASH_ENV environment variable",
            "defaultValue": "",
            "required": false,
            "helpMarkDown": "If input is specified, it's value is expanded and used as the path of a startup file to execute before running the script. If the environment variable `BASH_ENV` has already been defined, the task will override this variable only for the current task. You can find more details by [link](https://www.gnu.org/software/bash/manual/html_node/Bash-Startup-Files.html).",
            "groupName": "advanced"
        }
    ],
    "execution": {
        "Node10": {
            "target": "bash.js",
            "argumentFormat": ""
        },
        "Node16": {
            "target": "bash.js",
            "argumentFormat": ""
        }
    },
    "messages": {
        "GeneratingScript": "Generating script.",
        "JS_ExitCode": "Bash exited with code '%s'.",
        "JS_FormattedCommand": "Formatted command: %s",
        "JS_InvalidFilePath": "Invalid file path '%s'.",
        "JS_ScriptContents": "Script contents:",
        "JS_Stderr": "Bash wrote one or more lines to the standard error stream.",
        "JS_TranslatePathFailed": "Unable to translate the path '%s' to the Linux file system.",
        "JS_BashEnvAlreadyDefined": "The BASH_ENV environment variable has already been set to a '%s', the task will override it with '%s'"
    }
}<|MERGE_RESOLUTION|>--- conflicted
+++ resolved
@@ -17,13 +17,8 @@
     "author": "Microsoft Corporation",
     "version": {
         "Major": 3,
-<<<<<<< HEAD
-        "Minor": 222,
-        "Patch": 2
-=======
         "Minor": 225,
         "Patch": 0
->>>>>>> fd4597a4
     },
     "releaseNotes": "Script task consistency. Added support for multiple lines and added support for Windows.",
     "minimumAgentVersion": "2.115.0",
