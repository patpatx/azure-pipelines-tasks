--- conflicted
+++ resolved
@@ -1,115 +1,4 @@
 {
-<<<<<<< HEAD
-  "id": "46E4BE58-730B-4389-8A2F-EA10B3E5E815",
-  "name": "AzureCLI",
-  "friendlyName": "Azure CLI",
-  "description": "Run Azure CLI commands against an Azure subscription in a PowerShell Core/Shell script when running on Linux agent or PowerShell/PowerShell Core/Batch script when running on Windows agent.",
-  "author": "Microsoft Corporation",
-  "helpUrl": "https://docs.microsoft.com/azure/devops/pipelines/tasks/deploy/azure-cli",
-  "helpMarkDown": "[Learn more about this task](http://github.com/microsoft/azure-pipelines-tasks/blob/master/Tasks/AzureCLIV2/Readme.md) or [see the Azure CLI documentation](https://docs.microsoft.com/cli/azure/)",
-  "releaseNotes": "What's new in Version 2.0:\n- Support for PowerShell and PowerShell Core script. \n- PowerShell Core works with cross-platform agents (Linux, macOS, or Windows), make sure the agent has PowerShell version 6 or more. \n- Powershell script works with only Windows agent, make sure the agent has PowerShell version 5 or below.",
-  "category": "Deploy",
-  "visibility": [
-    "Build",
-    "Release"
-  ],
-  "runsOn": [
-    "Agent",
-    "DeploymentGroup"
-  ],
-  "demands": [],
-  "version": {
-    "Major": 2,
-    "Minor": 228,
-    "Patch": 3
-  },
-  "minimumAgentVersion": "2.0.0",
-  "instanceNameFormat": "Azure CLI $(scriptPath)",
-  "showEnvironmentVariables": true,
-  "groups": [
-    {
-      "name": "advanced",
-      "displayName": "Advanced",
-      "isExpanded": true
-    }
-  ],
-  "inputs": [
-    {
-      "name": "connectedServiceNameARM",
-      "aliases": [
-        "azureSubscription"
-      ],
-      "type": "connectedService:AzureRM",
-      "label": "Azure Resource Manager connection",
-      "required": true,
-      "helpMarkDown": "Select an Azure Resource Manager service connection for the deployment",
-      "properties": {
-        "EndpointFilterRule": ""
-      }
-    },
-    {
-      "name": "scriptType",
-      "type": "pickList",
-      "label": "Script Type",
-      "defaultValue": "",
-      "required": true,
-      "helpMarkDown": "Type of script: PowerShell/PowerShell Core/Bat/Shell script. Select Shell/PowerShell Core script when running on Linux agent or Batch/PowerShell/PowerShell Core script when running on Windows agent. PowerShell Core script can run on cross-platform agents (Linux, macOS, or Windows).",
-      "options": {
-        "ps": "PowerShell",
-        "pscore": "PowerShell Core",
-        "batch": "Batch",
-        "bash": "Shell"
-      }
-    },
-    {
-      "name": "scriptLocation",
-      "type": "pickList",
-      "label": "Script Location",
-      "defaultValue": "scriptPath",
-      "required": true,
-      "helpMarkDown": "Path to script: File path or Inline script",
-      "options": {
-        "inlineScript": "Inline script",
-        "scriptPath": "Script path"
-      }
-    },
-    {
-      "name": "scriptPath",
-      "type": "filePath",
-      "label": "Script Path",
-      "defaultValue": "",
-      "required": true,
-      "visibleRule": "scriptLocation = scriptPath",
-      "helpMarkDown": "Fully qualified path of the script(.ps1 or .bat or .cmd when using Windows based agent else .ps1 or .sh when using linux based agent) or a path relative to the the default working directory"
-    },
-    {
-      "name": "inlineScript",
-      "type": "multiLine",
-      "label": "Inline Script",
-      "defaultValue": "",
-      "required": true,
-      "visibleRule": "scriptLocation = inlineScript",
-      "helpMarkDown": "You can write your scripts inline here. When using Windows agent, use PowerShell or PowerShell Core or batch scripting whereas use PowerShell Core or shell scripting when using Linux based agents. For batch files use the prefix \"call\" before every azure command. You can also pass predefined and custom variables to this script using arguments \n\n example for PowerShell/PowerShellCore/shell: \naz --version \naz account show \n\n example for batch:\ncall  az --version \ncall az account show",
-      "properties": {
-        "resizable": "true",
-        "rows": "10",
-        "maxLength": "5000"
-      }
-    },
-    {
-      "name": "scriptArguments",
-      "aliases": [
-        "arguments"
-      ],
-      "type": "string",
-      "label": "Script Arguments",
-      "defaultValue": "",
-      "required": false,
-      "helpMarkDown": "Arguments passed to the script",
-      "properties": {
-        "editorExtension": "ms.vss-services-azure.parameters-grid"
-      }
-=======
     "id": "46E4BE58-730B-4389-8A2F-EA10B3E5E815",
     "name": "AzureCLI",
     "friendlyName": "Azure CLI",
@@ -131,100 +20,186 @@
     "version": {
         "Major": 2,
         "Minor": 228,
-        "Patch": 0
->>>>>>> 3cac0cb5
+        "Patch": 3
     },
-    {
-      "name": "powerShellErrorActionPreference",
-      "type": "pickList",
-      "label": "ErrorActionPreference",
-      "required": false,
-      "defaultValue": "stop",
-      "options": {
-        "stop": "Stop",
-        "continue": "Continue",
-        "silentlyContinue": "SilentlyContinue"
-      },
-      "visibleRule": "scriptType = ps || scriptType = pscore",
-      "helpMarkDown": "Prepends the line `$ErrorActionPreference = 'VALUE'` at the top of your powershell/powershell core script."
+    "minimumAgentVersion": "2.0.0",
+    "instanceNameFormat": "Azure CLI $(scriptPath)",
+    "showEnvironmentVariables": true,
+    "groups": [
+        {
+            "name": "advanced",
+            "displayName": "Advanced",
+            "isExpanded": true
+        }
+    ],
+    "inputs": [
+        {
+            "name": "connectedServiceNameARM",
+            "aliases": [
+                "azureSubscription"
+            ],
+            "type": "connectedService:AzureRM",
+            "label": "Azure Resource Manager connection",
+            "required": true,
+            "helpMarkDown": "Select an Azure Resource Manager service connection for the deployment",
+            "properties": {
+                "EndpointFilterRule": ""
+            }
+        },
+        {
+            "name": "scriptType",
+            "type": "pickList",
+            "label": "Script Type",
+            "defaultValue": "",
+            "required": true,
+            "helpMarkDown": "Type of script: PowerShell/PowerShell Core/Bat/Shell script. Select Shell/PowerShell Core script when running on Linux agent or Batch/PowerShell/PowerShell Core script when running on Windows agent. PowerShell Core script can run on cross-platform agents (Linux, macOS, or Windows).",
+            "options": {
+                "ps": "PowerShell",
+                "pscore": "PowerShell Core",
+                "batch": "Batch",
+                "bash": "Shell"
+            }
+        },
+        {
+            "name": "scriptLocation",
+            "type": "pickList",
+            "label": "Script Location",
+            "defaultValue": "scriptPath",
+            "required": true,
+            "helpMarkDown": "Path to script: File path or Inline script",
+            "options": {
+                "inlineScript": "Inline script",
+                "scriptPath": "Script path"
+            }
+        },
+        {
+            "name": "scriptPath",
+            "type": "filePath",
+            "label": "Script Path",
+            "defaultValue": "",
+            "required": true,
+            "visibleRule": "scriptLocation = scriptPath",
+            "helpMarkDown": "Fully qualified path of the script(.ps1 or .bat or .cmd when using Windows based agent else .ps1 or .sh when using linux based agent) or a path relative to the the default working directory"
+        },
+        {
+            "name": "inlineScript",
+            "type": "multiLine",
+            "label": "Inline Script",
+            "defaultValue": "",
+            "required": true,
+            "visibleRule": "scriptLocation = inlineScript",
+            "helpMarkDown": "You can write your scripts inline here. When using Windows agent, use PowerShell or PowerShell Core or batch scripting whereas use PowerShell Core or shell scripting when using Linux based agents. For batch files use the prefix \"call\" before every azure command. You can also pass predefined and custom variables to this script using arguments \n\n example for PowerShell/PowerShellCore/shell: \naz --version \naz account show \n\n example for batch:\ncall  az --version \ncall az account show",
+            "properties": {
+                "resizable": "true",
+                "rows": "10",
+                "maxLength": "5000"
+            }
+        },
+        {
+            "name": "scriptArguments",
+            "aliases": [
+                "arguments"
+            ],
+            "type": "string",
+            "label": "Script Arguments",
+            "defaultValue": "",
+            "required": false,
+            "helpMarkDown": "Arguments passed to the script",
+            "properties": {
+                "editorExtension": "ms.vss-services-azure.parameters-grid"
+            }
+        },
+        {
+            "name": "powerShellErrorActionPreference",
+            "type": "pickList",
+            "label": "ErrorActionPreference",
+            "required": false,
+            "defaultValue": "stop",
+            "options": {
+                "stop": "Stop",
+                "continue": "Continue",
+                "silentlyContinue": "SilentlyContinue"
+            },
+            "visibleRule": "scriptType = ps || scriptType = pscore",
+            "helpMarkDown": "Prepends the line `$ErrorActionPreference = 'VALUE'` at the top of your powershell/powershell core script."
+        },
+        {
+            "name": "addSpnToEnvironment",
+            "type": "boolean",
+            "label": "Access service principal details in script",
+            "defaultValue": "false",
+            "required": false,
+            "helpMarkDown": "Adds service principal id, service principal key and tenant id of the Azure endpoint you chose to the script's execution environment. You can use variables: `servicePrincipalId`, `servicePrincipalKey` and `tenantId` in your script.\n\nThis is honored only when the Azure endpoint has Service Principal authentication scheme.\n\nSyntax to access environment variables based on script type.\n\nPowershell script: $env:servicePrincipalId\n\nBatch script: %servicePrincipalId% \n\nShell script: $servicePrincipalId",
+            "groupName": "advanced"
+        },
+        {
+            "name": "useGlobalConfig",
+            "type": "boolean",
+            "label": "Use global Azure CLI configuration",
+            "defaultValue": "false",
+            "required": false,
+            "helpMarkDown": "If this is false, this task will use its own separate [Azure CLI configuration directory](https://docs.microsoft.com/en-us/cli/azure/azure-cli-configuration?view=azure-cli-latest#cli-configuration-file). This can be used to run Azure CLI tasks in *parallel* releases",
+            "groupName": "advanced"
+        },
+        {
+            "name": "cwd",
+            "aliases": [
+                "workingDirectory"
+            ],
+            "type": "filePath",
+            "label": "Working Directory",
+            "defaultValue": "",
+            "required": false,
+            "helpMarkDown": "Current working directory where the script is run.  Empty is the root of the repo (build) or artifacts (release), which is $(System.DefaultWorkingDirectory)",
+            "groupName": "advanced"
+        },
+        {
+            "name": "failOnStandardError",
+            "type": "boolean",
+            "label": "Fail on Standard Error",
+            "defaultValue": "false",
+            "required": false,
+            "helpMarkDown": "If this is true, this task will fail when any errors are written to the StandardError stream. Unselect the checkbox to ignore standard errors and rely on exit codes to determine the status",
+            "groupName": "advanced"
+        },
+        {
+            "name": "powerShellIgnoreLASTEXITCODE",
+            "type": "boolean",
+            "label": "Ignore $LASTEXITCODE",
+            "required": false,
+            "defaultValue": "false",
+            "visibleRule": "scriptType = ps || scriptType = pscore",
+            "helpMarkDown": "If this is false, the line `if ((Test-Path -LiteralPath variable:\\LASTEXITCODE)) { exit $LASTEXITCODE }` is appended to the end of your script. This will cause the last exit code from an external command to be propagated as the exit code of powershell. Otherwise the line is not appended to the end of your script.",
+            "groupName": "advanced"
+        }
+    ],
+    "execution": {
+        "Node10": {
+            "target": "azureclitask.js",
+            "argumentFormat": ""
+        },
+        "Node16": {
+            "target": "azureclitask.js",
+            "argumentFormat": ""
+        }
     },
-    {
-      "name": "addSpnToEnvironment",
-      "type": "boolean",
-      "label": "Access service principal details in script",
-      "defaultValue": "false",
-      "required": false,
-      "helpMarkDown": "Adds service principal id, service principal key and tenant id of the Azure endpoint you chose to the script's execution environment. You can use variables: `servicePrincipalId`, `servicePrincipalKey` and `tenantId` in your script.\n\nThis is honored only when the Azure endpoint has Service Principal authentication scheme.\n\nSyntax to access environment variables based on script type.\n\nPowershell script: $env:servicePrincipalId\n\nBatch script: %servicePrincipalId% \n\nShell script: $servicePrincipalId",
-      "groupName": "advanced"
-    },
-    {
-      "name": "useGlobalConfig",
-      "type": "boolean",
-      "label": "Use global Azure CLI configuration",
-      "defaultValue": "false",
-      "required": false,
-      "helpMarkDown": "If this is false, this task will use its own separate [Azure CLI configuration directory](https://docs.microsoft.com/en-us/cli/azure/azure-cli-configuration?view=azure-cli-latest#cli-configuration-file). This can be used to run Azure CLI tasks in *parallel* releases",
-      "groupName": "advanced"
-    },
-    {
-      "name": "cwd",
-      "aliases": [
-        "workingDirectory"
-      ],
-      "type": "filePath",
-      "label": "Working Directory",
-      "defaultValue": "",
-      "required": false,
-      "helpMarkDown": "Current working directory where the script is run.  Empty is the root of the repo (build) or artifacts (release), which is $(System.DefaultWorkingDirectory)",
-      "groupName": "advanced"
-    },
-    {
-      "name": "failOnStandardError",
-      "type": "boolean",
-      "label": "Fail on Standard Error",
-      "defaultValue": "false",
-      "required": false,
-      "helpMarkDown": "If this is true, this task will fail when any errors are written to the StandardError stream. Unselect the checkbox to ignore standard errors and rely on exit codes to determine the status",
-      "groupName": "advanced"
-    },
-    {
-      "name": "powerShellIgnoreLASTEXITCODE",
-      "type": "boolean",
-      "label": "Ignore $LASTEXITCODE",
-      "required": false,
-      "defaultValue": "false",
-      "visibleRule": "scriptType = ps || scriptType = pscore",
-      "helpMarkDown": "If this is false, the line `if ((Test-Path -LiteralPath variable:\\LASTEXITCODE)) { exit $LASTEXITCODE }` is appended to the end of your script. This will cause the last exit code from an external command to be propagated as the exit code of powershell. Otherwise the line is not appended to the end of your script.",
-      "groupName": "advanced"
+    "messages": {
+        "ScriptReturnCode": "Script exited with return code: %d",
+        "ScriptFailed": "Script failed with error: %s",
+        "ScriptFailedStdErr": "Script has output to stderr. Failing as failOnStdErr is set to true.",
+        "ScriptFailedWithExitCode": "Script failed with exit code: %d",
+        "UnsupportedEndpointScheme": "Unsupported service connection authorization scheme: Service Principal for AzureRM",
+        "AzureSDKNotFound": "Azure CLI 2.x is not installed on this machine.",
+        "FailedToLogout": "The following error occurred while logging out: %s",
+        "LoginFailed": "Azure login failed",
+        "MSILoginFailed": "Azure login failed using Managed Service Identity",
+        "AuthSchemeNotSupported": "Auth Scheme %s is not supported",
+        "ErrorInSettingUpSubscription": "Error in setting up subscription",
+        "SettingAzureConfigDir": "Setting AZURE_CONFIG_DIR env variable to: %s",
+        "SettingAzureCloud": "Setting active cloud to: %s",
+        "JS_InvalidFilePath": "Script file could not be found at specified script location: '%s'. Please verify the script exists at the specified path. If you want to use inline script, specify input `Script Location` as `inlineScript`.",
+        "JS_InvalidErrorActionPreference": "Invalid ErrorActionPreference '%s'. The value must be one of: 'Stop', 'Continue', or 'SilentlyContinue'",
+        "GlobalCliConfigAgentVersionWarning": "For agent version < 2.115.0, only global Azure CLI configuration can be used",
+        "UnacceptedScriptLocationValue": "%s is not a valid value for task input 'Script Location' (scriptLocation in YAML). Value can either be'inlineScript' or 'scriptPath'"
     }
-  ],
-  "execution": {
-    "Node10": {
-      "target": "azureclitask.js",
-      "argumentFormat": ""
-    },
-    "Node16": {
-      "target": "azureclitask.js",
-      "argumentFormat": ""
-    }
-  },
-  "messages": {
-    "ScriptReturnCode": "Script exited with return code: %d",
-    "ScriptFailed": "Script failed with error: %s",
-    "ScriptFailedStdErr": "Script has output to stderr. Failing as failOnStdErr is set to true.",
-    "ScriptFailedWithExitCode": "Script failed with exit code: %d",
-    "UnsupportedEndpointScheme": "Unsupported service connection authorization scheme: Service Principal for AzureRM",
-    "AzureSDKNotFound": "Azure CLI 2.x is not installed on this machine.",
-    "FailedToLogout": "The following error occurred while logging out: %s",
-    "LoginFailed": "Azure login failed",
-    "MSILoginFailed": "Azure login failed using Managed Service Identity",
-    "AuthSchemeNotSupported": "Auth Scheme %s is not supported",
-    "ErrorInSettingUpSubscription": "Error in setting up subscription",
-    "SettingAzureConfigDir": "Setting AZURE_CONFIG_DIR env variable to: %s",
-    "SettingAzureCloud": "Setting active cloud to: %s",
-    "JS_InvalidFilePath": "Script file could not be found at specified script location: '%s'. Please verify the script exists at the specified path. If you want to use inline script, specify input `Script Location` as `inlineScript`.",
-    "JS_InvalidErrorActionPreference": "Invalid ErrorActionPreference '%s'. The value must be one of: 'Stop', 'Continue', or 'SilentlyContinue'",
-    "GlobalCliConfigAgentVersionWarning": "For agent version < 2.115.0, only global Azure CLI configuration can be used",
-    "UnacceptedScriptLocationValue": "%s is not a valid value for task input 'Script Location' (scriptLocation in YAML). Value can either be'inlineScript' or 'scriptPath'"
-  }
 }