--- conflicted
+++ resolved
@@ -19,11 +19,7 @@
   "demands": [],
   "version": {
     "Major": 2,
-<<<<<<< HEAD
-    "Minor": 215,
-=======
-    "Minor": 216,
->>>>>>> 18318b6b
+    "Minor": 217,
     "Patch": 0
   },
   "minimumAgentVersion": "2.144.0",
