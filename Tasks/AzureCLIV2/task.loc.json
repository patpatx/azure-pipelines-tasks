{
  "id": "46E4BE58-730B-4389-8A2F-EA10B3E5E815",
  "name": "AzureCLI",
  "friendlyName": "ms-resource:loc.friendlyName",
  "description": "ms-resource:loc.description",
  "author": "Microsoft Corporation",
  "helpUrl": "https://docs.microsoft.com/azure/devops/pipelines/tasks/deploy/azure-cli",
  "helpMarkDown": "ms-resource:loc.helpMarkDown",
  "releaseNotes": "ms-resource:loc.releaseNotes",
  "category": "Deploy",
  "visibility": [
    "Build",
    "Release"
  ],
  "runsOn": [
    "Agent",
    "DeploymentGroup"
  ],
  "demands": [],
  "version": {
    "Major": 2,
<<<<<<< HEAD
    "Minor": 228,
    "Patch": 3
=======
    "Minor": 229,
    "Patch": 0
>>>>>>> 0a4bb4b5
  },
  "minimumAgentVersion": "2.0.0",
  "instanceNameFormat": "ms-resource:loc.instanceNameFormat",
  "showEnvironmentVariables": true,
  "groups": [
    {
      "name": "advanced",
      "displayName": "ms-resource:loc.group.displayName.advanced",
      "isExpanded": true
    }
  ],
  "inputs": [
    {
      "name": "connectedServiceNameARM",
      "aliases": [
        "azureSubscription"
      ],
      "type": "connectedService:AzureRM",
      "label": "ms-resource:loc.input.label.connectedServiceNameARM",
      "required": true,
      "helpMarkDown": "ms-resource:loc.input.help.connectedServiceNameARM",
      "properties": {
        "EndpointFilterRule": ""
      }
    },
    {
      "name": "scriptType",
      "type": "pickList",
      "label": "ms-resource:loc.input.label.scriptType",
      "defaultValue": "",
      "required": true,
      "helpMarkDown": "ms-resource:loc.input.help.scriptType",
      "options": {
        "ps": "PowerShell",
        "pscore": "PowerShell Core",
        "batch": "Batch",
        "bash": "Shell"
      }
    },
    {
      "name": "scriptLocation",
      "type": "pickList",
      "label": "ms-resource:loc.input.label.scriptLocation",
      "defaultValue": "scriptPath",
      "required": true,
      "helpMarkDown": "ms-resource:loc.input.help.scriptLocation",
      "options": {
        "inlineScript": "Inline script",
        "scriptPath": "Script path"
      }
    },
    {
      "name": "scriptPath",
      "type": "filePath",
      "label": "ms-resource:loc.input.label.scriptPath",
      "defaultValue": "",
      "required": true,
      "visibleRule": "scriptLocation = scriptPath",
      "helpMarkDown": "ms-resource:loc.input.help.scriptPath"
    },
    {
      "name": "inlineScript",
      "type": "multiLine",
      "label": "ms-resource:loc.input.label.inlineScript",
      "defaultValue": "",
      "required": true,
      "visibleRule": "scriptLocation = inlineScript",
      "helpMarkDown": "ms-resource:loc.input.help.inlineScript",
      "properties": {
        "resizable": "true",
        "rows": "10",
        "maxLength": "5000"
      }
    },
    {
      "name": "scriptArguments",
      "aliases": [
        "arguments"
      ],
      "type": "string",
      "label": "ms-resource:loc.input.label.scriptArguments",
      "defaultValue": "",
      "required": false,
      "helpMarkDown": "ms-resource:loc.input.help.scriptArguments",
      "properties": {
        "editorExtension": "ms.vss-services-azure.parameters-grid"
      }
    },
    {
      "name": "powerShellErrorActionPreference",
      "type": "pickList",
      "label": "ms-resource:loc.input.label.powerShellErrorActionPreference",
      "required": false,
      "defaultValue": "stop",
      "options": {
        "stop": "Stop",
        "continue": "Continue",
        "silentlyContinue": "SilentlyContinue"
      },
      "visibleRule": "scriptType = ps || scriptType = pscore",
      "helpMarkDown": "ms-resource:loc.input.help.powerShellErrorActionPreference"
    },
    {
      "name": "addSpnToEnvironment",
      "type": "boolean",
      "label": "ms-resource:loc.input.label.addSpnToEnvironment",
      "defaultValue": "false",
      "required": false,
      "helpMarkDown": "ms-resource:loc.input.help.addSpnToEnvironment",
      "groupName": "advanced"
    },
    {
      "name": "useGlobalConfig",
      "type": "boolean",
      "label": "ms-resource:loc.input.label.useGlobalConfig",
      "defaultValue": "false",
      "required": false,
      "helpMarkDown": "ms-resource:loc.input.help.useGlobalConfig",
      "groupName": "advanced"
    },
    {
      "name": "cwd",
      "aliases": [
        "workingDirectory"
      ],
      "type": "filePath",
      "label": "ms-resource:loc.input.label.cwd",
      "defaultValue": "",
      "required": false,
      "helpMarkDown": "ms-resource:loc.input.help.cwd",
      "groupName": "advanced"
    },
    {
      "name": "failOnStandardError",
      "type": "boolean",
      "label": "ms-resource:loc.input.label.failOnStandardError",
      "defaultValue": "false",
      "required": false,
      "helpMarkDown": "ms-resource:loc.input.help.failOnStandardError",
      "groupName": "advanced"
    },
    {
      "name": "powerShellIgnoreLASTEXITCODE",
      "type": "boolean",
      "label": "ms-resource:loc.input.label.powerShellIgnoreLASTEXITCODE",
      "required": false,
      "defaultValue": "false",
      "visibleRule": "scriptType = ps || scriptType = pscore",
      "helpMarkDown": "ms-resource:loc.input.help.powerShellIgnoreLASTEXITCODE",
      "groupName": "advanced"
    }
  ],
  "execution": {
    "Node10": {
      "target": "azureclitask.js",
      "argumentFormat": ""
    },
    "Node16": {
      "target": "azureclitask.js",
      "argumentFormat": ""
    }
  },
  "messages": {
    "ScriptReturnCode": "ms-resource:loc.messages.ScriptReturnCode",
    "ScriptFailed": "ms-resource:loc.messages.ScriptFailed",
    "ScriptFailedStdErr": "ms-resource:loc.messages.ScriptFailedStdErr",
    "ScriptFailedWithExitCode": "ms-resource:loc.messages.ScriptFailedWithExitCode",
    "UnsupportedEndpointScheme": "ms-resource:loc.messages.UnsupportedEndpointScheme",
    "AzureSDKNotFound": "ms-resource:loc.messages.AzureSDKNotFound",
    "FailedToLogout": "ms-resource:loc.messages.FailedToLogout",
    "LoginFailed": "ms-resource:loc.messages.LoginFailed",
    "MSILoginFailed": "ms-resource:loc.messages.MSILoginFailed",
    "AuthSchemeNotSupported": "ms-resource:loc.messages.AuthSchemeNotSupported",
    "ErrorInSettingUpSubscription": "ms-resource:loc.messages.ErrorInSettingUpSubscription",
    "SettingAzureConfigDir": "ms-resource:loc.messages.SettingAzureConfigDir",
    "SettingAzureCloud": "ms-resource:loc.messages.SettingAzureCloud",
    "JS_InvalidFilePath": "ms-resource:loc.messages.JS_InvalidFilePath",
    "JS_InvalidErrorActionPreference": "ms-resource:loc.messages.JS_InvalidErrorActionPreference",
    "GlobalCliConfigAgentVersionWarning": "ms-resource:loc.messages.GlobalCliConfigAgentVersionWarning",
    "UnacceptedScriptLocationValue": "ms-resource:loc.messages.UnacceptedScriptLocationValue"
  }
}<|MERGE_RESOLUTION|>--- conflicted
+++ resolved
@@ -19,13 +19,8 @@
   "demands": [],
   "version": {
     "Major": 2,
-<<<<<<< HEAD
-    "Minor": 228,
-    "Patch": 3
-=======
     "Minor": 229,
     "Patch": 0
->>>>>>> 0a4bb4b5
   },
   "minimumAgentVersion": "2.0.0",
   "instanceNameFormat": "ms-resource:loc.instanceNameFormat",
