--- conflicted
+++ resolved
@@ -20,11 +20,7 @@
   "version": {
     "Major": 2,
     "Minor": 0,
-<<<<<<< HEAD
     "Patch": 12
-=======
-    "Patch": 11
->>>>>>> 5240f792
   },
   "minimumAgentVersion": "2.0.0",
   "instanceNameFormat": "ms-resource:loc.instanceNameFormat",
