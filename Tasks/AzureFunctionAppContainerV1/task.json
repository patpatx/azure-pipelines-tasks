--- conflicted
+++ resolved
@@ -1,5 +1,4 @@
 {
-<<<<<<< HEAD
   "id": "13C22CE0-3B93-43F9-AEB7-71FBCE7BF5B2",
   "name": "AzureFunctionAppContainer",
   "friendlyName": "Azure Functions for container",
@@ -8,336 +7,314 @@
   "helpMarkDown": "[Learn more about this task](https://aka.ms/azurefunctiononcontainerdeployreadme)",
   "category": "Deploy",
   "visibility": [
-    "Build",
-    "Release"
+      "Build",
+      "Release"
   ],
   "runsOn": [
-    "Agent",
-    "DeploymentGroup"
+      "Agent",
+      "DeploymentGroup"
   ],
   "author": "Microsoft Corporation",
   "version": {
-    "Major": 1,
-    "Minor": 225,
-    "Patch": 2
+      "Major": 1,
+      "Minor": 225,
+      "Patch": 2
   },
   "minimumAgentVersion": "2.104.1",
   "groups": [
-    {
-      "name": "ApplicationAndConfigurationSettings",
-      "displayName": "Application and Configuration Settings",
-      "isExpanded": false
-    }
+      {
+          "name": "ApplicationAndConfigurationSettings",
+          "displayName": "Application and Configuration Settings",
+          "isExpanded": false
+      }
   ],
   "inputs": [
-    {
-      "name": "azureSubscription",
-      "type": "connectedService:AzureRM",
-      "label": "Azure subscription",
-      "defaultValue": "",
-      "required": true,
-      "helpMarkDown": "Select the Azure Resource Manager subscription for the deployment."
-    },
-    {
-      "name": "appName",
-      "type": "pickList",
-      "label": "App name",
-      "defaultValue": "",
-      "required": true,
-      "properties": {
-        "EditableOptions": "True"
-      },
-      "helpMarkDown": "Enter or Select the name of an existing Azure App Service. App services based on selected app type will only be listed."
-    },
-    {
-      "name": "deployToSlotOrASE",
-      "type": "boolean",
-      "label": "Deploy to Slot or App Service Environment",
-      "defaultValue": "false",
-      "required": false,
-      "helpMarkDown": "Select the option to deploy to an existing deployment slot or Azure App Service Environment.<br />For both the targets, the task needs Resource group name.<br />In case the deployment target is a slot, by default the deployment is done to the production slot. Any other existing slot name can also be provided.<br />In case the deployment target is an Azure App Service environment, leave the slot name as ‘production’ and just specify the Resource group name."
-    },
-    {
-      "name": "resourceGroupName",
-      "type": "pickList",
-      "label": "Resource group",
-      "defaultValue": "",
-      "required": true,
-      "properties": {
-        "EditableOptions": "True"
-      },
-      "helpMarkDown": "The Resource group name is required when the deployment target is either a deployment slot or an App Service Environment.<br />Enter or Select the Azure Resource group that contains the Azure App Service specified above.",
-      "visibleRule": "deployToSlotOrASE = true"
-    },
-    {
-      "name": "slotName",
-      "type": "pickList",
-      "label": "Slot",
-      "defaultValue": "production",
-      "required": true,
-      "properties": {
-        "EditableOptions": "True"
-      },
-      "helpMarkDown": "Enter or Select an existing Slot other than the Production slot.",
-      "visibleRule": "deployToSlotOrASE = true"
-    },
-    {
-      "name": "imageName",
-      "type": "string",
-      "label": "Image name",
-      "defaultValue": "",
-      "required": true,
-      "helpMarkDown": "A globally unique top-level domain name for your specific registry or namespace.<br/> Note: Fully qualified image name will be of the format: '<b>`<registry or namespace`></b>/`<repository`>:`<tag`>'. For example, '<b>myregistry.azurecr.io</b>/nginx:latest'."
-=======
-    "id": "13C22CE0-3B93-43F9-AEB7-71FBCE7BF5B2",
-    "name": "AzureFunctionAppContainer",
-    "friendlyName": "Azure Functions for container",
-    "description": "Update a function app with a Docker container",
-    "helpUrl": "https://aka.ms/azurefunctioncontainertroubleshooting",
-    "helpMarkDown": "[Learn more about this task](https://aka.ms/azurefunctiononcontainerdeployreadme)",
-    "category": "Deploy",
-    "visibility": [
-        "Build",
-        "Release"
-    ],
-    "runsOn": [
-        "Agent",
-        "DeploymentGroup"
-    ],
-    "author": "Microsoft Corporation",
-    "version": {
-        "Major": 1,
-        "Minor": 225,
-        "Patch": 2
->>>>>>> 42d4c12a
-    },
-    {
-      "name": "containerCommand",
-      "type": "string",
-      "label": "Startup command ",
-      "defaultValue": "",
-      "required": false,
-      "helpMarkDown": "Enter the start up command. For ex.<br/>dotnet exec filename.dll<br/>dotnet filename.dll"
-    },
-    {
-      "name": "appSettings",
-      "type": "multiLine",
-      "label": "App settings",
-      "defaultValue": "",
-      "required": false,
-      "groupName": "ApplicationAndConfigurationSettings",
-      "helpMarkDown": "Edit web app application settings following the syntax -key value . Value containing spaces should be enclosed in double quotes.<br /> <b>Example</b> : -Port 5000 -RequestTimeout 5000 <br /> -WEBSITE_TIME_ZONE \"Eastern Standard Time\"",
-      "properties": {
-        "editorExtension": "ms.vss-services-azure.parameters-grid"
-      }
-    },
-    {
-      "name": "configurationStrings",
-      "type": "multiLine",
-      "label": "Configuration settings",
-      "defaultValue": "",
-      "required": false,
-      "groupName": "ApplicationAndConfigurationSettings",
-      "helpMarkDown": "Edit web app configuration settings following the syntax -key value. Value containing spaces should be enclosed in double quotes.<br /> Example : -phpVersion 5.6 -linuxFxVersion: node|6.11",
-      "properties": {
-        "editorExtension": "ms.vss-services-azure.parameters-grid"
-      }
-    }
+      {
+          "name": "azureSubscription",
+          "type": "connectedService:AzureRM",
+          "label": "Azure subscription",
+          "defaultValue": "",
+          "required": true,
+          "helpMarkDown": "Select the Azure Resource Manager subscription for the deployment."
+      },
+      {
+          "name": "appName",
+          "type": "pickList",
+          "label": "App name",
+          "defaultValue": "",
+          "required": true,
+          "properties": {
+              "EditableOptions": "True"
+          },
+          "helpMarkDown": "Enter or Select the name of an existing Azure App Service. App services based on selected app type will only be listed."
+      },
+      {
+          "name": "deployToSlotOrASE",
+          "type": "boolean",
+          "label": "Deploy to Slot or App Service Environment",
+          "defaultValue": "false",
+          "required": false,
+          "helpMarkDown": "Select the option to deploy to an existing deployment slot or Azure App Service Environment.<br />For both the targets, the task needs Resource group name.<br />In case the deployment target is a slot, by default the deployment is done to the production slot. Any other existing slot name can also be provided.<br />In case the deployment target is an Azure App Service environment, leave the slot name as ‘production’ and just specify the Resource group name."
+      },
+      {
+          "name": "resourceGroupName",
+          "type": "pickList",
+          "label": "Resource group",
+          "defaultValue": "",
+          "required": true,
+          "properties": {
+              "EditableOptions": "True"
+          },
+          "helpMarkDown": "The Resource group name is required when the deployment target is either a deployment slot or an App Service Environment.<br />Enter or Select the Azure Resource group that contains the Azure App Service specified above.",
+          "visibleRule": "deployToSlotOrASE = true"
+      },
+      {
+          "name": "slotName",
+          "type": "pickList",
+          "label": "Slot",
+          "defaultValue": "production",
+          "required": true,
+          "properties": {
+              "EditableOptions": "True"
+          },
+          "helpMarkDown": "Enter or Select an existing Slot other than the Production slot.",
+          "visibleRule": "deployToSlotOrASE = true"
+      },
+      {
+          "name": "imageName",
+          "type": "string",
+          "label": "Image name",
+          "defaultValue": "",
+          "required": true,
+          "helpMarkDown": "A globally unique top-level domain name for your specific registry or namespace.<br/> Note: Fully qualified image name will be of the format: '<b>`<registry or namespace`></b>/`<repository`>:`<tag`>'. For example, '<b>myregistry.azurecr.io</b>/nginx:latest'."
+      },
+      {
+          "name": "containerCommand",
+          "type": "string",
+          "label": "Startup command ",
+          "defaultValue": "",
+          "required": false,
+          "helpMarkDown": "Enter the start up command. For ex.<br/>dotnet exec filename.dll<br/>dotnet filename.dll"
+      },
+      {
+          "name": "appSettings",
+          "type": "multiLine",
+          "label": "App settings",
+          "defaultValue": "",
+          "required": false,
+          "groupName": "ApplicationAndConfigurationSettings",
+          "helpMarkDown": "Edit web app application settings following the syntax -key value . Value containing spaces should be enclosed in double quotes.<br /> <b>Example</b> : -Port 5000 -RequestTimeout 5000 <br /> -WEBSITE_TIME_ZONE \"Eastern Standard Time\"",
+          "properties": {
+              "editorExtension": "ms.vss-services-azure.parameters-grid"
+          }
+      },
+      {
+          "name": "configurationStrings",
+          "type": "multiLine",
+          "label": "Configuration settings",
+          "defaultValue": "",
+          "required": false,
+          "groupName": "ApplicationAndConfigurationSettings",
+          "helpMarkDown": "Edit web app configuration settings following the syntax -key value. Value containing spaces should be enclosed in double quotes.<br /> Example : -phpVersion 5.6 -linuxFxVersion: node|6.11",
+          "properties": {
+              "editorExtension": "ms.vss-services-azure.parameters-grid"
+          }
+      }
   ],
   "outputVariables": [
-    {
-      "name": "AppServiceApplicationUrl",
-      "description": "Application URL of the selected App Service."
-    }
+      {
+          "name": "AppServiceApplicationUrl",
+          "description": "Application URL of the selected App Service."
+      }
   ],
   "dataSourceBindings": [
-    {
-      "target": "appName",
-      "endpointId": "$(azureSubscription)",
-      "dataSourceName": "AzureRMWebAppNamesByAppType",
-      "parameters": {
-        "WebAppKind": "functionAppContainer"
-      }
-    },
-    {
-      "target": "resourceGroupName",
-      "endpointId": "$(azureSubscription)",
-      "dataSourceName": "AzureRMWebAppResourceGroup",
-      "parameters": {
-        "WebAppName": "$(appName)"
-      }
-    },
-    {
-      "target": "rlotName",
-      "endpointId": "$(azureSubscription)",
-      "dataSourceName": "AzureRMWebAppSlotsId",
-      "parameters": {
-        "WebAppName": "$(appName)",
-        "ResourceGroupName": "$(ResourceGroupName)"
-      },
-      "resultTemplate": "{\"Value\":\"{{{ #extractResource slots}}}\",\"DisplayValue\":\"{{{ #extractResource slots}}}\"}"
-    }
+      {
+          "target": "appName",
+          "endpointId": "$(azureSubscription)",
+          "dataSourceName": "AzureRMWebAppNamesByAppType",
+          "parameters": {
+              "WebAppKind": "functionAppContainer"
+          }
+      },
+      {
+          "target": "resourceGroupName",
+          "endpointId": "$(azureSubscription)",
+          "dataSourceName": "AzureRMWebAppResourceGroup",
+          "parameters": {
+              "WebAppName": "$(appName)"
+          }
+      },
+      {
+          "target": "rlotName",
+          "endpointId": "$(azureSubscription)",
+          "dataSourceName": "AzureRMWebAppSlotsId",
+          "parameters": {
+              "WebAppName": "$(appName)",
+              "ResourceGroupName": "$(ResourceGroupName)"
+          },
+          "resultTemplate": "{\"Value\":\"{{{ #extractResource slots}}}\",\"DisplayValue\":\"{{{ #extractResource slots}}}\"}"
+      }
   ],
   "instanceNameFormat": "Azure Function App on Container Deploy: $(appName)",
   "execution": {
-    "Node10": {
-      "target": "azurefunctiononcontainerdeployment.js"
-    }
+      "Node10": {
+          "target": "azurefunctiononcontainerdeployment.js"
+      }
   },
   "messages": {
-    "Invalidwebapppackageorfolderpathprovided": "Invalid App Service package or folder path provided: %s",
-    "GotconnectiondetailsforazureRMWebApp0": "Got service connection details for Azure App Service:'%s'",
-    "ErrorNoSuchDeployingMethodExists": "Error : No such deploying method exists",
-    "UnabletoretrieveconnectiondetailsforazureRMWebApp": "Unable to retrieve service connection details for Azure App Service : %s. Status Code: %s (%s)",
-    "UnabletoretrieveResourceID": "Unable to retrieve service connection details for Azure Resource:'%s'. Status Code: %s",
-    "Successfullyupdateddeploymenthistory": "Successfully updated deployment History at %s",
-    "Failedtoupdatedeploymenthistory": "Failed to update deployment history. Error: %s",
-    "WARNINGCannotupdatedeploymentstatusSCMendpointisnotenabledforthiswebsite": "WARNING : Cannot update deployment status : SCM endpoint is not enabled for this website",
-    "Unabletoretrievewebconfigdetails": "Unable to retrieve App Service configuration details. Status Code: '%s'",
-    "Unabletoretrievewebappsettings": "Unable to retrieve App Service application settings. [Status Code: '%s', Error Message: '%s']",
-    "Unabletoupdatewebappsettings": "Unable to update App service application settings. Status Code: '%s'",
-    "CannotupdatedeploymentstatusuniquedeploymentIdCannotBeRetrieved": "Cannot update deployment status : Unique Deployment ID cannot be retrieved",
-    "PackageDeploymentSuccess": "Successfully deployed web package to App Service.",
-    "PackageDeploymentFailed": "Failed to deploy web package to App Service.",
-    "Runningcommand": "Running command: %s",
-    "Deployingwebapplicationatvirtualpathandphysicalpath": "Deploying web package : %s at virtual path (physical path) : %s (%s)",
-    "Successfullydeployedpackageusingkuduserviceat": "Successfully deployed package %s using kudu service at %s",
-    "Failedtodeploywebapppackageusingkuduservice": "Failed to deploy App Service package using kudu service : %s",
-    "Unabletodeploywebappresponsecode": "Unable to deploy App Service due to error code : %s",
-    "MSDeploygeneratedpackageareonlysupportedforWindowsplatform": "MSDeploy generated packages are only supported for Windows platform.",
-    "UnsupportedinstalledversionfoundforMSDeployversionshouldbeatleast3orabove": "Unsupported installed version: %s found for MSDeploy. version should be at least 3 or above",
-    "UnabletofindthelocationofMSDeployfromregistryonmachineError": "Unable to find the location of MS Deploy from registry on machine (Error : %s)",
-    "Nopackagefoundwithspecifiedpattern": "No package found with specified pattern: %s",
-    "MorethanonepackagematchedwithspecifiedpatternPleaserestrainthesearchpattern": "More than one package matched with specified pattern: %s. Please restrain the search pattern.",
-    "Trytodeploywebappagainwithappofflineoptionselected": "Try to deploy app service again with Take application offline option selected.",
-    "Trytodeploywebappagainwithrenamefileoptionselected": "Try to deploy app service again with Rename locked files option selected.",
-    "NOJSONfilematchedwithspecificpattern": "NO JSON file matched with specific pattern: %s.",
-    "Configfiledoesntexists": "Configuration file %s doesn't exist.",
-    "Failedtowritetoconfigfilewitherror": "Failed to write to config file %s with error : %s",
-    "AppOfflineModeenabled": "App offline mode enabled.",
-    "Failedtoenableappofflinemode": "Failed to enable app offline mode. Status Code: %s (%s)",
-    "AppOflineModedisabled": "App offline mode disabled.",
-    "FailedtodisableAppOfflineMode": "Failed to disable App offline mode. Status Code: %s (%s)",
-    "CannotPerformXdtTransformationOnNonWindowsPlatform": "Cannot perform XML transformations on a non-Windows platform.",
-    "XdtTransformationErrorWhileTransforming": "XML transformation error while transforming %s using %s.",
-    "PublishusingwebdeployoptionsaresupportedonlywhenusingWindowsagent": "Publish using webdeploy options are supported only when using Windows agent",
-    "Publishusingzipdeploynotsupportedformsbuildpackage": "Publish using zip deploy option is not supported for msBuild package type.",
-    "Publishusingzipdeploynotsupportedforvirtualapplication": "Publish using zip deploy option is not supported for virtual application.",
-    "Publishusingzipdeploydoesnotsupportwarfile": "Publish using zip deploy or RunFromZip options do not support war file deployment.",
-    "Publishusingrunfromzipwithpostdeploymentscript": "Publish using RunFromZip might not support post deployment script if it makes changes to wwwroot, since the folder is ReadOnly.",
-    "ResourceDoesntExist": "Resource '%s' doesn't exist. Resource should exist before deployment.",
-    "EncodeNotSupported": "Detected file encoding of the file %s as %s. Variable substitution is not supported with file encoding %s. Supported encodings are UTF-8 and UTF-16 LE.",
-    "UnknownFileEncodeError": "Unable to detect encoding of the file %s (typeCode: %s). Supported encodings are UTF-8 and UTF-16 LE.",
-    "ShortFileBufferError": "File buffer is too short to detect encoding type : %s",
-    "FailedToUpdateAzureRMWebAppConfigDetails": "Failed to update App Service configuration details. Error: %s",
-    "SuccessfullyUpdatedAzureRMWebAppConfigDetails": "Successfully updated App Service configuration details",
-    "RequestedURLforkuduphysicalpath": "Requested URL for kudu physical path : %s",
-    "Physicalpathalreadyexists": "Physical path '%s' already exists",
-    "KuduPhysicalpathCreatedSuccessfully": "Kudu physical path created successfully : %s",
-    "KuduStackTraceURL": "To debug further please check Kudu stack trace URL : %s",
-    "FailedtocreateKuduPhysicalPath": "Failed to create kudu physical path. Error : %s",
-    "FailedtocheckphysicalPath": "Failed to check kudu physical path. Error Code: %s",
-    "VirtualApplicationDoesNotExist": "Virtual application doesn't exists : %s",
-    "JSONParseError": "Unable to parse JSON file: %s. Error: %s",
-    "JSONvariablesubstitutionappliedsuccessfully": "JSON variable substitution applied successfully.",
-    "XMLvariablesubstitutionappliedsuccessfully": "XML variable substitution applied successfully.",
-    "failedtoUploadFileToKudu": "Unable to upload file: %s to Kudu (%s). Status Code: %s",
-    "failedtoUploadFileToKuduError": "Unable to upload file: %s to Kudu (%s). Error: %s",
-    "ExecuteScriptOnKudu": "Executing given script on Kudu service.",
-    "FailedToRunScriptOnKuduError": "Unable to run the script on Kudu Service. Error: %s",
-    "FailedToRunScriptOnKudu": "Unable to run the script on Kudu: %s. Status Code: %s",
-    "ScriptExecutionOnKuduSuccess": "Successfully executed script on Kudu.",
-    "ScriptExecutionOnKuduFailed": "Executed script returned '%s' as return code. Error: %s",
-    "FailedtoDeleteFileFromKudu": "Unable to delete file: %s from Kudu (%s). Status Code: %s",
-    "FailedtoDeleteFileFromKuduError": "Unable to delete file: %s from Kudu (%s). Error: %s",
-    "ScriptFileNotFound": "Script file '%s' not found.",
-    "InvalidScriptFile": "Invalid script file '%s' provided. Valid extensions are .bat and .cmd for windows and .sh for linux",
-    "RetryForTimeoutIssue": "Script execution failed with timeout issue. Retrying once again.",
-    "stdoutFromScript": "Standard output from script: ",
-    "stderrFromScript": "Standard error from script: ",
-    "WebConfigAlreadyExists": "web.config file already exists. Not generating.",
-    "SuccessfullyGeneratedWebConfig": "Successfully generated web.config file",
-    "FailedToGenerateWebConfig": "Failed to generate web.config. %s",
-    "FailedToGetKuduFileContent": "Unable to get file content: %s . Status code: %s (%s)",
-    "FailedToGetKuduFileContentError": "Unable to get file content: %s. Error: %s",
-    "ScriptStatusTimeout": "Unable to fetch script status due to timeout.",
-    "PollingForFileTimeOut": "Unable to fetch script status due to timeout. You can increase the timeout limit by setting 'appservicedeploy.retrytimeout' variable to number of minutes required.",
-    "InvalidPollOption": "Invalid polling option provided: %s.",
-    "MissingAppTypeWebConfigParameters": "Attribute '-appType' is missing in the Web.config parameters. Valid values for '-appType' are: 'python_Bottle', 'python_Django', 'python_Flask', 'node' and 'Go'.<br />For example, '-appType python_Bottle' (sans-quotes) in case of Python Bottle framework..",
-    "AutoDetectDjangoSettingsFailed": "Unable to detect DJANGO_SETTINGS_MODULE 'settings.py' file path. Ensure that the 'settings.py' file exists or provide the correct path in Web.config parameter input in the following format '-DJANGO_SETTINGS_MODULE <folder_name>.settings'",
-    "FailedToApplyTransformation": "Unable to apply transformation for the given package. Verify the following.",
-    "FailedToApplyTransformationReason1": "1. Whether the Transformation is already applied for the MSBuild generated package during build. If yes, remove the <DependentUpon> tag for each config in the csproj file and rebuild. ",
-    "FailedToApplyTransformationReason2": "2. Ensure that the config file and transformation files are present in the same folder inside the package.",
-    "AutoParameterizationMessage": "ConnectionString attributes in Web.config is parameterized by default. Note that the transformation has no effect on connectionString attributes as the value is overridden during deployment by 'Parameters.xml or 'SetParameters.xml' files. You can disable the auto-parameterization by setting /p:AutoParameterizationWebConfigConnectionStrings=False during MSBuild package generation.",
-    "UnsupportedAppType": "App type '%s' not supported in Web.config generation. Valid values for '-appType' are: 'python_Bottle', 'python_Django', 'python_Flask' and 'node'",
-    "UnableToFetchAuthorityURL": "Unable to fetch authority URL.",
-    "UnableToFetchActiveDirectory": "Unable to fetch Active Directory resource ID.",
-    "SuccessfullyUpdatedRuntimeStackAndStartupCommand": "Successfully updated the Runtime Stack and Startup Command.",
-    "FailedToUpdateRuntimeStackAndStartupCommand": "Failed to update the Runtime Stack and Startup Command. Error: %s.",
-    "SuccessfullyUpdatedWebAppSettings": "Successfully updated the App settings.",
-    "FailedToUpdateAppSettingsInConfigDetails": "Failed to update the App settings. Error: %s.",
-    "UnableToGetAzureRMWebAppMetadata": "Failed to fetch AzureRM WebApp metadata. ErrorCode: %s",
-    "UnableToUpdateAzureRMWebAppMetadata": "Unable to update AzureRM WebApp metadata. Error Code: %s",
-    "Unabletoretrieveazureregistrycredentials": "Unable to retrieve Azure Container Registry credentials.[Status Code: '%s']",
-    "UnableToReadResponseBody": "Unable to read response body. Error: %s",
-    "UnableToUpdateWebAppConfigDetails": "Unable to update WebApp config details. StatusCode: '%s'",
-    "AddingReleaseAnnotation": "Adding release annotation for the Application Insights resource '%s'",
-    "SuccessfullyAddedReleaseAnnotation": "Successfully added release annotation to the Application Insight : %s",
-    "FailedAddingReleaseAnnotation": "Failed to add release annotation. %s",
-    "RenameLockedFilesEnabled": "Rename locked files enabled for App Service.",
-    "FailedToEnableRenameLockedFiles": "Failed to enable rename locked files. Error: %s",
-    "WebJobsInProgressIssue": "Few WebJobs in running state prevents the deployment from removing the files. You can disable 'Remove additional files at destination' option or Stop continuous Jobs before deployment.",
-    "FailedToFetchKuduAppSettings": "Failed to fetch Kudu App Settings. Error: %s",
-    "FailedToCreatePath": "Failed to create path '%s' from Kudu. Error: %s",
-    "FailedToDeleteFile": "Failed to delete file '%s/%s' from Kudu. Error: %s",
-    "FailedToDeleteFolder": "Failed to delete folder '%s' from Kudu. Error: %s",
-    "FailedToUploadFile": "Failed to upload file '%s/%s' from Kudu. Error: %s",
-    "FailedToGetFileContent": "Failed to get file content '%s/%s' from Kudu. Error: %s",
-    "FailedToListPath": "Failed to list path '%s' from Kudu. Error: %s",
-    "RetryToDeploy": "Retrying to deploy the package.",
-    "FailedToGetAppServiceDetails": "Failed to fetch App Service '%s' details. Error: %s",
-    "FailedToGetAppServicePublishingProfile": "Failed to fetch App Service '%s' publishing profile. Error: %s",
-    "FailedToUpdateAppServiceMetadata": "Failed to update App service '%s' Meta data. Error: %s",
-    "FailedToGetAppServiceMetadata": "Failed to get App service '%s' Meta data. Error: %s",
-    "FailedToPatchAppServiceConfiguration": "Failed to patch App Service '%s' configuration. Error: %s",
-    "FailedToUpdateAppServiceConfiguration": "Failed to update App service '%s' configuration. Error: %s",
-    "FailedToGetAppServiceConfiguration": "Failed to get App service '%s' configuration. Error: %s",
-    "FailedToGetAppServicePublishingCredentials": "Failed to fetch App Service '%s' publishing credentials. Error: %s",
-    "FailedToGetAppServiceApplicationSettings": "Failed to get App service '%s' application settings. Error: %s",
-    "FailedToUpdateAppServiceApplicationSettings": "Failed to update App service '%s' application settings. Error: %s",
-    "UpdatingAppServiceConfigurationSettings": "Trying to update App Service Configuration settings. Data: %s",
-    "UpdatedAppServiceConfigurationSettings": "Updated App Service Configuration settings.",
-    "UpdatedAppServiceApplicationSettings": "Updated App Service Application settings and Kudu Application settings.",
-    "MultipleResourceGroupFoundForAppService": "Multiple resource group found for App Service '%s'.",
-    "PackageDeploymentUsingZipDeployFailed": "Package deployment using ZIP Deploy failed. Refer logs for more details.",
-    "PackageDeploymentInitiated": "Package deployment using ZIP Deploy initiated.",
-    "WarPackageDeploymentInitiated": "Package deployment using WAR Deploy initiated.",
-    "FailedToGetDeploymentLogs": "Failed to get deployment logs. Error: %s",
-    "GoExeNameNotPresent": "Go exe name is not present",
-    "WarDeploymentRetry": "Retrying war file deployment as it did not expand successfully earlier.",
-    "Updatemachinetoenablesecuretlsprotocol": "Make sure the machine is using TLS 1.2 protocol or higher. Check https://aka.ms/enableTlsv2 for more information on how to enable TLS in your machine.",
-    "CouldNotFetchAccessTokenforAzureStatusCode": "Could not fetch access token for Azure. Status code: %s, status message: %s",
-    "CouldNotFetchAccessTokenforMSIDueToMSINotConfiguredProperlyStatusCode": "Could not fetch access token for Managed Service Principal. Please configure Managed Service Identity (MSI) for virtual machine 'https://aka.ms/azure-msi-docs'. Status code: %s, status message: %s",
-    "CouldNotFetchAccessTokenforMSIStatusCode": "Could not fetch access token for Managed Service Principal. Status code: %s, status message: %s",
-    "XmlParsingFailed": "Unable to parse publishProfileXML file, Error: %s",
-    "PropertyDoesntExistPublishProfile": "[%s] Property does not exist in publish profile",
-    "InvalidConnectionType": "Invalid service connection type",
-    "InvalidImageSourceType": "Invalid Image source Type",
-    "InvalidPublishProfile": "Publish profile file is invalid.",
-    "ASE_SSLIssueRecommendation": "To use a certificate in App Service, the certificate must be signed by a trusted certificate authority. If your web app gives you certificate validation errors, you're probably using a self-signed certificate and to resolve them you need to set a variable named VSTS_ARM_REST_IGNORE_SSL_ERRORS to the value true in the build or release pipeline",
-    "ZipDeployLogsURL": "Zip Deploy logs can be viewed at %s",
-    "DeployLogsURL": "Deploy logs can be viewed at %s",
-    "AppServiceApplicationURL": "App Service Application URL: %s",
-    "ASE_WebDeploySSLIssueRecommendation": "To use a certificate in App Service, the certificate must be signed by a trusted certificate authority. If your web app gives you certificate validation errors, you're probably using a self-signed certificate and to resolve them you need to pass -allowUntrusted in additional arguments of web deploy option.",
-    "FailedToGetResourceID": "Failed to get resource ID for resource type '%s' and resource name '%s'. Error: %s",
-    "JarPathNotPresent": "Java jar path is not present",
-    "FailedToUpdateApplicationInsightsResource": "Failed to update Application Insights '%s' Resource. Error: %s",
-    "InvalidDockerImageName": "Invalid Docker hub image name provided.",
-    "RestartingAppService": "Restarting App Service : %s",
-    "RestartingAppServiceSlot": "Restarting App Service: %s-%s",
-    "RestartedAppService": "App Service '%s' restarted successfully.",
-    "RestartedAppServiceSlot": "App Service '%s-%s' restarted successfully.",
-    "FailedToRestartAppService": "Failed to restart App Service '%s'. Error: %s",
-    "FailedToRestartAppServiceSlot": "Failed to restart App Service '%s-%s'. Error: %s"
+      "Invalidwebapppackageorfolderpathprovided": "Invalid App Service package or folder path provided: %s",
+      "GotconnectiondetailsforazureRMWebApp0": "Got service connection details for Azure App Service:'%s'",
+      "ErrorNoSuchDeployingMethodExists": "Error : No such deploying method exists",
+      "UnabletoretrieveconnectiondetailsforazureRMWebApp": "Unable to retrieve service connection details for Azure App Service : %s. Status Code: %s (%s)",
+      "UnabletoretrieveResourceID": "Unable to retrieve service connection details for Azure Resource:'%s'. Status Code: %s",
+      "Successfullyupdateddeploymenthistory": "Successfully updated deployment History at %s",
+      "Failedtoupdatedeploymenthistory": "Failed to update deployment history. Error: %s",
+      "WARNINGCannotupdatedeploymentstatusSCMendpointisnotenabledforthiswebsite": "WARNING : Cannot update deployment status : SCM endpoint is not enabled for this website",
+      "Unabletoretrievewebconfigdetails": "Unable to retrieve App Service configuration details. Status Code: '%s'",
+      "Unabletoretrievewebappsettings": "Unable to retrieve App Service application settings. [Status Code: '%s', Error Message: '%s']",
+      "Unabletoupdatewebappsettings": "Unable to update App service application settings. Status Code: '%s'",
+      "CannotupdatedeploymentstatusuniquedeploymentIdCannotBeRetrieved": "Cannot update deployment status : Unique Deployment ID cannot be retrieved",
+      "PackageDeploymentSuccess": "Successfully deployed web package to App Service.",
+      "PackageDeploymentFailed": "Failed to deploy web package to App Service.",
+      "Runningcommand": "Running command: %s",
+      "Deployingwebapplicationatvirtualpathandphysicalpath": "Deploying web package : %s at virtual path (physical path) : %s (%s)",
+      "Successfullydeployedpackageusingkuduserviceat": "Successfully deployed package %s using kudu service at %s",
+      "Failedtodeploywebapppackageusingkuduservice": "Failed to deploy App Service package using kudu service : %s",
+      "Unabletodeploywebappresponsecode": "Unable to deploy App Service due to error code : %s",
+      "MSDeploygeneratedpackageareonlysupportedforWindowsplatform": "MSDeploy generated packages are only supported for Windows platform.",
+      "UnsupportedinstalledversionfoundforMSDeployversionshouldbeatleast3orabove": "Unsupported installed version: %s found for MSDeploy. version should be at least 3 or above",
+      "UnabletofindthelocationofMSDeployfromregistryonmachineError": "Unable to find the location of MS Deploy from registry on machine (Error : %s)",
+      "Nopackagefoundwithspecifiedpattern": "No package found with specified pattern: %s",
+      "MorethanonepackagematchedwithspecifiedpatternPleaserestrainthesearchpattern": "More than one package matched with specified pattern: %s. Please restrain the search pattern.",
+      "Trytodeploywebappagainwithappofflineoptionselected": "Try to deploy app service again with Take application offline option selected.",
+      "Trytodeploywebappagainwithrenamefileoptionselected": "Try to deploy app service again with Rename locked files option selected.",
+      "NOJSONfilematchedwithspecificpattern": "NO JSON file matched with specific pattern: %s.",
+      "Configfiledoesntexists": "Configuration file %s doesn't exist.",
+      "Failedtowritetoconfigfilewitherror": "Failed to write to config file %s with error : %s",
+      "AppOfflineModeenabled": "App offline mode enabled.",
+      "Failedtoenableappofflinemode": "Failed to enable app offline mode. Status Code: %s (%s)",
+      "AppOflineModedisabled": "App offline mode disabled.",
+      "FailedtodisableAppOfflineMode": "Failed to disable App offline mode. Status Code: %s (%s)",
+      "CannotPerformXdtTransformationOnNonWindowsPlatform": "Cannot perform XML transformations on a non-Windows platform.",
+      "XdtTransformationErrorWhileTransforming": "XML transformation error while transforming %s using %s.",
+      "PublishusingwebdeployoptionsaresupportedonlywhenusingWindowsagent": "Publish using webdeploy options are supported only when using Windows agent",
+      "Publishusingzipdeploynotsupportedformsbuildpackage": "Publish using zip deploy option is not supported for msBuild package type.",
+      "Publishusingzipdeploynotsupportedforvirtualapplication": "Publish using zip deploy option is not supported for virtual application.",
+      "Publishusingzipdeploydoesnotsupportwarfile": "Publish using zip deploy or RunFromZip options do not support war file deployment.",
+      "Publishusingrunfromzipwithpostdeploymentscript": "Publish using RunFromZip might not support post deployment script if it makes changes to wwwroot, since the folder is ReadOnly.",
+      "ResourceDoesntExist": "Resource '%s' doesn't exist. Resource should exist before deployment.",
+      "EncodeNotSupported": "Detected file encoding of the file %s as %s. Variable substitution is not supported with file encoding %s. Supported encodings are UTF-8 and UTF-16 LE.",
+      "UnknownFileEncodeError": "Unable to detect encoding of the file %s (typeCode: %s). Supported encodings are UTF-8 and UTF-16 LE.",
+      "ShortFileBufferError": "File buffer is too short to detect encoding type : %s",
+      "FailedToUpdateAzureRMWebAppConfigDetails": "Failed to update App Service configuration details. Error: %s",
+      "SuccessfullyUpdatedAzureRMWebAppConfigDetails": "Successfully updated App Service configuration details",
+      "RequestedURLforkuduphysicalpath": "Requested URL for kudu physical path : %s",
+      "Physicalpathalreadyexists": "Physical path '%s' already exists",
+      "KuduPhysicalpathCreatedSuccessfully": "Kudu physical path created successfully : %s",
+      "KuduStackTraceURL": "To debug further please check Kudu stack trace URL : %s",
+      "FailedtocreateKuduPhysicalPath": "Failed to create kudu physical path. Error : %s",
+      "FailedtocheckphysicalPath": "Failed to check kudu physical path. Error Code: %s",
+      "VirtualApplicationDoesNotExist": "Virtual application doesn't exists : %s",
+      "JSONParseError": "Unable to parse JSON file: %s. Error: %s",
+      "JSONvariablesubstitutionappliedsuccessfully": "JSON variable substitution applied successfully.",
+      "XMLvariablesubstitutionappliedsuccessfully": "XML variable substitution applied successfully.",
+      "failedtoUploadFileToKudu": "Unable to upload file: %s to Kudu (%s). Status Code: %s",
+      "failedtoUploadFileToKuduError": "Unable to upload file: %s to Kudu (%s). Error: %s",
+      "ExecuteScriptOnKudu": "Executing given script on Kudu service.",
+      "FailedToRunScriptOnKuduError": "Unable to run the script on Kudu Service. Error: %s",
+      "FailedToRunScriptOnKudu": "Unable to run the script on Kudu: %s. Status Code: %s",
+      "ScriptExecutionOnKuduSuccess": "Successfully executed script on Kudu.",
+      "ScriptExecutionOnKuduFailed": "Executed script returned '%s' as return code. Error: %s",
+      "FailedtoDeleteFileFromKudu": "Unable to delete file: %s from Kudu (%s). Status Code: %s",
+      "FailedtoDeleteFileFromKuduError": "Unable to delete file: %s from Kudu (%s). Error: %s",
+      "ScriptFileNotFound": "Script file '%s' not found.",
+      "InvalidScriptFile": "Invalid script file '%s' provided. Valid extensions are .bat and .cmd for windows and .sh for linux",
+      "RetryForTimeoutIssue": "Script execution failed with timeout issue. Retrying once again.",
+      "stdoutFromScript": "Standard output from script: ",
+      "stderrFromScript": "Standard error from script: ",
+      "WebConfigAlreadyExists": "web.config file already exists. Not generating.",
+      "SuccessfullyGeneratedWebConfig": "Successfully generated web.config file",
+      "FailedToGenerateWebConfig": "Failed to generate web.config. %s",
+      "FailedToGetKuduFileContent": "Unable to get file content: %s . Status code: %s (%s)",
+      "FailedToGetKuduFileContentError": "Unable to get file content: %s. Error: %s",
+      "ScriptStatusTimeout": "Unable to fetch script status due to timeout.",
+      "PollingForFileTimeOut": "Unable to fetch script status due to timeout. You can increase the timeout limit by setting 'appservicedeploy.retrytimeout' variable to number of minutes required.",
+      "InvalidPollOption": "Invalid polling option provided: %s.",
+      "MissingAppTypeWebConfigParameters": "Attribute '-appType' is missing in the Web.config parameters. Valid values for '-appType' are: 'python_Bottle', 'python_Django', 'python_Flask', 'node' and 'Go'.<br />For example, '-appType python_Bottle' (sans-quotes) in case of Python Bottle framework..",
+      "AutoDetectDjangoSettingsFailed": "Unable to detect DJANGO_SETTINGS_MODULE 'settings.py' file path. Ensure that the 'settings.py' file exists or provide the correct path in Web.config parameter input in the following format '-DJANGO_SETTINGS_MODULE <folder_name>.settings'",
+      "FailedToApplyTransformation": "Unable to apply transformation for the given package. Verify the following.",
+      "FailedToApplyTransformationReason1": "1. Whether the Transformation is already applied for the MSBuild generated package during build. If yes, remove the <DependentUpon> tag for each config in the csproj file and rebuild. ",
+      "FailedToApplyTransformationReason2": "2. Ensure that the config file and transformation files are present in the same folder inside the package.",
+      "AutoParameterizationMessage": "ConnectionString attributes in Web.config is parameterized by default. Note that the transformation has no effect on connectionString attributes as the value is overridden during deployment by 'Parameters.xml or 'SetParameters.xml' files. You can disable the auto-parameterization by setting /p:AutoParameterizationWebConfigConnectionStrings=False during MSBuild package generation.",
+      "UnsupportedAppType": "App type '%s' not supported in Web.config generation. Valid values for '-appType' are: 'python_Bottle', 'python_Django', 'python_Flask' and 'node'",
+      "UnableToFetchAuthorityURL": "Unable to fetch authority URL.",
+      "UnableToFetchActiveDirectory": "Unable to fetch Active Directory resource ID.",
+      "SuccessfullyUpdatedRuntimeStackAndStartupCommand": "Successfully updated the Runtime Stack and Startup Command.",
+      "FailedToUpdateRuntimeStackAndStartupCommand": "Failed to update the Runtime Stack and Startup Command. Error: %s.",
+      "SuccessfullyUpdatedWebAppSettings": "Successfully updated the App settings.",
+      "FailedToUpdateAppSettingsInConfigDetails": "Failed to update the App settings. Error: %s.",
+      "UnableToGetAzureRMWebAppMetadata": "Failed to fetch AzureRM WebApp metadata. ErrorCode: %s",
+      "UnableToUpdateAzureRMWebAppMetadata": "Unable to update AzureRM WebApp metadata. Error Code: %s",
+      "Unabletoretrieveazureregistrycredentials": "Unable to retrieve Azure Container Registry credentials.[Status Code: '%s']",
+      "UnableToReadResponseBody": "Unable to read response body. Error: %s",
+      "UnableToUpdateWebAppConfigDetails": "Unable to update WebApp config details. StatusCode: '%s'",
+      "AddingReleaseAnnotation": "Adding release annotation for the Application Insights resource '%s'",
+      "SuccessfullyAddedReleaseAnnotation": "Successfully added release annotation to the Application Insight : %s",
+      "FailedAddingReleaseAnnotation": "Failed to add release annotation. %s",
+      "RenameLockedFilesEnabled": "Rename locked files enabled for App Service.",
+      "FailedToEnableRenameLockedFiles": "Failed to enable rename locked files. Error: %s",
+      "WebJobsInProgressIssue": "Few WebJobs in running state prevents the deployment from removing the files. You can disable 'Remove additional files at destination' option or Stop continuous Jobs before deployment.",
+      "FailedToFetchKuduAppSettings": "Failed to fetch Kudu App Settings. Error: %s",
+      "FailedToCreatePath": "Failed to create path '%s' from Kudu. Error: %s",
+      "FailedToDeleteFile": "Failed to delete file '%s/%s' from Kudu. Error: %s",
+      "FailedToDeleteFolder": "Failed to delete folder '%s' from Kudu. Error: %s",
+      "FailedToUploadFile": "Failed to upload file '%s/%s' from Kudu. Error: %s",
+      "FailedToGetFileContent": "Failed to get file content '%s/%s' from Kudu. Error: %s",
+      "FailedToListPath": "Failed to list path '%s' from Kudu. Error: %s",
+      "RetryToDeploy": "Retrying to deploy the package.",
+      "FailedToGetAppServiceDetails": "Failed to fetch App Service '%s' details. Error: %s",
+      "FailedToGetAppServicePublishingProfile": "Failed to fetch App Service '%s' publishing profile. Error: %s",
+      "FailedToUpdateAppServiceMetadata": "Failed to update App service '%s' Meta data. Error: %s",
+      "FailedToGetAppServiceMetadata": "Failed to get App service '%s' Meta data. Error: %s",
+      "FailedToPatchAppServiceConfiguration": "Failed to patch App Service '%s' configuration. Error: %s",
+      "FailedToUpdateAppServiceConfiguration": "Failed to update App service '%s' configuration. Error: %s",
+      "FailedToGetAppServiceConfiguration": "Failed to get App service '%s' configuration. Error: %s",
+      "FailedToGetAppServicePublishingCredentials": "Failed to fetch App Service '%s' publishing credentials. Error: %s",
+      "FailedToGetAppServiceApplicationSettings": "Failed to get App service '%s' application settings. Error: %s",
+      "FailedToUpdateAppServiceApplicationSettings": "Failed to update App service '%s' application settings. Error: %s",
+      "UpdatingAppServiceConfigurationSettings": "Trying to update App Service Configuration settings. Data: %s",
+      "UpdatedAppServiceConfigurationSettings": "Updated App Service Configuration settings.",
+      "UpdatedAppServiceApplicationSettings": "Updated App Service Application settings and Kudu Application settings.",
+      "MultipleResourceGroupFoundForAppService": "Multiple resource group found for App Service '%s'.",
+      "PackageDeploymentUsingZipDeployFailed": "Package deployment using ZIP Deploy failed. Refer logs for more details.",
+      "PackageDeploymentInitiated": "Package deployment using ZIP Deploy initiated.",
+      "WarPackageDeploymentInitiated": "Package deployment using WAR Deploy initiated.",
+      "FailedToGetDeploymentLogs": "Failed to get deployment logs. Error: %s",
+      "GoExeNameNotPresent": "Go exe name is not present",
+      "WarDeploymentRetry": "Retrying war file deployment as it did not expand successfully earlier.",
+      "Updatemachinetoenablesecuretlsprotocol": "Make sure the machine is using TLS 1.2 protocol or higher. Check https://aka.ms/enableTlsv2 for more information on how to enable TLS in your machine.",
+      "CouldNotFetchAccessTokenforAzureStatusCode": "Could not fetch access token for Azure. Status code: %s, status message: %s",
+      "CouldNotFetchAccessTokenforMSIDueToMSINotConfiguredProperlyStatusCode": "Could not fetch access token for Managed Service Principal. Please configure Managed Service Identity (MSI) for virtual machine 'https://aka.ms/azure-msi-docs'. Status code: %s, status message: %s",
+      "CouldNotFetchAccessTokenforMSIStatusCode": "Could not fetch access token for Managed Service Principal. Status code: %s, status message: %s",
+      "XmlParsingFailed": "Unable to parse publishProfileXML file, Error: %s",
+      "PropertyDoesntExistPublishProfile": "[%s] Property does not exist in publish profile",
+      "InvalidConnectionType": "Invalid service connection type",
+      "InvalidImageSourceType": "Invalid Image source Type",
+      "InvalidPublishProfile": "Publish profile file is invalid.",
+      "ASE_SSLIssueRecommendation": "To use a certificate in App Service, the certificate must be signed by a trusted certificate authority. If your web app gives you certificate validation errors, you're probably using a self-signed certificate and to resolve them you need to set a variable named VSTS_ARM_REST_IGNORE_SSL_ERRORS to the value true in the build or release pipeline",
+      "ZipDeployLogsURL": "Zip Deploy logs can be viewed at %s",
+      "DeployLogsURL": "Deploy logs can be viewed at %s",
+      "AppServiceApplicationURL": "App Service Application URL: %s",
+      "ASE_WebDeploySSLIssueRecommendation": "To use a certificate in App Service, the certificate must be signed by a trusted certificate authority. If your web app gives you certificate validation errors, you're probably using a self-signed certificate and to resolve them you need to pass -allowUntrusted in additional arguments of web deploy option.",
+      "FailedToGetResourceID": "Failed to get resource ID for resource type '%s' and resource name '%s'. Error: %s",
+      "JarPathNotPresent": "Java jar path is not present",
+      "FailedToUpdateApplicationInsightsResource": "Failed to update Application Insights '%s' Resource. Error: %s",
+      "InvalidDockerImageName": "Invalid Docker hub image name provided.",
+      "RestartingAppService": "Restarting App Service : %s",
+      "RestartingAppServiceSlot": "Restarting App Service: %s-%s",
+      "RestartedAppService": "App Service '%s' restarted successfully.",
+      "RestartedAppServiceSlot": "App Service '%s-%s' restarted successfully.",
+      "FailedToRestartAppService": "Failed to restart App Service '%s'. Error: %s",
+      "FailedToRestartAppServiceSlot": "Failed to restart App Service '%s-%s'. Error: %s"
   }
 }