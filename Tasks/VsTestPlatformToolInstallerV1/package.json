{
    "name": "vstestplatform-tool-installer",
    "version": "1.0.4",
    "description": "Visual Studio Test Platform Installer",
    "main": "vstestplatformtoolInstaller.js",
    "scripts": {
        "test": "echo \"Error: no test specified\" && exit 1"
    },
    "repository": {
        "type": "git",
        "url": "git+https://github.com/Microsoft/azure-pipelines-tasks.git"
    },
    "keywords": [
        "Azure",
        "Pipelines",
        "Tasks",
        "VsTestplatform",
        "VsTest"
    ],
    "author": "Microsoft Corporation",
    "license": "MIT",
    "bugs": {
        "url": "https://github.com/Microsoft/azure-pipelines-tasks/issues"
    },
    "homepage": "https://github.com/Microsoft/azure-pipelines-tasks#readme",
    "dependencies": {
<<<<<<< HEAD
        "performance-now": "0.2.0",
        "azure-pipelines-task-lib": "^4.0.0-preview",
        "vsts-task-tool-lib": "0.4.1",
        "@types/node": "^16.11.39",
=======
>>>>>>> 0924b192
        "@types/mocha": "^5.2.7",
        "@types/node": "^10.17.0",
        "@types/q": "^1.5.0",
        "@types/uuid": "^8.3.0",
        "azure-pipelines-task-lib": "^3.1.7",
        "azure-pipelines-tool-lib": "^1.3.2",
        "performance-now": "0.2.0"
    },
    "devDependencies": {
        "typescript": "4.0.2"
    }
}<|MERGE_RESOLUTION|>--- conflicted
+++ resolved
@@ -24,19 +24,12 @@
     },
     "homepage": "https://github.com/Microsoft/azure-pipelines-tasks#readme",
     "dependencies": {
-<<<<<<< HEAD
-        "performance-now": "0.2.0",
         "azure-pipelines-task-lib": "^4.0.0-preview",
-        "vsts-task-tool-lib": "0.4.1",
         "@types/node": "^16.11.39",
-=======
->>>>>>> 0924b192
         "@types/mocha": "^5.2.7",
-        "@types/node": "^10.17.0",
         "@types/q": "^1.5.0",
         "@types/uuid": "^8.3.0",
-        "azure-pipelines-task-lib": "^3.1.7",
-        "azure-pipelines-tool-lib": "^1.3.2",
+        "azure-pipelines-tool-lib": "^2.0.0-preview",
         "performance-now": "0.2.0"
     },
     "devDependencies": {
