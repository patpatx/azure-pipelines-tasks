{
    "id": "2C65196A-54FD-4A02-9BE8-D9D1837B7C5D",
    "name": "NuGetToolInstaller",
    "friendlyName": "NuGet tool installer",
    "description": "Acquires a specific version of NuGet from the internet or the tools cache and adds it to the PATH. Use this task to change the version of NuGet used in the NuGet tasks.",
    "helpUrl": "https://docs.microsoft.com/azure/devops/pipelines/tasks/tool/nuget",
    "helpMarkDown": "[More Information](https://go.microsoft.com/fwlink/?linkid=852538)",
    "category": "Tool",
    "runsOn": [
        "Agent",
        "DeploymentGroup"
    ],
    "minimumAgentVersion": "2.115.0",
    "author": "Microsoft Corporation",
    "version": {
        "Major": 1,
<<<<<<< HEAD
        "Minor": 153,
        "Patch": 0
=======
        "Minor": 152,
        "Patch": 1
>>>>>>> 77b33ce6
    },
    "preview": false,
    "satisfies": [
        "NuGet"
    ],
    "demands": [],
    "instanceNameFormat": "Use NuGet $(versionSpec)",
    "groups": [
        {
            "name": "advanced",
            "displayName": "Advanced",
            "isExpanded": false
        }
    ],
    "inputs": [
        {
            "name": "versionSpec",
            "type": "string",
            "label": "Version of NuGet.exe to install",
            "required": false,
            "helpMarkDown": "A version or version range that specifies the NuGet version to make available on the path. Use x as a wildcard. See the [list of available NuGet versions](http://dist.nuget.org/tools.json).\n\nIf you want to match a pre-release version, the specification must contain a major, minor, patch, and pre-release version from the list above.\n\nExamples: 4.x, 3.3.x, 2.8.6, >=4.0.0-0\n\nIf unspecified, a version will be chosen automatically.",
            "groupName": "advanced"
        },
        {
            "name": "checkLatest",
            "type": "boolean",
            "label": "Always check for new versions",
            "defaultValue": "false",
            "required": false,
            "helpMarkDown": "Always check for and download the latest available version of NuGet.exe which satisfies the version spec.\n\nEnabling this option could cause unexpected build breaks when a new version of NuGet is released.",
            "groupName": "advanced"
        }
    ],
    "execution": {
        "Node": {
            "target": "nugettoolinstaller.js",
            "argumentFormat": ""
        }
    },
    "messages": {
        "Error_ApiKeyNotSupported": "DotNetCore currently does not support using an encrypted Api Key.",
        "Error_ExpectedConfigurationElement": "Invalid xml. Expected element named 'configuration'.",
        "Error_NoMatchingFilesFoundForPattern": "No matching files were found with search pattern: %s",
        "Error_NoUrlWasFoundWhichMatches": "No download URL was found for %s",
        "Error_NoVersionWasFoundWhichMatches": "No version was found which matches the input %s",
        "Error_NuGetToolInstallerFailer": "Tool install failed: %s",
        "Info_AvailableVersions": "The available versions are: %s",
        "Info_ExpectBehaviorChangeWhenUsingVersionQuery": "You are using a query match on the version string. Behavior changes or breaking changes might occur as NuGet updates to a new version.",
        "Info_MatchingUrlWasFoundSettingAuth": "Using authentication information for the following URI: ",
        "Info_ResolvedToolFromCache": "Resolved from tool cache: %s",
        "Info_SavingTempConfig": "Saving NuGet.config to a temporary config file.",
        "Info_UsingToolPath": "Using tool path: %s",
        "Info_UsingVersion": "Using version: %s",
        "NGCommon_AddingSources": "Setting credentials in NuGet.config",
        "NGCommon_AreaNotFoundInSps": "Unable to locate the '%s' [%s] area. The service containing that area may not be available in your region.",
        "NGCommon_DetectedNuGetExtensionsPath": "Detected NuGet extensions loader path (NUGET_EXTENSIONS_PATH environment variable): %s",
        "NGCommon_DetectedNuGetVersion": "Detected NuGet version %s / %s",
        "NGCommon_IgnoringNuGetExtensionsPath": "Detected NuGet extensions loader path (NUGET_EXTENSIONS_PATH environment variable). Extensions are ignored when using the built-in NuGet client",
        "NGCommon_NoSourcesFoundInConfig": "No package sources were found in the NuGet.config file at %s",
        "NGCommon_NuGetConfigIsInvalid": "The NuGet.config at %s is invalid.",
        "NGCommon_NuGetConfigIsPackagesConfig": "Expected a NuGet.config file at %s, but its contents appear to be a packages.config. Check the settings for the %s task and confirm you selected NuGet.config rather than packages.config.",
        "NGCommon_RemovingSources": "Preparing to set credentials in NuGet.config",
        "NGCommon_SpsNotFound": "Unable to find the '%s' [%s] area. There may be a problem with your Team Foundation Server installation.",
        "NGCommon_UnabletoDetectNuGetVersion": "Unknown NuGet version selected.",
        "NGCommon_UnableToFindTool": "Unable to find tool %s",
        "Warning_UpdatingNuGetVersion": "Updating version of NuGet.exe to %s from %s. Behavior changes or breaking changes might occur as NuGet updates to a new version. If this is not desired, uncheck the 'Check for Latest Version' option in the task."
    }
}<|MERGE_RESOLUTION|>--- conflicted
+++ resolved
@@ -14,13 +14,8 @@
     "author": "Microsoft Corporation",
     "version": {
         "Major": 1,
-<<<<<<< HEAD
         "Minor": 153,
         "Patch": 0
-=======
-        "Minor": 152,
-        "Patch": 1
->>>>>>> 77b33ce6
     },
     "preview": false,
     "satisfies": [
