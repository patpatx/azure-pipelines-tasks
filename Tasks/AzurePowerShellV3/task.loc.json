--- conflicted
+++ resolved
@@ -17,11 +17,7 @@
   "author": "Microsoft Corporation",
   "version": {
     "Major": 3,
-<<<<<<< HEAD
-    "Minor": 196,
-=======
     "Minor": 198,
->>>>>>> 983849e2
     "Patch": 0
   },
   "releaseNotes": "ms-resource:loc.releaseNotes",
