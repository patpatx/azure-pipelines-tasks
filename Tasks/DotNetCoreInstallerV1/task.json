{
    "id": "B0CE7256-7898-45D3-9CB5-176B752BFEA6",
    "name": "DotNetCoreInstaller",
    "friendlyName": ".NET Core sdk/runtime installer",
    "description": "Acquire a specific version of the .NET Core SDK from the internet or local cache and add it to the PATH",
    "helpUrl": "https://docs.microsoft.com/azure/devops/pipelines/tasks/tool/dotnet-core-tool-installer",
    "helpMarkDown": "[Learn more about this task](https://aka.ms/AA4ihfi)",
    "category": "Tool",
    "runsOn": [
        "Agent",
        "DeploymentGroup"
    ],
    "author": "Microsoft Corporation",
    "version": {
        "Major": 1,
<<<<<<< HEAD
        "Minor": 1,
        "Patch": 0
=======
        "Minor": 0,
        "Patch": 5
>>>>>>> 1ea2f6e3
    },
    "deprecated": true,
    "preview": "true",
    "satisfies": [
        "DotNetCore"
    ],
    "demands": [],
    "releaseNotes": "<li>Support for installing multiple versions side by side.</li><li>Support for patterns in version to fetch latest in minor/major version.</li><li>Restrict Multi-level lookup</li>",
    "instanceNameFormat": "Install .NET Core $(packageType) $(version)",
    "groups": [
        {
            "name": "advanced",
            "displayName": "Advanced",
            "isExpanded": true
        }
    ],
    "inputs": [
        {
            "name": "packageType",
            "type": "pickList",
            "label": "Package to install",
            "defaultValue": "sdk",
            "required": true,
            "helpMarkDown": "Please select whether to install only runtime or SDK.",
            "options": {
                "runtime": "Only Runtime",
                "sdk": "SDK (contains runtime)"
            }
        },
        {
            "name": "version",
            "type": "string",
            "label": "Version",
            "defaultValue": "2.2.x",
            "required": true,
            "helpMarkDown": "Specify version of .NET Core SDK or runtime to install.<br/>Versions can be given in the following formats<li>2.x   => Install latest in major version.</li><li>2.2.x => Install latest in major and minor version</li><li>2.2.104 => Install exact version</li><br/>Find the value of `version` for installing SDK/Runtime, from the releases.json. The link to releases.json of that major.minor version can be found in [**releases-index file.**](https://github.com/dotnet/core/blob/master/release-notes/releases-index.json). Like link to releases.json for 2.2 version is https://dotnetcli.blob.core.windows.net/dotnet/release-metadata/2.2/releases.json"
        },
        {
            "name": "includePreviewVersions",
            "type": "boolean",
            "label": "Include Preview Versions",
            "defaultValue": "false",
            "required": false,
            "helpMarkDown": "Select if you want preview versions to be included while searching for latest versions, such as while searching 2.2.x. This setting is ignored if you specify an exact version, such as: 3.0.100-preview3-010431"
        },
        {
            "name": "installationPath",
            "type": "string",
            "label": "Path To Install .Net Core",
            "defaultValue": "$(Agent.ToolsDirectory)/dotnet",
            "required": false,
            "groupName": "advanced",
            "helpMarkDown": "Specify where .Net Core SDK/Runtime should be installed. Different paths can have the following impact on .Net's behavior.<li>$(Agent.ToolsDirectory): This makes the version to be cached on the agent since this directory is not cleanup up across pipelines. All pipelines running on the agent, would have access to the versions installed previously using the agent.</li><li>$(Agent.TempDirectory): This can ensure that a pipeline doesn't use any cached version of .Net core since this folder is cleaned up after each pipeline.</li><li>Any other path: You can configure any other path given the agent process has access to the path. This will change the state of the machine and impact all processes running on it.<br/>Note that you can also configure Multi-Level Lookup setting which can configure .Net host's probing for a suitable version."
        },
        {
            "name": "performMultiLevelLookup",
            "type": "boolean",
            "label": "Perform Multi Level Lookup",
            "groupName": "advanced",
            "defaultValue": false,
            "required": false,
            "helpMarkDown": "This input is only applicable to Windows based agents. This configures the behavior of .Net host process for looking up a suitable shared framework.<li>unchecked: Only versions present in the folder specified in this task would be looked by the host process.</li><li>checked: The host will attempt to look in pre-defined global locations using multi-level lookup.<br/>The default global locations are: <br/><b>For Windows:</b><br/>C:\\Program Files\\dotnet (64-bit processes)<br/>C:\\Program Files (x86)\\dotnet (32-bit process)</li> You can read more about it [**HERE**](https://github.com/dotnet/core-setup/blob/master/Documentation/design-docs/multilevel-sharedfx-lookup.md).<br/>"
        }
    ],
    "execution": {
        "Node": {
            "target": "dotnetcoreinstaller.js"
        }
    },
    "messages": {
        "ToolFailed": "Tool install failed: %s",
        "ImplicitVersionNotSupported": "Version should be a valid and explicit version: %s",
        "getMachinePlatformFailed": "Failed to get machine platform details. Error: %s.",
        "getDownloadUrlsFailed": "Failed to get download URLS. Error: %s.",
        "UsingCachedTool": "Cached copy of .NET Core exists. No need to install afresh. Cached tool location: %s.",
        "CheckingToolCache": "Checking if a cached copy exists for this version...",
        "InstallingAfresh": "The cache does not contain the requested version of .NET Core. Downloading and installing it now.",
        "GettingDownloadUrl": "Getting URL to download .NET Core %s version: %s.",
        "CouldNotDetectPlatform": "Could not detect the machine's OS",
        "NullDownloadUrls": "Could not construct download URL. Please ensure that specified version %s is valid.",
        "DownloadingUrl": "Downloading .NET Core package from URL: %s",
        "ExtractingPackage": "Extracting downloaded package %s.",
        "CachingTool": "Caching this installed tool.",
        "SuccessfullyInstalled": "Successfully installed .NET Core %s version %s.",
        "ToolToInstall": "Tool to install: .NET Core %s version %s.",
        "PrimaryPlatform": "Detected platform (Primary): %s",
        "LegacyPlatform": "Detected platform (Legacy): %s",
        "WarningVersionNotFound": "Could not fetch download information for version %s. Please check if the version specified is correct. You can refer the link for supported versions => https://github.com/dotnet/core/blob/master/release-notes/releases.json. Falling back to creating convention based URL.",
        "CouldNotDownload": "Could not download installation package from this URL: %s Error: %s",
        "FailedToDownloadPackage": "Failed to download package for installation",
        "PrependGlobalToolPath": "Creating global tool path and pre-pending to PATH.",
        "VersionsFileMalformed": "The specified version's download links are not correctly formed in the supported versions document => %s/",
        "MatchingVersionNotFound": "No matching %s version could be found for specified version: %s Kindly note the preview versions are only considered in latest version searches if Include Preview Versions checkbox is checked.",
        "UnableToAccessPath": "Unable to access path: %s. Error: %s. Please make sure that agent process has access to the path.",
        "VersionCanNotBeDownloadedFromUrl": "Version: %s cannot be downloaded from URL: %s. Either the URL or version is incorrect.",
        "CopyingFoldersIntoPath": "Copying all root folders into installation path: %s",
        "CopyingFilesIntoPath": "Copying root files (such as dotnet.exe) into installation path: %s",
        "FailedToCopyTopLevelFiles": "Failed to copy root files into installation path: %s. Error: %s",
        "FailedWhileInstallingVersionAtPath": "Failed while installing version: %s at path: %s with error: %s",
        "ExplicitVersionRequired": "Version: %s is not allowed. Versions to be installed should be of format: major.minor.patchversion. For example: 2.2.1",
        "VersionFoundInCache": "Version: %s was found in cache.",
        "VersionNotFoundInCache": "Version %s was not found in cache.",
        "CreatingInstallationCompeleteFile": "Creating installation complete marker file for .Net core %s version %s",
        "CannotFindRuntimeVersionForCompletingInstallation": "Cannot find runtime version for package type: %s with version: %s",
        "PathNotFoundException": "Path: %s could not be located/found. Make sure the path exists.",
        "VersionIsLocalLatest": "Version: %s is the latest among the versions present at path: %s",
        "VersionIsNotLocalLatest": "Version: %s is not the latest among the versions present at %s",
        "DownloadUrlForMatchingOsNotFound": "Download URL for .Net Core %s version %s could not be found for the following OS platforms (rid): %s",
        "ExceptionWhileDownloadOrReadReleasesIndex": "Failed to download or parse release-index.json with error: %s",
        "MatchingVersionForUserInputVersion": "Found version %s in channel %s for user specified version spec: %s",
        "UrlForReleaseChannelNotFound": "Could not find URL for releases.json of channel version: %s",
        "NoSuitableChannelWereFound": "Channel corresponding to version %s could not be found.",
        "DetectingPlatform": "Detecting OS platform to find correct download package for the OS.",
        "FailedInDetectingMachineArch": "Failed while detecting machine OS platform with error: %s",
        "runtimeVersionPropertyNotFound": "runtime-version property could not be found for .Net Core %s version %s.",
        "VersionNotFound": "%s version matching: %s could not be found",
        "VersionNotAllowed": "Version %s is not allowed. Allowed version types are: majorVersion.x, majorVersion.minorVersion.x, majorVersion.minorVersion.patchVersion",
        "VersionsCanNotBeCompared": "Versions %s and %s cannot be compared. Both versions should be explicit.",
        "FileNameNotCorrectCompleteFileName": "File name %s is not a correct '.complete' file.",
        "ChannelVersionsNotComparable": "Channel versions %s and %s can not be compared. They both must have numeric major and minor versions.",
        "LookingForVersionInChannel": "Searching for version in channel %s",
        "FallingBackToAdjacentChannels": "Version %s could not be found in its channel, will now search in adjacent channels.",
        "ErrorWhileSettingDotNetToolPath": "Failed while prepending .Net Core Tool path to PATH envrionment variable. Error: %s",
        "RequiredChannelVersionForSpec": "Finding channel %s for version %s",
        "ErrorWhileGettingVersionFromChannel": "Failed while getting version %s from channel %s with error: %s",
        "ComparingInstalledFolderVersions": "Comparing if version being installed %s is greater than already installed version with folder name %s",
        "ComparingInstalledFileVersions": "Comparing if version being installed %s is greater than already installed version with version complete file name %s",
        "InvalidChannelObject": "Object cannot be used as Channel, required properties such as channel-version, releases.json is missing.",
        "ReleasesIndexBodyIncorrect": "Parsed releases index body is not correct. Kindly see if the releases-index section is not empty in the file.",
        "InvalidVersionObject": "Releases.json has a release with invalid %s object: %s",
        "FilesDataIsIncorrectInVersion": "In release %s for version %s, File data is incorrect (might have missing required fields, such as name, rid and url): %s",
        "VersionFilesDataIncorrect": "Version's files data is missing or has missing required fields.",
        "VersionInformationNotComplete": "Version: %s required information is not complete in releases.json file. Error: %s",
        "FailedWhileExtractingPacakge": "Failed while extracting downloaded package with error: %s"
    }
}<|MERGE_RESOLUTION|>--- conflicted
+++ resolved
@@ -13,13 +13,8 @@
     "author": "Microsoft Corporation",
     "version": {
         "Major": 1,
-<<<<<<< HEAD
         "Minor": 1,
         "Patch": 0
-=======
-        "Minor": 0,
-        "Patch": 5
->>>>>>> 1ea2f6e3
     },
     "deprecated": true,
     "preview": "true",
