{
  "name": "vsts-npm-authenticate-task",
  "version": "0.0.10",
  "description": "Azure Pipelines npm Authenticate Task",
  "main": "npmauth.js",
  "scripts": {
    "test": "echo \"Error: no test specified\" && exit 1"
  },
  "repository": {
    "type": "git",
    "url": "git+https://github.com/Microsoft/azure-pipelines-tasks.git"
  },
  "author": "Microsoft Corporation",
  "license": "MIT",
  "bugs": {
    "url": "https://github.com/Microsoft/azure-pipelines-tasks/issues"
  },
  "homepage": "https://github.com/Microsoft/azure-pipelines-tasks#readme",
  "dependencies": {
    "azure-pipelines-task-lib": "^4.0.0-preview",
<<<<<<< HEAD
    "azure-pipelines-tasks-packaging-common": "3.206.0",
=======
    "azure-pipelines-tasks-packaging-common-v3": "^3.206.0",
>>>>>>> df8032d3
    "@types/mocha": "^5.2.7",
    "@types/node": "^16.11.39",
    "@types/uuid": "^8.3.0"
  },
  "devDependencies": {
    "typescript": "4.0.2"
  }
}<|MERGE_RESOLUTION|>--- conflicted
+++ resolved
@@ -18,11 +18,7 @@
   "homepage": "https://github.com/Microsoft/azure-pipelines-tasks#readme",
   "dependencies": {
     "azure-pipelines-task-lib": "^4.0.0-preview",
-<<<<<<< HEAD
-    "azure-pipelines-tasks-packaging-common": "3.206.0",
-=======
     "azure-pipelines-tasks-packaging-common-v3": "^3.206.0",
->>>>>>> df8032d3
     "@types/mocha": "^5.2.7",
     "@types/node": "^16.11.39",
     "@types/uuid": "^8.3.0"
