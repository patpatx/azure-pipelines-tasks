--- conflicted
+++ resolved
@@ -17,13 +17,8 @@
   },
   "homepage": "https://github.com/Microsoft/azure-pipelines-tasks#readme",
   "dependencies": {
-<<<<<<< HEAD
     "azure-pipelines-task-lib": "^4.0.0-preview",
-    "azure-pipelines-tasks-packaging-common-v3": "^3.206.0",
-=======
-    "azure-pipelines-task-lib": "^3.1.10",
     "azure-pipelines-tasks-packaging-common": "3.206.0",
->>>>>>> f42998a5
     "@types/mocha": "^5.2.7",
     "@types/node": "^16.11.39",
     "@types/uuid": "^8.3.0"
