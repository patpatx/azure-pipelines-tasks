--- conflicted
+++ resolved
@@ -9,11 +9,7 @@
   "author": "Microsoft Corporation",
   "version": {
     "Major": 0,
-<<<<<<< HEAD
-    "Minor": 200,
-=======
-    "Minor": 202,
->>>>>>> 438eb1ed
+    "Minor": 203,
     "Patch": 0
   },
   "runsOn": [
