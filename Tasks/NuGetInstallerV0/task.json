{
    "id": "333b11bd-d341-40d9-afcf-b32d5ce6f23b",
    "name": "NuGetInstaller",
    "friendlyName": "NuGet Installer",
    "description": "Installs or restores missing NuGet packages. Use NuGetAuthenticate@0 task for latest capabilities.",
    "helpUrl": "https://docs.microsoft.com/azure/devops/pipelines/tasks/package/nuget",
    "helpMarkDown": "[More Information](https://docs.microsoft.com/azure/devops/pipelines/tasks/package/nuget)",
    "category": "Package",
    "author": "Microsoft Corporation",
    "version": {
        "Major": 0,
<<<<<<< HEAD
        "Minor": 207,
=======
        "Minor": 208,
>>>>>>> 01d57482
        "Patch": 0
    },
    "runsOn": [
        "Agent",
        "DeploymentGroup"
    ],
    "minimumAgentVersion": "2.115.0",
    "groups": [
        {
            "name": "advanced",
            "displayName": "Advanced",
            "isExpanded": false
        }
    ],
    "instanceNameFormat": "NuGet $(restoreMode) $(solution)",
    "inputs": [
        {
            "name": "solution",
            "type": "filePath",
            "label": "Path to solution or packages.config",
            "defaultValue": "**/*.sln",
            "helpMarkDown": "The path to the Visual Studio solution file or NuGet packages.config",
            "required": "true"
        },
        {
            "name": "nugetConfigPath",
            "type": "filePath",
            "label": "Path to NuGet.config",
            "defaultValue": "",
            "helpMarkDown": "Equivalent to the -ConfigFile NuGet.exe command line argument",
            "required": "false"
        },
        {
            "name": "restoreMode",
            "type": "radio",
            "label": "Installation type",
            "defaultValue": "restore",
            "helpMarkDown": "Restore will restore the packages a solution depends upon, and is generally what you want.\n\nInstall will install packages from a packages.config file. Use this option if you want to install a standalone tool package.",
            "required": "true",
            "options": {
                "restore": "Restore",
                "install": "Install"
            }
        },
        {
            "name": "noCache",
            "type": "boolean",
            "label": "Disable local cache",
            "defaultValue": "false",
            "helpMarkDown": "Equivalent to the -NoCache NuGet.exe command line argument",
            "required": "false"
        },
        {
            "name": "nuGetRestoreArgs",
            "type": "string",
            "label": "NuGet arguments",
            "defaultValue": "",
            "required": false,
            "helpMarkDown": "Additional arguments passed to NuGet.exe restore or install. [More Information](https://docs.nuget.org/consume/command-line-reference#user-content-restore-command)."
        },
        {
            "name": "verbosity",
            "type": "pickList",
            "label": "Verbosity",
            "defaultValue": "-",
            "helpMarkDown": "NuGet's verbosity level",
            "required": "false",
            "groupName": "advanced",
            "options": {
                "-": "-",
                "Quiet": "Quiet",
                "Normal": "Normal",
                "Detailed": "Detailed"
            }
        },
        {
            "name": "nuGetVersion",
            "type": "radio",
            "label": "NuGet Version",
            "defaultValue": "3.3.0",
            "helpMarkDown": "The version of NuGet to use, or external version.",
            "required": "true",
            "groupName": "advanced",
            "options": {
                "3.3.0": "3.3.0",
                "3.5.0.1829": "3.5.0",
                "4.0.0.2283": "4.0.0",
                "custom": "Custom"
            }
        },
        {
            "name": "nuGetPath",
            "type": "string",
            "label": "Path to NuGet.exe",
            "defaultValue": "",
            "required": false,
            "helpMarkDown": "Optionally supply the path to NuGet.exe. Will override version selection.",
            "groupName": "advanced"
        }
    ],
    "execution": {
        "Node10": {
            "target": "nugetinstaller.js",
            "argumentFormat": ""
        }
    },
    "messages": {
        "Warning_NoConfigForNoCredentialProvider": "To connect to NuGet feeds hosted in your Azure Pipelines/TFS project collection on this build agent, edit your build definition to choose a higher version of nuget or specify a path to a NuGet.config containing the package sources you wish to use.",
        "Warning_ConflictingNuGetPreference": "NuGet 3.3 was selected, but a custom NuGet path was provided. The custom path will be preferred. To resolve this warning, edit your build task and select 'custom' for NuGet version under Advanced.",
        "PackagesInstalledSuccessfully": "Packages were installed successfully",
        "PackagesFailedToInstall": "Packages failed to install",
        "ConnectingAs": "Connecting to feeds in your Azure Pipelines/TFS project collection as '%s' [%s]",
        "BuildIdentityPermissionsHint": "For internal feeds, make sure the build service identity '%s' [%s] has access to the feed.",
        "NoCredProviderOnAgent": "CredentialProvider.TeamBuild.exe not found on the agent. Falling back to config-based credential flow.",
        "NotARegularFile": "%s i not a solution file. Check the 'path to solution or packages.config' property of the NuGetInstaller task.",
        "UnknownRestoreMode": "Unknown restore mode '%s'",
        "CouldNotFindNuGetService": "Could not find the NuGet service. This task will be unable to authenticate to feeds hosted in your Azure Pipelines/TFS project collection.",
        "NoNuGetSpecified": "If 'custom' is selected, you must provide a path to NuGet.exe",
        "NGCommon_DetectedNuGetVersion": "Detected NuGet version %s / %s",
        "NGCommon_IgnoringNuGetExtensionsPath": "Detected NuGet extensions loader path (NUGET_EXTENSIONS_PATH environment variable). Extensions are ignored when using the built-in NuGet client",
        "NGCommon_DetectedNuGetExtensionsPath": "Detected NuGet extensions loader path (NUGET_EXTENSIONS_PATH environment variable): %s",
        "NGCommon_UnableToFindTool": "Unable to find tool %s",
        "NGCommon_SpsNotFound": "Unable to find the '%s' [%s] area. There may be a problem with your Team Foundation Server installation.",
        "NGCommon_AreaNotFoundInSps": "Unable to locate the '%s' [%s] area. The service containing that area may not be available in your region.",
        "NGCommon_NuGetConfigIsPackagesConfig": "Expected a NuGet.config file at %s, but its contents appear to be a packages.config. Check the settings for the %s task and confirm you selected NuGet.config rather than packages.config.",
        "NGCommon_NuGetConfigIsInvalid": "The NuGet.config at %s is invalid.",
        "NGCommon_RemovingSources": "Preparing to set credentials in NuGet.config",
        "NGCommon_AddingSources": "Setting credentials in NuGet.config",
        "NGCommon_NoSourcesFoundInConfig": "No package sources were found in the NuGet.config file at %s",
        "NGCommon_UnabletoDetectNuGetVersion": "Unknown NuGet version selected."
    }
}<|MERGE_RESOLUTION|>--- conflicted
+++ resolved
@@ -9,11 +9,7 @@
     "author": "Microsoft Corporation",
     "version": {
         "Major": 0,
-<<<<<<< HEAD
-        "Minor": 207,
-=======
         "Minor": 208,
->>>>>>> 01d57482
         "Patch": 0
     },
     "runsOn": [
