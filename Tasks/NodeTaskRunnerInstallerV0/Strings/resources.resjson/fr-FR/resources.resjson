--- conflicted
+++ resolved
@@ -1,4 +1,3 @@
-<<<<<<< HEAD
 {
   "loc.friendlyName": "Programme d’installation de l’exécuteur de tâches Node.js",
   "loc.helpMarkDown": "[En savoir plus sur cette tâche](https://learn.microsoft.com/azure/devops/pipelines/tasks/reference/node-task-runner-installer-v0)",
@@ -12,19 +11,4 @@
   "loc.messages.NotAllowedNodeVersion": "La version du nœud cible ne correspond pas aux versions autorisées. Variantes possibles : %s",
   "loc.messages.AGENT_HOMEDIRECTORY_NotAvailable": "Nous n’avons pas pu obtenir la variable d’environnement AGENT_HOMEDIRECTORY.",
   "loc.messages.RunnerAlreadyInstalled": "%s version de Node Runner déjà installée sur l’agent. Installation ignorée."
-=======
-{
-  "loc.friendlyName": "Programme d’installation de l’exécuteur de tâches Node.js",
-  "loc.helpMarkDown": "[En savoir plus sur cette tâche](https://learn.microsoft.com/azure/devops/pipelines/tasks/reference/node-task-runner-installer-v0)",
-  "loc.description": "Installer une version Node.js spécifique pour exécuter des tâches de nœud",
-  "loc.instanceNameFormat": "Installer l’exécuteur de nœuds $(runnerVersion)",
-  "loc.input.label.runnerVersion": "Version de l’exécuteur à installer",
-  "loc.input.help.runnerVersion": "Sélectionnez la version de nœud à installer.",
-  "loc.messages.TryRosetta": "Nœud introuvable pour la %s de plateforme et l'%s d’architecture. Tentative d’installation avec Rosetta2",
-  "loc.messages.UnexpectedOS": "%s de système d’exploitation inattendue. Variantes prises en charge : %s",
-  "loc.messages.RunnerAlreadyInUse": "L’exécuteur node spécifié ver.%s est déjà installé et en cours d’utilisation. Installation ignorée.",
-  "loc.messages.NotAllowedNodeVersion": "La version du nœud cible ne correspond pas aux versions autorisées. Variantes possibles : %s",
-  "loc.messages.AGENT_HOMEDIRECTORY_NotAvailable": "Nous n’avons pas pu obtenir la variable d’environnement AGENT_HOMEDIRECTORY.",
-  "loc.messages.RunnerAlreadyInstalled": "%s version de Node Runner déjà installée sur l’agent. Installation ignorée."
->>>>>>> 95411b72
 }