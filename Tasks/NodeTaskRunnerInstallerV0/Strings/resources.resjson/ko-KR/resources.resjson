--- conflicted
+++ resolved
@@ -1,4 +1,3 @@
-<<<<<<< HEAD
 {
   "loc.friendlyName": "Node.js 작업 실행기 설치 관리자",
   "loc.helpMarkDown": "[이 작업에 대해 자세히 알아보기](https://learn.microsoft.com/azure/devops/pipelines/tasks/reference/node-task-runner-installer-v0)",
@@ -12,19 +11,4 @@
   "loc.messages.NotAllowedNodeVersion": "대상 노드의 버전이 허용된 버전과 일치하지 않습니다. 가능한 변형: %s",
   "loc.messages.AGENT_HOMEDIRECTORY_NotAvailable": "AGENT_HOMEDIRECTORY 환경 변수를 가져올 수 없습니다.",
   "loc.messages.RunnerAlreadyInstalled": "에이전트에 노드 실행기의 %s 버전이 이미 설치되어 있습니다. 설치를 건너뛰는 중입니다."
-=======
-{
-  "loc.friendlyName": "Node.js 작업 실행기 설치 관리자",
-  "loc.helpMarkDown": "[이 작업에 대해 자세히 알아보기](https://learn.microsoft.com/azure/devops/pipelines/tasks/reference/node-task-runner-installer-v0)",
-  "loc.description": "특정 Node.js 버전을 설치하여 노드 작업 실행",
-  "loc.instanceNameFormat": "노드 실행기 $(runnerVersion) 설치",
-  "loc.input.label.runnerVersion": "설치할 실행기 버전",
-  "loc.input.help.runnerVersion": "설치할 노드 버전을 선택합니다.",
-  "loc.messages.TryRosetta": "플랫폼 %s 및 아키텍처 %s에 대한 노드를 찾을 수 없습니다. Rosetta2로 설치하는 중",
-  "loc.messages.UnexpectedOS": "예기치 않은 OS %s입니다. 지원되는 변형: %s",
-  "loc.messages.RunnerAlreadyInUse": "지정한 Node Runner ver.%s이(가) 이미 설치되어 있으며 현재 사용 중입니다. 설치를 건너뛰는 중입니다.",
-  "loc.messages.NotAllowedNodeVersion": "대상 노드의 버전이 허용된 버전과 일치하지 않습니다. 가능한 변형: %s",
-  "loc.messages.AGENT_HOMEDIRECTORY_NotAvailable": "AGENT_HOMEDIRECTORY 환경 변수를 가져올 수 없습니다.",
-  "loc.messages.RunnerAlreadyInstalled": "에이전트에 노드 실행기의 %s 버전이 이미 설치되어 있습니다. 설치를 건너뛰는 중입니다."
->>>>>>> da057566
 }