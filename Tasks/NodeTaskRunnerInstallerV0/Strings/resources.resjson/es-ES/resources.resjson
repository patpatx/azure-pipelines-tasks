<<<<<<< HEAD
{
  "loc.friendlyName": "Instalador del ejecutor de tareas de Node.js",
  "loc.helpMarkDown": "[Más información sobre esta tarea](https://learn.microsoft.com/azure/devops/pipelines/tasks/reference/node-task-runner-installer-v0)",
  "loc.description": "Instalar una versión de Node.js específica para ejecutar tareas de nodo",
  "loc.instanceNameFormat": "Instalar $(runnerVersion) del ejecutor de nodos",
  "loc.input.label.runnerVersion": "Versión del ejecutor que se va a instalar",
  "loc.input.help.runnerVersion": "Seleccione la versión del nodo que se va a instalar.",
  "loc.messages.TryRosetta": "No se encuentra ningún node para la plataforma %s ni la arquitectura %s. Intentando instalar con Rosetta2",
  "loc.messages.UnexpectedOS": "SO %s inesperado. Variantes admitidas: %s",
  "loc.messages.RunnerAlreadyInUse": "El ejecutor de nodos especificado ver.%s ya está instalado y actualmente en uso. Omitiendo la instalación.",
  "loc.messages.NotAllowedNodeVersion": "La versión del nodo de destino no coincide con las versiones permitidas. Posibles variantes: %s",
  "loc.messages.AGENT_HOMEDIRECTORY_NotAvailable": "No se puede obtener la variable de entorno AGENT_HOMEDIRECTORY.",
  "loc.messages.RunnerAlreadyInstalled": "%s versión del ejecutor de nodos ya instalada en el agente. Omitiendo la instalación."
=======
{
  "loc.friendlyName": "Instalador del ejecutor de tareas de Node.js",
  "loc.helpMarkDown": "[Más información sobre esta tarea](https://learn.microsoft.com/azure/devops/pipelines/tasks/reference/node-task-runner-installer-v0)",
  "loc.description": "Instalar una versión de Node.js específica para ejecutar tareas de nodo",
  "loc.instanceNameFormat": "Instalar $(runnerVersion) del ejecutor de nodos",
  "loc.input.label.runnerVersion": "Versión del ejecutor que se va a instalar",
  "loc.input.help.runnerVersion": "Seleccione la versión del nodo que se va a instalar.",
  "loc.messages.TryRosetta": "No se encuentra ningún node para la plataforma %s ni la arquitectura %s. Intentando instalar con Rosetta2",
  "loc.messages.UnexpectedOS": "SO %s inesperado. Variantes admitidas: %s",
  "loc.messages.RunnerAlreadyInUse": "El ejecutor de nodos especificado ver.%s ya está instalado y actualmente en uso. Omitiendo la instalación.",
  "loc.messages.NotAllowedNodeVersion": "La versión del nodo de destino no coincide con las versiones permitidas. Posibles variantes: %s",
  "loc.messages.AGENT_HOMEDIRECTORY_NotAvailable": "No se puede obtener la variable de entorno AGENT_HOMEDIRECTORY.",
  "loc.messages.RunnerAlreadyInstalled": "%s versión del ejecutor de nodos ya instalada en el agente. Omitiendo la instalación."
>>>>>>> 95411b72
}<|MERGE_RESOLUTION|>--- conflicted
+++ resolved
@@ -1,4 +1,3 @@
-<<<<<<< HEAD
 {
   "loc.friendlyName": "Instalador del ejecutor de tareas de Node.js",
   "loc.helpMarkDown": "[Más información sobre esta tarea](https://learn.microsoft.com/azure/devops/pipelines/tasks/reference/node-task-runner-installer-v0)",
@@ -12,19 +11,4 @@
   "loc.messages.NotAllowedNodeVersion": "La versión del nodo de destino no coincide con las versiones permitidas. Posibles variantes: %s",
   "loc.messages.AGENT_HOMEDIRECTORY_NotAvailable": "No se puede obtener la variable de entorno AGENT_HOMEDIRECTORY.",
   "loc.messages.RunnerAlreadyInstalled": "%s versión del ejecutor de nodos ya instalada en el agente. Omitiendo la instalación."
-=======
-{
-  "loc.friendlyName": "Instalador del ejecutor de tareas de Node.js",
-  "loc.helpMarkDown": "[Más información sobre esta tarea](https://learn.microsoft.com/azure/devops/pipelines/tasks/reference/node-task-runner-installer-v0)",
-  "loc.description": "Instalar una versión de Node.js específica para ejecutar tareas de nodo",
-  "loc.instanceNameFormat": "Instalar $(runnerVersion) del ejecutor de nodos",
-  "loc.input.label.runnerVersion": "Versión del ejecutor que se va a instalar",
-  "loc.input.help.runnerVersion": "Seleccione la versión del nodo que se va a instalar.",
-  "loc.messages.TryRosetta": "No se encuentra ningún node para la plataforma %s ni la arquitectura %s. Intentando instalar con Rosetta2",
-  "loc.messages.UnexpectedOS": "SO %s inesperado. Variantes admitidas: %s",
-  "loc.messages.RunnerAlreadyInUse": "El ejecutor de nodos especificado ver.%s ya está instalado y actualmente en uso. Omitiendo la instalación.",
-  "loc.messages.NotAllowedNodeVersion": "La versión del nodo de destino no coincide con las versiones permitidas. Posibles variantes: %s",
-  "loc.messages.AGENT_HOMEDIRECTORY_NotAvailable": "No se puede obtener la variable de entorno AGENT_HOMEDIRECTORY.",
-  "loc.messages.RunnerAlreadyInstalled": "%s versión del ejecutor de nodos ya instalada en el agente. Omitiendo la instalación."
->>>>>>> 95411b72
 }