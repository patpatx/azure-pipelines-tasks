{
  "id": "BD1BED02-F04E-11E7-8C3F-9A214CF093AE",
  "name": "AzureMysqlDeployment",
  "friendlyName": "ms-resource:loc.friendlyName",
  "description": "ms-resource:loc.description",
  "helpUrl": "https://docs.microsoft.com/azure/devops/pipelines/tasks/deploy/azure-mysql-deployment",
  "helpMarkDown": "ms-resource:loc.helpMarkDown",
  "category": "Deploy",
  "visibility": [
    "Build",
    "Release"
  ],
  "runsOn": [
    "Agent"
  ],
  "author": "Microsoft Corporation",
  "version": {
    "Major": 1,
    "Minor": 228,
<<<<<<< HEAD
    "Patch": 4
=======
    "Patch": 0
>>>>>>> 3cac0cb5
  },
  "demands": [],
  "minimumAgentVersion": "1.100.0",
  "groups": [
    {
      "name": "target",
      "displayName": "ms-resource:loc.group.displayName.target",
      "isExpanded": true
    },
    {
      "name": "taskDetails",
      "displayName": "ms-resource:loc.group.displayName.taskDetails",
      "isExpanded": true
    },
    {
      "name": "firewall",
      "displayName": "ms-resource:loc.group.displayName.firewall",
      "isExpanded": false
    }
  ],
  "inputs": [
    {
      "name": "ConnectedServiceName",
      "aliases": [
        "azureSubscription"
      ],
      "type": "connectedService:AzureRM",
      "label": "ms-resource:loc.input.label.ConnectedServiceName",
      "defaultValue": "",
      "required": true,
      "helpMarkDown": "ms-resource:loc.input.help.ConnectedServiceName"
    },
    {
      "name": "ServerName",
      "type": "pickList",
      "label": "ms-resource:loc.input.label.ServerName",
      "required": true,
      "defaultValue": "",
      "groupName": "target",
      "helpMarkDown": "ms-resource:loc.input.help.ServerName",
      "properties": {
        "EditableOptions": "True"
      }
    },
    {
      "name": "DatabaseName",
      "type": "string",
      "label": "ms-resource:loc.input.label.DatabaseName",
      "required": false,
      "groupName": "target",
      "defaultValue": "",
      "helpMarkDown": "ms-resource:loc.input.help.DatabaseName"
    },
    {
      "name": "SqlUsername",
      "type": "string",
      "label": "ms-resource:loc.input.label.SqlUsername",
      "required": true,
      "groupName": "target",
      "defaultValue": "",
      "helpMarkDown": "ms-resource:loc.input.help.SqlUsername"
    },
    {
      "name": "SqlPassword",
      "type": "string",
      "label": "ms-resource:loc.input.label.SqlPassword",
      "required": true,
      "groupName": "target",
      "defaultValue": "",
      "helpMarkDown": "ms-resource:loc.input.help.SqlPassword"
    },
    {
      "name": "TaskNameSelector",
      "type": "pickList",
      "label": "ms-resource:loc.input.label.TaskNameSelector",
      "required": false,
      "helpMarkDown": "ms-resource:loc.input.help.TaskNameSelector",
      "groupName": "taskDetails",
      "defaultValue": "SqlTaskFile",
      "options": {
        "SqlTaskFile": "MySQL Script File",
        "InlineSqlTask": "Inline MySQL Script"
      }
    },
    {
      "name": "SqlFile",
      "type": "filePath",
      "label": "ms-resource:loc.input.label.SqlFile",
      "required": true,
      "groupName": "taskDetails",
      "defaultValue": "",
      "helpMarkDown": "ms-resource:loc.input.help.SqlFile",
      "visibleRule": "TaskNameSelector = SqlTaskFile"
    },
    {
      "name": "SqlInline",
      "type": "multiLine",
      "label": "ms-resource:loc.input.label.SqlInline",
      "required": true,
      "groupName": "taskDetails",
      "defaultValue": "",
      "helpMarkDown": "ms-resource:loc.input.help.SqlInline",
      "visibleRule": "TaskNameSelector = InlineSqlTask",
      "properties": {
        "resizable": "true",
        "rows": "10"
      }
    },
    {
      "name": "SqlAdditionalArguments",
      "type": "string",
      "label": "ms-resource:loc.input.label.SqlAdditionalArguments",
      "required": false,
      "groupName": "taskDetails",
      "defaultValue": "",
      "helpMarkDown": "ms-resource:loc.input.help.SqlAdditionalArguments"
    },
    {
      "name": "IpDetectionMethod",
      "type": "pickList",
      "label": "ms-resource:loc.input.label.IpDetectionMethod",
      "required": true,
      "groupName": "firewall",
      "defaultValue": "AutoDetect",
      "options": {
        "AutoDetect": "AutoDetect",
        "IPAddressRange": "IPAddressRange"
      },
      "helpMarkDown": "ms-resource:loc.input.help.IpDetectionMethod"
    },
    {
      "name": "StartIpAddress",
      "type": "string",
      "label": "ms-resource:loc.input.label.StartIpAddress",
      "required": true,
      "groupName": "firewall",
      "defaultValue": "",
      "visibleRule": "IpDetectionMethod = IPAddressRange",
      "helpMarkDown": "ms-resource:loc.input.help.StartIpAddress"
    },
    {
      "name": "EndIpAddress",
      "type": "string",
      "label": "ms-resource:loc.input.label.EndIpAddress",
      "required": true,
      "groupName": "firewall",
      "defaultValue": "",
      "visibleRule": "IpDetectionMethod = IPAddressRange",
      "helpMarkDown": "ms-resource:loc.input.help.EndIpAddress"
    },
    {
      "name": "DeleteFirewallRule",
      "type": "boolean",
      "label": "ms-resource:loc.input.label.DeleteFirewallRule",
      "required": false,
      "groupName": "firewall",
      "defaultValue": "true",
      "helpMarkDown": "ms-resource:loc.input.help.DeleteFirewallRule"
    }
  ],
  "dataSourceBindings": [
    {
      "target": "ServerName",
      "endpointId": "$(ConnectedServiceName)",
      "dataSourceName": "AzureMysqlServers",
      "resultTemplate": "{ \"Value\" : \"{{{properties.fullyQualifiedDomainName}}}\", \"DisplayValue\" : \"{{{properties.fullyQualifiedDomainName}}}\" }"
    }
  ],
  "instanceNameFormat": "ms-resource:loc.instanceNameFormat",
  "execution": {
    "Node10": {
      "target": "azuremysqldeploy.js"
    },
    "Node16": {
      "target": "azuremysqldeploy.js",
      "argumentFormat": ""
    }
  },
  "messages": {
    "ARGD_ConstructorFailed": "ms-resource:loc.messages.ARGD_ConstructorFailed",
    "FirewallRuleNameCannotBeEmpty": "ms-resource:loc.messages.FirewallRuleNameCannotBeEmpty",
    "FirewallAddressRangeCannotBeEmpty": "ms-resource:loc.messages.FirewallAddressRangeCannotBeEmpty",
    "StartIpAddressCannotBeEmpty": "ms-resource:loc.messages.StartIpAddressCannotBeEmpty",
    "EndIpAddressCannotBeEmpty": "ms-resource:loc.messages.EndIpAddressCannotBeEmpty",
    "MysqlServerNameCannotBeEmpty": "ms-resource:loc.messages.MysqlServerNameCannotBeEmpty",
    "MysqlFullyQualifiedServerNameCannotBeEmpty": "ms-resource:loc.messages.MysqlFullyQualifiedServerNameCannotBeEmpty",
    "ResourceGroupCannotBeEmpty": "ms-resource:loc.messages.ResourceGroupCannotBeEmpty",
    "NotAbleToAddFirewallRule": "ms-resource:loc.messages.NotAbleToAddFirewallRule",
    "NotAbleToDeleteFirewallRule": "ms-resource:loc.messages.NotAbleToDeleteFirewallRule",
    "AgentIpAddressIsMissingInAddedFirewallRule": "ms-resource:loc.messages.AgentIpAddressIsMissingInAddedFirewallRule",
    "NotAbleToGetAllServers": "ms-resource:loc.messages.NotAbleToGetAllServers",
    "EmptyOrNullServerList": "ms-resource:loc.messages.EmptyOrNullServerList",
    "UnableToFindResourceGroupDueToNullId": "ms-resource:loc.messages.UnableToFindResourceGroupDueToNullId",
    "UnableToFindResourceGroupDueToInvalidId": "ms-resource:loc.messages.UnableToFindResourceGroupDueToInvalidId",
    "NotAbleToGetInstalledLocationOfMysqlFromPath": "ms-resource:loc.messages.NotAbleToGetInstalledLocationOfMysqlFromPath",
    "UnableToFindMysqlFromRegistryOnMachineError": "ms-resource:loc.messages.UnableToFindMysqlFromRegistryOnMachineError",
    "UnableToFindMysqlFromRegistry": "ms-resource:loc.messages.UnableToFindMysqlFromRegistry",
    "UnableToFindTheLocationOfMysqlFromRegistryOnMachineError": "ms-resource:loc.messages.UnableToFindTheLocationOfMysqlFromRegistryOnMachineError",
    "AzureMysqlTaskParameterCannotBeEmpty": "ms-resource:loc.messages.AzureMysqlTaskParameterCannotBeEmpty",
    "ToolPathCannotBeNull": "ms-resource:loc.messages.ToolPathCannotBeNull",
    "SqlExecutionException": "ms-resource:loc.messages.SqlExecutionException",
    "AzureEndpointCannotBeNull": "ms-resource:loc.messages.AzureEndpointCannotBeNull",
    "CallbackCannotBeNull": "ms-resource:loc.messages.CallbackCannotBeNull",
    "UnableToCreateDatabaseException": "ms-resource:loc.messages.UnableToCreateDatabaseException",
    "WindowMysqlClientMissingError": "ms-resource:loc.messages.WindowMysqlClientMissingError",
    "LinuxMysqlClientMissingError": "ms-resource:loc.messages.LinuxMysqlClientMissingError",
    "CouldNotFetchAccessTokenforAzureStatusCode": "ms-resource:loc.messages.CouldNotFetchAccessTokenforAzureStatusCode",
    "CouldNotFetchAccessTokenforMSIDueToMSINotConfiguredProperlyStatusCode": "ms-resource:loc.messages.CouldNotFetchAccessTokenforMSIDueToMSINotConfiguredProperlyStatusCode",
    "CouldNotFetchAccessTokenforMSIStatusCode": "ms-resource:loc.messages.CouldNotFetchAccessTokenforMSIStatusCode",
    "NotAbleToCreateFirewallRule": "ms-resource:loc.messages.NotAbleToCreateFirewallRule",
    "ExpiredServicePrincipal": "ms-resource:loc.messages.ExpiredServicePrincipal",
    "Nopackagefoundwithspecifiedpattern": "ms-resource:loc.messages.Nopackagefoundwithspecifiedpattern"
  }
}<|MERGE_RESOLUTION|>--- conflicted
+++ resolved
@@ -17,11 +17,7 @@
   "version": {
     "Major": 1,
     "Minor": 228,
-<<<<<<< HEAD
     "Patch": 4
-=======
-    "Patch": 0
->>>>>>> 3cac0cb5
   },
   "demands": [],
   "minimumAgentVersion": "1.100.0",
