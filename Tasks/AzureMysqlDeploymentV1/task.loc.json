--- conflicted
+++ resolved
@@ -17,11 +17,7 @@
   "version": {
     "Major": 1,
     "Minor": 182,
-<<<<<<< HEAD
-    "Patch": 0
-=======
     "Patch": 1
->>>>>>> 9e3ea8cc
   },
   "demands": [],
   "minimumAgentVersion": "1.100.0",
