--- conflicted
+++ resolved
@@ -17,13 +17,8 @@
   "author": "Microsoft Corporation",
   "version": {
     "Major": 0,
-<<<<<<< HEAD
-    "Minor": 227,
+    "Minor": 229,
     "Patch": 1
-=======
-    "Minor": 229,
-    "Patch": 0
->>>>>>> 6df67248
   },
   "demands": [],
   "minimumAgentVersion": "2.144.0",
