{
  "id": "91443475-df55-4874-944b-39253b558790",
  "name": "SSH",
  "friendlyName": "ms-resource:loc.friendlyName",
  "description": "ms-resource:loc.description",
  "helpUrl": "https://docs.microsoft.com/azure/devops/pipelines/tasks/deploy/ssh",
  "helpMarkDown": "ms-resource:loc.helpMarkDown",
  "category": "Deploy",
  "visibility": [
    "Build",
    "Release"
  ],
  "runsOn": [
    "Agent",
    "DeploymentGroup"
  ],
  "author": "Microsoft Corporation",
  "version": {
    "Major": 0,
<<<<<<< HEAD
    "Minor": 230,
=======
    "Minor": 231,
>>>>>>> 7a0e2f73
    "Patch": 0
  },
  "demands": [],
  "minimumAgentVersion": "2.144.0",
  "instanceNameFormat": "ms-resource:loc.instanceNameFormat",
  "groups": [
    {
      "name": "advanced",
      "displayName": "ms-resource:loc.group.displayName.advanced",
      "isExpanded": false
    }
  ],
  "inputs": [
    {
      "name": "sshEndpoint",
      "type": "connectedService:ssh",
      "label": "ms-resource:loc.input.label.sshEndpoint",
      "defaultValue": "",
      "required": true,
      "helpMarkDown": "ms-resource:loc.input.help.sshEndpoint"
    },
    {
      "name": "runOptions",
      "type": "radio",
      "label": "ms-resource:loc.input.label.runOptions",
      "required": true,
      "defaultValue": "commands",
      "options": {
        "commands": "Commands",
        "script": "Script File",
        "inline": "Inline Script"
      },
      "helpMarkDown": "ms-resource:loc.input.help.runOptions"
    },
    {
      "name": "commands",
      "type": "multiLine",
      "label": "ms-resource:loc.input.label.commands",
      "defaultValue": "",
      "required": true,
      "visibleRule": "runOptions = commands",
      "helpMarkDown": "ms-resource:loc.input.help.commands",
      "properties": {
        "resizable": "true",
        "rows": "10"
      }
    },
    {
      "name": "scriptPath",
      "type": "filePath",
      "label": "ms-resource:loc.input.label.scriptPath",
      "defaultValue": "",
      "required": true,
      "visibleRule": "runOptions = script",
      "helpMarkDown": "ms-resource:loc.input.help.scriptPath"
    },
    {
      "name": "inline",
      "type": "multiLine",
      "label": "ms-resource:loc.input.label.inline",
      "defaultValue": "",
      "required": true,
      "visibleRule": "runOptions = inline",
      "helpMarkDown": "ms-resource:loc.input.help.inline",
      "properties": {
        "resizable": "true",
        "rows": "10"
      }
    },
    {
      "name": "interpreterCommand",
      "type": "string",
      "label": "ms-resource:loc.input.label.interpreterCommand",
      "defaultValue": "/bin/bash",
      "required": false,
      "visibleRule": "runOptions = inline",
      "helpMarkDown": "ms-resource:loc.input.help.interpreterCommand"
    },
    {
      "name": "args",
      "type": "string",
      "label": "ms-resource:loc.input.label.args",
      "defaultValue": "",
      "required": false,
      "visibleRule": "runOptions = script",
      "helpMarkDown": "ms-resource:loc.input.help.args"
    },
    {
      "name": "failOnStdErr",
      "type": "boolean",
      "label": "ms-resource:loc.input.label.failOnStdErr",
      "required": false,
      "defaultValue": true,
      "helpMarkDown": "ms-resource:loc.input.help.failOnStdErr",
      "groupName": "advanced"
    },
    {
      "name": "interactiveSession",
      "type": "boolean",
      "label": "ms-resource:loc.input.label.interactiveSession",
      "required": false,
      "defaultValue": false,
      "helpMarkDown": "ms-resource:loc.input.help.interactiveSession",
      "groupName": "advanced"
    },
    {
      "name": "readyTimeout",
      "type": "string",
      "label": "ms-resource:loc.input.label.readyTimeout",
      "defaultValue": "20000",
      "required": true,
      "groupName": "advanced",
      "helpMarkDown": "ms-resource:loc.input.help.readyTimeout",
      "validation": {
        "expression": "isMatch(value, '(^\\d*$)','Multiline')",
        "message": "Enter a valid value for timeout."
      }
    },
    {
      "name": "interactiveKeyboardAuthentication",
      "type": "boolean",
      "label": "ms-resource:loc.input.label.interactiveKeyboardAuthentication",
      "defaultValue": false,
      "required": false,
      "groupName": "advanced",
      "helpMarkDown": "ms-resource:loc.input.help.interactiveKeyboardAuthentication"
    }
  ],
  "execution": {
    "Node10": {
      "target": "ssh.js",
      "argumentFormat": ""
    },
    "Node16": {
      "target": "ssh.js",
      "argumentFormat": ""
    }
  },
  "messages": {
    "ConnectionFailed": "ms-resource:loc.messages.ConnectionFailed",
    "FailedToWriteScript": "ms-resource:loc.messages.FailedToWriteScript",
    "RemoteCmdExecutionErr": "ms-resource:loc.messages.RemoteCmdExecutionErr",
    "RemoteCmdNonZeroExitCode": "ms-resource:loc.messages.RemoteCmdNonZeroExitCode",
    "RemoteCopyFailed": "ms-resource:loc.messages.RemoteCopyFailed",
    "RemoteScriptFileCleanUpFailed": "ms-resource:loc.messages.RemoteScriptFileCleanUpFailed",
    "SettingUpSshConnection": "ms-resource:loc.messages.SettingUpSshConnection",
    "SshConnectionSuccessful": "ms-resource:loc.messages.SshConnectionSuccessful",
    "UseDefaultPort": "ms-resource:loc.messages.UseDefaultPort",
    "ScriptArgsSanitized": "ms-resource:loc.messages.ScriptArgsSanitized"
  }
}<|MERGE_RESOLUTION|>--- conflicted
+++ resolved
@@ -17,11 +17,7 @@
   "author": "Microsoft Corporation",
   "version": {
     "Major": 0,
-<<<<<<< HEAD
-    "Minor": 230,
-=======
     "Minor": 231,
->>>>>>> 7a0e2f73
     "Patch": 0
   },
   "demands": [],
