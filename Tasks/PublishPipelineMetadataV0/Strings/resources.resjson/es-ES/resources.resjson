<<<<<<< HEAD
{
  "loc.friendlyName": "Publicar los metadatos de la canalización",
  "loc.helpMarkDown": "Publicar metadatos de canalización en el almacén de pruebas.",
  "loc.description": "Publica metadatos de canalización en el almacén de pruebas.",
  "loc.instanceNameFormat": "Publicando metadatos para la canalización $(System.DefinitionName) en el almacén de pruebas."
=======
{
  "loc.friendlyName": "Publicar los metadatos de la canalización",
  "loc.helpMarkDown": "Publicar metadatos de canalización en el almacén de pruebas.",
  "loc.description": "Publica metadatos de canalización en el almacén de pruebas.",
  "loc.instanceNameFormat": "Publicando metadatos para la canalización $(System.DefinitionName) en el almacén de pruebas."
>>>>>>> 1d7f5f68
}<|MERGE_RESOLUTION|>--- conflicted
+++ resolved
@@ -1,14 +1,6 @@
-<<<<<<< HEAD
 {
   "loc.friendlyName": "Publicar los metadatos de la canalización",
   "loc.helpMarkDown": "Publicar metadatos de canalización en el almacén de pruebas.",
   "loc.description": "Publica metadatos de canalización en el almacén de pruebas.",
   "loc.instanceNameFormat": "Publicando metadatos para la canalización $(System.DefinitionName) en el almacén de pruebas."
-=======
-{
-  "loc.friendlyName": "Publicar los metadatos de la canalización",
-  "loc.helpMarkDown": "Publicar metadatos de canalización en el almacén de pruebas.",
-  "loc.description": "Publica metadatos de canalización en el almacén de pruebas.",
-  "loc.instanceNameFormat": "Publicando metadatos para la canalización $(System.DefinitionName) en el almacén de pruebas."
->>>>>>> 1d7f5f68
 }