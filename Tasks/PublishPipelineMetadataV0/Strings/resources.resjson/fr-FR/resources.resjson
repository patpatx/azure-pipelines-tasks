--- conflicted
+++ resolved
@@ -1,14 +1,6 @@
-<<<<<<< HEAD
 {
   "loc.friendlyName": "Publier des métadonnées de pipeline",
   "loc.helpMarkDown": "Publier des métadonnées de pipeline sur le magasin de preuves.",
   "loc.description": "Publier des métadonnées de pipeline sur le magasin de preuves",
   "loc.instanceNameFormat": "Publication de métadonnées du pipeline $(System.DefinitionName) sur le magasin de preuves"
-=======
-{
-  "loc.friendlyName": "Publier des métadonnées de pipeline",
-  "loc.helpMarkDown": "Publier des métadonnées de pipeline sur le magasin de preuves.",
-  "loc.description": "Publier des métadonnées de pipeline sur le magasin de preuves",
-  "loc.instanceNameFormat": "Publication de métadonnées du pipeline $(System.DefinitionName) sur le magasin de preuves"
->>>>>>> 1d7f5f68
 }