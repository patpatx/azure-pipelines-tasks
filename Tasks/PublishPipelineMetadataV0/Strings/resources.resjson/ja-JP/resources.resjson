--- conflicted
+++ resolved
@@ -1,14 +1,6 @@
-<<<<<<< HEAD
 {
   "loc.friendlyName": "パイプライン メタデータの公開",
   "loc.helpMarkDown": "パイプライン メタデータを証拠ストアに発行します。",
   "loc.description": "証拠ストアにパイプライン メタデータを公開します",
   "loc.instanceNameFormat": "パイプライン $(System.DefinitionName) のメタデータを証拠ストアに発行する"
-=======
-{
-  "loc.friendlyName": "パイプライン メタデータの公開",
-  "loc.helpMarkDown": "パイプライン メタデータを証拠ストアに発行します。",
-  "loc.description": "証拠ストアにパイプライン メタデータを公開します",
-  "loc.instanceNameFormat": "パイプライン $(System.DefinitionName) のメタデータを証拠ストアに発行する"
->>>>>>> 1d7f5f68
 }