--- conflicted
+++ resolved
@@ -1,14 +1,6 @@
-<<<<<<< HEAD
 {
   "loc.friendlyName": "发布管道元数据",
   "loc.helpMarkDown": "将管道元数据发布到证据存储。",
   "loc.description": "将管道元数据发布到证据存储区",
   "loc.instanceNameFormat": "正在将管道 $(System.DefinitionName) 的元数据发布到证据存储区"
-=======
-{
-  "loc.friendlyName": "发布管道元数据",
-  "loc.helpMarkDown": "将管道元数据发布到证据存储。",
-  "loc.description": "将管道元数据发布到证据存储区",
-  "loc.instanceNameFormat": "正在将管道 $(System.DefinitionName) 的元数据发布到证据存储区"
->>>>>>> 1d7f5f68
 }