--- conflicted
+++ resolved
@@ -16,11 +16,7 @@
   "version": {
     "Major": 1,
     "Minor": 0,
-<<<<<<< HEAD
     "Patch": 1
-=======
-    "Patch": 0
->>>>>>> 3d01307a
   },
   "preview": "true",
   "groups": [
@@ -57,7 +53,20 @@
       }
     },
     {
-<<<<<<< HEAD
+      "name": "messageProperties",
+      "type": "multiLine",
+      "label": "ms-resource:loc.input.label.messageProperties",
+      "required": false,
+      "defaultValue": "{\n\"Content-Type\":\"application/json\", \n\"PlanUrl\": \"$(system.CollectionUri)\", \n\"ProjectId\": \"$(system.TeamProjectId)\", \n\"HubName\": \"$(system.HostType)\", \n\"PlanId\": \"$(system.PlanId)\", \n\"JobId\": \"$(system.JobId)\", \n\"TimelineId\": \"$(system.TimelineId)\", \n\"TaskInstanceId\": \"$(system.TaskInstanceId)\", \n\"AuthToken\": \"$(system.AccessToken)\"\n}",
+      "helpMarkDown": "ms-resource:loc.input.help.messageProperties",
+      "properties": {
+        "resizable": "true",
+        "rows": "10",
+        "maxLength": "2000",
+        "editorExtension": "ms.vss-services-azure.azure-servicebus-message-grid"
+      }
+    },
+    {
       "name": "signPayload",
       "type": "boolean",
       "label": "ms-resource:loc.input.label.signPayload",
@@ -85,20 +94,6 @@
       "helpMarkDown": "ms-resource:loc.input.help.signatureKey",
       "visibleRule": "signPayload = true",
       "groupName": "signingDetails"
-=======
-      "name": "messageProperties",
-      "type": "multiLine",
-      "label": "ms-resource:loc.input.label.messageProperties",
-      "required": false,
-      "defaultValue": "{\n\"Content-Type\":\"application/json\", \n\"PlanUrl\": \"$(system.CollectionUri)\", \n\"ProjectId\": \"$(system.TeamProjectId)\", \n\"HubName\": \"$(system.HostType)\", \n\"PlanId\": \"$(system.PlanId)\", \n\"JobId\": \"$(system.JobId)\", \n\"TimelineId\": \"$(system.TimelineId)\", \n\"TaskInstanceId\": \"$(system.TaskInstanceId)\", \n\"AuthToken\": \"$(system.AccessToken)\"\n}",
-      "helpMarkDown": "ms-resource:loc.input.help.messageProperties",
-      "properties": {
-        "resizable": "true",
-        "rows": "10",
-        "maxLength": "2000",
-        "editorExtension": "ms.vss-services-azure.azure-servicebus-message-grid"
-      }
->>>>>>> 3d01307a
     },
     {
       "name": "waitForCompletion",
@@ -122,16 +117,9 @@
         "connectionString": "$(endpoint.serviceBusConnectionString)",
         "serviceBusQueueName": "$(endpoint.serviceBusQueueName)",
         "messageBody": "$(messageBody)",
-<<<<<<< HEAD
         "certificateString": "{{#notEquals signPayload 'false' 1}}{{#notEquals endpoint.signPayload 'false' 1}}$(certificateString){{/notEquals}}{{else}}{{/notEquals}}",
         "signaturePropertyKey": "$(signatureKey)",
-        "messageProperties": {
-          "jobid": "$(system.jobId)",
-          "taskId": "$(system.taskId)"
-        }
-=======
         "messageProperties": "$(messageProperties)"
->>>>>>> 3d01307a
       }
     }
   }
