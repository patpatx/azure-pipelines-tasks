--- conflicted
+++ resolved
@@ -16,11 +16,7 @@
   "version": {
     "Major": 1,
     "Minor": 0,
-<<<<<<< HEAD
     "Patch": 1
-=======
-    "Patch": 0
->>>>>>> 3d01307a
   },
   "preview": "true",
   "groups": [
@@ -55,7 +51,20 @@
     }
   },
   {
-<<<<<<< HEAD
+    "name": "messageProperties",
+    "type": "multiLine",
+    "label": "Message properties",
+    "required": false,
+    "defaultValue": "{\n\"Content-Type\":\"application/json\", \n\"PlanUrl\": \"$(system.CollectionUri)\", \n\"ProjectId\": \"$(system.TeamProjectId)\", \n\"HubName\": \"$(system.HostType)\", \n\"PlanId\": \"$(system.PlanId)\", \n\"JobId\": \"$(system.JobId)\", \n\"TimelineId\": \"$(system.TimelineId)\", \n\"TaskInstanceId\": \"$(system.TaskInstanceId)\", \n\"AuthToken\": \"$(system.AccessToken)\"\n}",
+    "helpMarkDown": "Enter the json message properties.",
+    "properties": {
+        "resizable": "true",
+        "rows": "10",
+        "maxLength": "2000",
+        "editorExtension": "ms.vss-services-azure.azure-servicebus-message-grid"
+    }
+  },
+  {
     "name": "signPayload",
     "type": "boolean",
     "label": "Sign the Message",
@@ -83,20 +92,6 @@
     "helpMarkDown": "Key where you want signature to be in Message Properties. If left Empty, default is 'signature' in message properties",
     "visibleRule": "signPayload = true",
     "groupName": "signingDetails"
-=======
-    "name": "messageProperties",
-    "type": "multiLine",
-    "label": "Message properties",
-    "required": false,
-    "defaultValue": "{\n\"Content-Type\":\"application/json\", \n\"PlanUrl\": \"$(system.CollectionUri)\", \n\"ProjectId\": \"$(system.TeamProjectId)\", \n\"HubName\": \"$(system.HostType)\", \n\"PlanId\": \"$(system.PlanId)\", \n\"JobId\": \"$(system.JobId)\", \n\"TimelineId\": \"$(system.TimelineId)\", \n\"TaskInstanceId\": \"$(system.TaskInstanceId)\", \n\"AuthToken\": \"$(system.AccessToken)\"\n}",
-    "helpMarkDown": "Enter the json message properties.",
-    "properties": {
-        "resizable": "true",
-        "rows": "10",
-        "maxLength": "2000",
-        "editorExtension": "ms.vss-services-azure.azure-servicebus-message-grid"
-    }
->>>>>>> 3d01307a
   },
   {
         "name": "waitForCompletion",
@@ -118,16 +113,9 @@
         "connectionString": "$(endpoint.serviceBusConnectionString)",
         "serviceBusQueueName": "$(endpoint.serviceBusQueueName)",
         "messageBody": "$(messageBody)",
-<<<<<<< HEAD
         "certificateString": "{{#notEquals signPayload 'false' 1}}{{#notEquals endpoint.signPayload 'false' 1}}$(certificateString){{/notEquals}}{{else}}{{/notEquals}}",
         "signaturePropertyKey": "$(signatureKey)",
-        "messageProperties": {
-          "jobid": "$(system.jobId)",
-          "taskId": "$(system.taskId)"
-        }
-=======
         "messageProperties": "$(messageProperties)"
->>>>>>> 3d01307a
       }
     }
   }
