{
    "id": "5541a522-603c-47ad-91fc-a4b1d163081b",
    "name": "DotNetCoreCLI",
    "friendlyName": ".NET Core",
    "description": "Build, test, package, or publish a dotnet application, or run a custom dotnet command",
    "author": "Microsoft Corporation",
    "helpUrl": "https://docs.microsoft.com/azure/devops/pipelines/tasks/build/dotnet-core-cli",
    "helpMarkDown": "[Learn more about this task](https://go.microsoft.com/fwlink/?linkid=832194) or [see the .NET Core documentation](https://docs.microsoft.com/dotnet/core/)",
    "category": "Build",
    "visibility": [
        "Build",
        "Release"
    ],
    "runsOn": [
        "Agent"
    ],
    "demands": [],
    "version": {
        "Major": 2,
<<<<<<< HEAD
        "Minor": 160,
        "Patch": 0
=======
        "Minor": 158,
        "Patch": 1
>>>>>>> ffb9409d
    },
    "minimumAgentVersion": "2.115.0",
    "instanceNameFormat": "dotnet $(command)",
    "groups": [
        {
            "name": "restoreAuth",
            "displayName": "Feeds and authentication",
            "isExpanded": true,
            "visibleRule": "command = restore"
        },
        {
            "name": "restoreAdvanced",
            "displayName": "Advanced",
            "isExpanded": false,
            "visibleRule": "command = restore"
        },
        {
            "name": "pushAuth",
            "displayName": "Destination feed and authentication",
            "isExpanded": true,
            "visibleRule": "command = push"
        },
        {
            "name": "pushAdvanced",
            "displayName": "Advanced",
            "isExpanded": false,
            "visibleRule": "command = push"
        },
        {
            "name": "packOptions",
            "displayName": "Pack options",
            "isExpanded": false,
            "visibleRule": "command = pack"
        },
        {
            "name": "packAdvanced",
            "displayName": "Advanced",
            "isExpanded": false,
            "visibleRule": "command = pack"
        },
        {
            "name": "generalAdvanced",
            "displayName": "Advanced",
            "isExpanded": false,
            "visibleRule": "command != pack && command != push && command != restore"
        }
    ],
    "inputs": [
        {
            "name": "command",
            "type": "pickList",
            "label": "Command",
            "defaultValue": "build",
            "required": true,
            "helpMarkDown": "The dotnet command to run. Select 'Custom' to add arguments or use a command not listed here.",
            "options": {
                "build": "build",
                "push": "nuget push",
                "pack": "pack",
                "publish": "publish",
                "restore": "restore",
                "run": "run",
                "test": "test",
                "custom": "custom"
            },
            "properties": {
                "EditableOptions": "False"
            }
        },
        {
            "name": "publishWebProjects",
            "type": "boolean",
            "visibleRule": "command = publish",
            "label": "Publish Web Projects",
            "defaultValue": "true",
            "required": true,
            "helpMarkDown": "If true, the task will try to find the web projects in the repository and run the publish command on them. Web projects are identified by presence of either a web.config file or wwwroot folder in the directory."
        },
        {
            "name": "projects",
            "type": "multiLine",
            "label": "Path to project(s)",
            "defaultValue": "",
            "visibleRule": "command = build || command = restore || command = run || command = test || command = custom || publishWebProjects = false",
            "required": false,
            "helpMarkDown": "The path to the csproj file(s) to use. You can use wildcards (e.g. **/*.csproj for all .csproj files in all subfolders)."
        },
        {
            "name": "custom",
            "type": "string",
            "label": "Custom command",
            "defaultValue": "",
            "helpMarkDown": "The command to pass to dotnet.exe for execution.",
            "required": true,
            "visibleRule": "command = custom"
        },
        {
            "name": "arguments",
            "type": "string",
            "label": "Arguments",
            "defaultValue": "",
            "visibleRule": "command = build || command = publish || command = run || command = test || command = custom",
            "required": false,
            "helpMarkDown": "Arguments to the selected command. For example, build configuration, output folder, runtime. The arguments depend on the command selected."
        },
        {
            "name": "publishTestResults",
            "type": "boolean",
            "label": "Publish test results and code coverage",
            "defaultValue": "true",
            "visibleRule": "command = test",
            "required": false,
            "helpMarkDown": "Enabling this option will generate a test results TRX file in `$(Agent.TempDirectory)` and results will be published to the server. <br>This option appends `--logger trx --results-directory $(Agent.TempDirectory)` to the command line arguments. <br><br>Code coverage can be collected by adding `--collect \"Code coverage\"` option to the command line arguments. This is currently only available on the Windows platform."
        },
        {
            "name": "testRunTitle",
            "type": "string",
            "label": "Test run title",
            "defaultValue": "",
            "visibleRule": "command = test",
            "required": false,
            "helpMarkDown": "Provide a name for the test run."
        },
        {
            "name": "zipAfterPublish",
            "type": "boolean",
            "visibleRule": "command = publish",
            "label": "Zip Published Projects",
            "defaultValue": "true",
            "required": false,
            "helpMarkDown": "If true, folder created by the publish command will be zipped."
        },
        {
            "name": "modifyOutputPath",
            "type": "boolean",
            "visibleRule": "command = publish",
            "label": "Add project name to publish path",
            "defaultValue": "true",
            "required": false,
            "helpMarkDown": "If true, folders created by the publish command will have project file name prefixed to their folder names when output path is specified explicitly in arguments. This is useful if you want to publish multiple projects to the same folder."
        },
        {
            "name": "selectOrConfig",
            "aliases": [
                "feedsToUse"
            ],
            "type": "radio",
            "label": "Feeds to use",
            "defaultValue": "select",
            "helpMarkDown": "You can either select a feed from Azure Artifacts and/or NuGet.org here, or commit a nuget.config file to your source code repository and set its path here.",
            "required": "true",
            "options": {
                "select": "Feed(s) I select here",
                "config": "Feeds in my NuGet.config"
            },
            "groupName": "restoreAuth"
        },
        {
            "name": "feedRestore",
            "aliases": [
                "vstsFeed"
            ],
            "type": "pickList",
            "label": "Use packages from this Azure Artifacts feed",
            "defaultValue": "",
            "helpMarkDown": "Include the selected feed in the generated NuGet.config. You must have Azure Artifacts installed and licensed to select a feed here.",
            "required": "false",
            "groupName": "restoreAuth",
            "visibleRule": "selectOrConfig = select",
            "properties": {
                "EditableOptions": "True"
            }
        },
        {
            "name": "includeNuGetOrg",
            "type": "boolean",
            "label": "Use packages from NuGet.org",
            "defaultValue": "true",
            "helpMarkDown": "Include NuGet.org in the generated NuGet.config.",
            "required": "false",
            "groupName": "restoreAuth",
            "visibleRule": "selectOrConfig = select"
        },
        {
            "name": "nugetConfigPath",
            "type": "filePath",
            "label": "Path to NuGet.config",
            "defaultValue": "",
            "helpMarkDown": "The NuGet.config in your repository that specifies the feeds from which to restore packages.",
            "required": "false",
            "groupName": "restoreAuth",
            "visibleRule": "selectOrConfig = config"
        },
        {
            "name": "externalEndpoints",
            "aliases": [
                "externalFeedCredentials"
            ],
            "type": "connectedService:ExternalNuGetFeed",
            "label": "Credentials for feeds outside this organization/collection",
            "required": false,
            "helpMarkDown": "Credentials to use for external registries located in the selected NuGet.config. For feeds in this organization/collection, leave this blank; the build’s credentials are used automatically.",
            "properties": {
                "EditableOptions": "False",
                "MultiSelectFlatList": "True"
            },
            "groupName": "restoreAuth",
            "visibleRule": "selectOrConfig = config"
        },
        {
            "name": "noCache",
            "type": "boolean",
            "label": "Disable local cache",
            "defaultValue": "false",
            "helpMarkDown": "Prevents NuGet from using packages from local machine caches.",
            "required": "false",
            "groupName": "restoreAdvanced"
        },
        {
            "name": "packagesDirectory",
            "aliases": [
                "restoreDirectory"
            ],
            "type": "string",
            "label": "Destination directory",
            "defaultValue": "",
            "helpMarkDown": "Specifies the folder in which packages are installed. If no folder is specified, packages are restored into the default NuGet package cache.",
            "required": "false",
            "groupName": "restoreAdvanced"
        },
        {
            "name": "verbosityRestore",
            "type": "pickList",
            "label": "Verbosity",
            "defaultValue": "Detailed",
            "helpMarkDown": "Specifies the amount of detail displayed in the output.",
            "required": "false",
            "groupName": "restoreAdvanced",
            "options": {
                "-": "-",
                "Quiet": "Quiet",
                "Minimal": "Minimal",
                "Normal": "Normal",
                "Detailed": "Detailed",
                "Diagnostic": "Diagnostic"
            }
        },
        {
            "name": "searchPatternPush",
            "aliases": [
                "packagesToPush"
            ],
            "type": "filePath",
            "label": "Path to NuGet package(s) to publish",
            "defaultValue": "$(Build.ArtifactStagingDirectory)/*.nupkg",
            "helpMarkDown": "The pattern to match or path to nupkg files to be uploaded. Multiple patterns can be separated by a semicolon.",
            "required": true,
            "visibleRule": "command = push"
        },
        {
            "name": "nuGetFeedType",
            "type": "radio",
            "label": "Target feed location",
            "required": true,
            "defaultValue": "internal",
            "options": {
                "internal": "This organization/collection",
                "external": "External NuGet server (including other organizations/collections)"
            },
            "visibleRule": "command = push"
        },
        {
            "name": "feedPublish",
            "aliases": [
                "publishVstsFeed"
            ],
            "type": "pickList",
            "label": "Target feed",
            "defaultValue": "",
            "required": true,
            "helpMarkDown": "Select a feed hosted in this organization. You must have Azure Artifacts installed and licensed to select a feed here.",
            "visibleRule": "command = push && nuGetFeedType = internal"
        },
        {
            "name": "publishPackageMetadata",
            "groupName": "pushAdvanced",
            "type": "boolean",
            "label": "Publish pipeline metadata",
            "defaultValue": true,
            "helpMarkDown": "Associate this build/release pipeline’s metadata (run #, source code information) with the package",
            "visibleRule": "command = push && nuGetFeedType = internal"
        },
        {
            "name": "externalEndpoint",
            "aliases": [
                "publishFeedCredentials"
            ],
            "type": "connectedService:ExternalNuGetFeed",
            "label": "NuGet server",
            "required": true,
            "helpMarkDown": "The NuGet service connection that contains the external NuGet server’s credentials.",
            "visibleRule": "command = push && nuGetFeedType = external"
        },
        {
            "name": "searchPatternPack",
            "aliases": [
                "packagesToPack"
            ],
            "type": "filePath",
            "label": "Path to csproj or nuspec file(s) to pack",
            "defaultValue": "**/*.csproj",
            "helpMarkDown": "Pattern to search for csproj or nuspec files to pack.\n\nYou can separate multiple patterns with a semicolon, and you can make a pattern negative by prefixing it with '!'. Example: `**/*.csproj;!**/*.Tests.csproj`",
            "required": true,
            "visibleRule": "command = pack"
        },
        {
            "name": "configurationToPack",
            "aliases": [
                "configuration"
            ],
            "type": "string",
            "label": "Configuration to Package",
            "defaultValue": "$(BuildConfiguration)",
            "helpMarkDown": "When using a csproj file this specifies the configuration to package",
            "required": false,
            "visibleRule": "command = pack"
        },
        {
            "name": "outputDir",
            "aliases": [
                "packDirectory"
            ],
            "type": "filePath",
            "label": "Package Folder",
            "defaultValue": "$(Build.ArtifactStagingDirectory)",
            "helpMarkDown": "Folder where packages will be created. If empty, packages will be created alongside the csproj file.",
            "required": false,
            "visibleRule": "command = pack"
        },
        {
            "name": "nobuild",
            "type": "boolean",
            "label": "Do not build",
            "defaultValue": "false",
            "helpMarkDown": "Don't build the project before packing. Corresponds to the --no-build command line parameter.",
            "required": false,
            "visibleRule": "command = pack"
        },
        {
            "name": "includesymbols",
            "type": "boolean",
            "label": "Include Symbols",
            "defaultValue": "false",
            "helpMarkDown": "Additionally creates symbol NuGet packages. Corresponds to the --include-symbols command line parameter.",
            "required": false,
            "visibleRule": "command = pack"
        },
        {
            "name": "includesource",
            "type": "boolean",
            "label": "Include Source",
            "defaultValue": "false",
            "helpMarkDown": "Includes source code in the package. Corresponds to the --include-source command line parameter.",
            "required": false,
            "visibleRule": "command = pack"
        },
        {
            "name": "versioningScheme",
            "type": "pickList",
            "label": "Automatic package versioning",
            "defaultValue": "off",
            "helpMarkDown": "Cannot be used with include referenced projects. If you choose 'Use the date and time', this will generate a [SemVer](http://semver.org/spec/v1.0.0.html)-compliant version formatted as `X.Y.Z-ci-datetime` where you choose X, Y, and Z.\n\nIf you choose 'Use an environment variable', you must select an environment variable and ensure it contains the version number you want to use.\n\nIf you choose 'Use the build number', this will use the build number to version your package. **Note:** Under Options set the build number format to be '[$(BuildDefinitionName)_$(Year:yyyy).$(Month).$(DayOfMonth)$(Rev:.r)](https://go.microsoft.com/fwlink/?LinkID=627416)'.",
            "required": true,
            "groupName": "packOptions",
            "options": {
                "off": "Off",
                "byPrereleaseNumber": "Use the date and time",
                "byEnvVar": "Use an environment variable",
                "byBuildNumber": "Use the build number"
            }
        },
        {
            "name": "versionEnvVar",
            "type": "string",
            "label": "Environment variable",
            "defaultValue": "",
            "helpMarkDown": "Enter the variable name without $, $env, or %.",
            "required": true,
            "groupName": "packOptions",
            "visibleRule": "versioningScheme = byEnvVar"
        },
        {
            "name": "requestedMajorVersion",
            "aliases": [
                "majorVersion"
            ],
            "type": "string",
            "label": "Major",
            "defaultValue": "1",
            "helpMarkDown": "The 'X' in version [X.Y.Z](http://semver.org/spec/v1.0.0.html)",
            "required": true,
            "groupName": "packOptions",
            "visibleRule": "versioningScheme = byPrereleaseNumber"
        },
        {
            "name": "requestedMinorVersion",
            "aliases": [
                "minorVersion"
            ],
            "type": "string",
            "label": "Minor",
            "defaultValue": "0",
            "helpMarkDown": "The 'Y' in version [X.Y.Z](http://semver.org/spec/v1.0.0.html)",
            "required": true,
            "groupName": "packOptions",
            "visibleRule": "versioningScheme = byPrereleaseNumber"
        },
        {
            "name": "requestedPatchVersion",
            "aliases": [
                "patchVersion"
            ],
            "type": "string",
            "label": "Patch",
            "defaultValue": "0",
            "helpMarkDown": "The 'Z' in version [X.Y.Z](http://semver.org/spec/v1.0.0.html)",
            "required": true,
            "groupName": "packOptions",
            "visibleRule": "versioningScheme = byPrereleaseNumber"
        },
        {
            "name": "buildProperties",
            "type": "string",
            "label": "Additional build properties",
            "defaultValue": "",
            "required": false,
            "helpMarkDown": "Specifies a list of token = value pairs, separated by semicolons, where each occurrence of $token$ in the .nuspec file will be replaced with the given value. Values can be strings in quotation marks.",
            "groupName": "packAdvanced"
        },
        {
            "name": "verbosityPack",
            "type": "pickList",
            "label": "Verbosity",
            "defaultValue": "Detailed",
            "helpMarkDown": "Specifies the amount of detail displayed in the output.",
            "required": "false",
            "groupName": "packAdvanced",
            "options": {
                "-": "-",
                "Quiet": "Quiet",
                "Minimal": "Minimal",
                "Normal": "Normal",
                "Detailed": "Detailed",
                "Diagnostic": "Diagnostic"
            }
        },
        {
            "name": "workingDirectory",
            "type": "filePath",
            "label": "Working Directory",
            "helpMarkDown": "Current working directory where the script is run. Empty is the root of the repo (build) or artifacts (release), which is $(System.DefaultWorkingDirectory)",
            "required": "false",
            "groupName": "generalAdvanced"
        }
    ],
    "dataSourceBindings": [
        {
            "target": "feedRestore",
            "endpointId": "tfs:feed",
            "endpointUrl": "{{endpoint.url}}/_apis/packaging/feeds",
            "resultSelector": "jsonpath:$.value[*]",
            "resultTemplate": "{ \"Value\" : \"{{#if project}}{{{project.id}}}\\/{{/if}}{{{id}}}\", \"DisplayValue\" : \"{{{name}}}\" }"
        },
        {
            "target": "feedPublish",
            "endpointId": "tfs:feed",
            "endpointUrl": "{{endpoint.url}}/_apis/packaging/feeds",
            "resultSelector": "jsonpath:$.value[*]",
            "resultTemplate": "{ \"Value\" : \"{{#if project}}{{{project.id}}}\\/{{/if}}{{{id}}}\", \"DisplayValue\" : \"{{{name}}}\" }"
        }
    ],
    "execution": {
        "Node": {
            "target": "dotnetcore.js",
            "argumentFormat": ""
        }
    },
    "messages": {
        "BuildIdentityPermissionsHint": "For internal feeds, make sure the build service identity '%s' [%s] has access to the feed.",
        "CouldNotSetCodePaging": "Could not set the code paging of due to following error: %s",
        "Error_AutomaticallyVersionReleases": "Autoversion: Getting version number from build option is not supported in releases",
        "Error_CommandNotRecognized": "The command %s was not recognized.",
        "Error_NoSourceSpecifiedForPush": "No source was specified for push",
        "Error_NoValueFoundForEnvVar": "No value was found for the provided environment variable.",
        "Error_NoVersionFoundInBuildNumber": "Could not find version number data in the following environment variable: BUILD_BUILDNUMBER. The value of the variable should contain a substring with the following formats: X.Y.Z or X.Y.Z.A where A, X, Y, and Z are positive integers.",
        "Error_PackageFailure": "An error occurred while trying to pack the files.",
        "Error_PushNotARegularFile": "%s is not a file. Check the 'Path/Pattern to nupkg' property of the task.",
        "Info_AttemptingToPackFile": "Attempting to pack file: ",
        "Info_NoPackagesMatchedTheSearchPattern": "No packages matched the search pattern.",
        "Info_NoFilesMatchedTheSearchPattern": "No files matched the search pattern.",
        "PackagesFailedToInstall": "Packages failed to restore",
        "PackagesFailedToPublish": "Packages failed to publish",
        "PackagesInstalledSuccessfully": "Packages were restored successfully",
        "PackagesPublishedSuccessfully": "Packages were published successfully",
        "UnknownFeedType": "Unknown feed type '%s'",
        "Warning_AutomaticallyVersionReferencedProjects": "The automatic package versioning and include referenced projects options do not work together. Referenced projects will not inherit the custom version provided by the automatic versioning settings.",
        "Warning_MoreThanOneVersionInBuildNumber": "Found more than one instance of version data in BUILD_BUILDNUMBER.Assuming first instance is version.",
        "dotnetCommandFailed": "Dotnet command failed with non-zero exit code on the following projects : %s",
        "noProjectFilesFound": "Project file(s) matching the specified pattern were not found.",
        "noPublishFolderFoundToZip": "A publish folder could not be found to zip for project file: %s.",
        "noWebProjectFound": "No web project was found in the repository. Web projects are identified by presence of either a web.config file, wwwroot folder in the directory, or by the usage of Microsoft.Net.Web.Sdk in your project file. You can set Publish Web Projects property to false (publishWebProjects: false in yml) if your project doesn't follow this convention or if you want to publish projects other than web projects.",
        "zipFailed": "Zip failed with error: %s",
        "Error_ApiKeyNotSupported": "DotNetCore currently does not support using an encrypted Api Key.",
        "Error_ExpectedConfigurationElement": "Invalid xml. Expected element named 'configuration'.",
        "Error_NoMatchingFilesFoundForPattern": "No matching files were found with search pattern: %s",
        "Error_NoUrlWasFoundWhichMatches": "No download URL was found for %s",
        "Error_NoVersionWasFoundWhichMatches": "No version was found which matches the input %s",
        "Error_NuGetToolInstallerFailer": "Tool install failed: %s",
        "Info_AvailableVersions": "The available versions are: %s",
        "Info_ExpectBehaviorChangeWhenUsingVersionQuery": "You are using a query match on the version string. Behavior changes or breaking changes might occur as NuGet updates to a new version.",
        "Info_MatchingUrlWasFoundSettingAuth": "Using authentication information for the following URI: ",
        "Info_ResolvedToolFromCache": "Resolved from tool cache: %s",
        "Info_SavingTempConfig": "Saving NuGet.config to a temporary config file.",
        "Info_UsingToolPath": "Using tool path: %s",
        "Info_UsingVersion": "Using version: %s",
        "NGCommon_AddingSources": "Setting credentials in NuGet.config",
        "NGCommon_AreaNotFoundInSps": "Unable to locate the '%s' [%s] area. The service containing that area may not be available in your region.",
        "NGCommon_DetectedNuGetExtensionsPath": "Detected NuGet extensions loader path (NUGET_EXTENSIONS_PATH environment variable): %s",
        "NGCommon_DetectedNuGetVersion": "Detected NuGet version %s / %s",
        "NGCommon_IgnoringNuGetExtensionsPath": "Detected NuGet extensions loader path (NUGET_EXTENSIONS_PATH environment variable). Extensions are ignored when using the built-in NuGet client",
        "NGCommon_NoSourcesFoundInConfig": "No package sources were found in the NuGet.config file at %s",
        "NGCommon_NuGetConfigIsInvalid": "The NuGet.config at %s is invalid.",
        "NGCommon_NuGetConfigIsPackagesConfig": "Expected a NuGet.config file at %s, but its contents appear to be a packages.config. Check the settings for the %s task and confirm you selected NuGet.config rather than packages.config.",
        "NGCommon_RemovingSources": "Preparing to set credentials in NuGet.config",
        "NGCommon_SpsNotFound": "Unable to find the '%s' [%s] area. There may be a problem with your Team Foundation Server installation.",
        "NGCommon_UnabletoDetectNuGetVersion": "Unknown NuGet version selected.",
        "NGCommon_UnableToFindTool": "Unable to find tool %s",
        "Warning_SessionCreationFailed": "Could not create provenance session: %s",
        "Warning_UpdatingNuGetVersion": "Updating version of NuGet.exe to %s from %s. Behavior changes or breaking changes might occur as NuGet updates to a new version. If this is not desired, deselect the 'Check for Latest Version' option in the task."
    }
}<|MERGE_RESOLUTION|>--- conflicted
+++ resolved
@@ -17,13 +17,8 @@
     "demands": [],
     "version": {
         "Major": 2,
-<<<<<<< HEAD
         "Minor": 160,
         "Patch": 0
-=======
-        "Minor": 158,
-        "Patch": 1
->>>>>>> ffb9409d
     },
     "minimumAgentVersion": "2.115.0",
     "instanceNameFormat": "dotnet $(command)",
