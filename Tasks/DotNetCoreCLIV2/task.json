{
    "id": "5541a522-603c-47ad-91fc-a4b1d163081b",
    "name": "DotNetCoreCLI",
    "friendlyName": ".NET Core",
    "description": "Build, test, package, or publish a dotnet application, or run a custom dotnet command",
    "author": "Microsoft Corporation",
    "helpUrl": "https://docs.microsoft.com/azure/devops/pipelines/tasks/build/dotnet-core-cli",
    "helpMarkDown": "[Learn more about this task](https://go.microsoft.com/fwlink/?linkid=832194) or [see the .NET Core documentation](https://docs.microsoft.com/dotnet/core/)",
    "category": "Build",
    "visibility": [
        "Build",
        "Release"
    ],
    "runsOn": [
        "Agent"
    ],
    "demands": [],
    "version": {
        "Major": 2,
        "Minor": 165,
<<<<<<< HEAD
        "Patch": 1
=======
        "Patch": 0
>>>>>>> f95236a1
    },
    "minimumAgentVersion": "2.115.0",
    "instanceNameFormat": "dotnet $(command)",
    "groups": [
        {
            "name": "restoreAuth",
            "displayName": "Feeds and authentication",
            "isExpanded": true,
            "visibleRule": "command = restore"
        },
        {
            "name": "restoreAdvanced",
            "displayName": "Advanced",
            "isExpanded": false,
            "visibleRule": "command = restore"
        },
        {
            "name": "pushAuth",
            "displayName": "Destination feed and authentication",
            "isExpanded": true,
            "visibleRule": "command = push"
        },
        {
            "name": "pushAdvanced",
            "displayName": "Advanced",
            "isExpanded": false,
            "visibleRule": "command = push"
        },
        {
            "name": "packOptions",
            "displayName": "Pack options",
            "isExpanded": false,
            "visibleRule": "command = pack"
        },
        {
            "name": "packAdvanced",
            "displayName": "Advanced",
            "isExpanded": false,
            "visibleRule": "command = pack"
        },
        {
            "name": "generalAdvanced",
            "displayName": "Advanced",
            "isExpanded": false,
            "visibleRule": "command != pack && command != push && command != restore"
        }
    ],
    "inputs": [
        {
            "name": "command",
            "type": "pickList",
            "label": "Command",
            "defaultValue": "build",
            "required": true,
            "helpMarkDown": "The dotnet command to run. Select 'Custom' to add arguments or use a command not listed here.",
            "options": {
                "build": "build",
                "push": "nuget push",
                "pack": "pack",
                "publish": "publish",
                "restore": "restore",
                "run": "run",
                "test": "test",
                "custom": "custom"
            },
            "properties": {
                "EditableOptions": "False"
            }
        },
        {
            "name": "publishWebProjects",
            "type": "boolean",
            "visibleRule": "command = publish",
            "label": "Publish Web Projects",
            "defaultValue": "true",
            "required": true,
            "helpMarkDown": "If true, the task will try to find the web projects in the repository and run the publish command on them. Web projects are identified by presence of either a web.config file or wwwroot folder in the directory."
        },
        {
            "name": "projects",
            "type": "multiLine",
            "label": "Path to project(s)",
            "defaultValue": "",
            "visibleRule": "command = build || command = restore || command = run || command = test || command = custom || publishWebProjects = false",
            "required": false,
            "helpMarkDown": "The path to the csproj file(s) to use. You can use wildcards (e.g. **/*.csproj for all .csproj files in all subfolders)."
        },
        {
            "name": "custom",
            "type": "string",
            "label": "Custom command",
            "defaultValue": "",
            "helpMarkDown": "The command to pass to dotnet.exe for execution.",
            "required": true,
            "visibleRule": "command = custom"
        },
        {
            "name": "arguments",
            "type": "string",
            "label": "Arguments",
            "defaultValue": "",
            "visibleRule": "command = build || command = publish || command = run || command = test || command = custom",
            "required": false,
            "helpMarkDown": "Arguments to the selected command. For example, build configuration, output folder, runtime. The arguments depend on the command selected."
        },
        {
<<<<<<< HEAD
            "name": "logProjectEvents",
            "type": "boolean",
            "label": "Record Project Details",
            "defaultValue": "false",
            "required": false,
            "groupName": "generalAdvanced",
            "visibleRule": "command = build",
            "helpMarkDown": "Optionally record timeline details for each project."
=======
            "name": "restoreArguments",
            "type": "string",
            "label": "Arguments",
            "defaultValue": "",
            "visibleRule": "command = restore",
            "required": false,
            "helpMarkDown": "Write the additional arguments to be passed to **restore** command."
>>>>>>> f95236a1
        },
        {
            "name": "publishTestResults",
            "type": "boolean",
            "label": "Publish test results and code coverage",
            "defaultValue": "true",
            "visibleRule": "command = test",
            "required": false,
            "helpMarkDown": "Enabling this option will generate a test results TRX file in `$(Agent.TempDirectory)` and results will be published to the server. <br>This option appends `--logger trx --results-directory $(Agent.TempDirectory)` to the command line arguments. <br><br>Code coverage can be collected by adding `--collect \"Code coverage\"` option to the command line arguments. This is currently only available on the Windows platform."
        },
        {
            "name": "testRunTitle",
            "type": "string",
            "label": "Test run title",
            "defaultValue": "",
            "visibleRule": "command = test",
            "required": false,
            "helpMarkDown": "Provide a name for the test run."
        },
        {
            "name": "zipAfterPublish",
            "type": "boolean",
            "visibleRule": "command = publish",
            "label": "Zip Published Projects",
            "defaultValue": "true",
            "required": false,
            "helpMarkDown": "If true, folder created by the publish command will be zipped."
        },
        {
            "name": "modifyOutputPath",
            "type": "boolean",
            "visibleRule": "command = publish",
            "label": "Add project's folder name to publish path",
            "defaultValue": "true",
            "required": false,
            "helpMarkDown": "If true, folders created by the publish command will have project's folder name prefixed to their folder names when output path is specified explicitly in arguments. This is useful if you want to publish multiple projects to the same folder."
        },
        {
            "name": "selectOrConfig",
            "aliases": [
                "feedsToUse"
            ],
            "type": "radio",
            "label": "Feeds to use",
            "defaultValue": "select",
            "helpMarkDown": "You can either select a feed from Azure Artifacts and/or NuGet.org here, or commit a nuget.config file to your source code repository and set its path here.",
            "required": "true",
            "options": {
                "select": "Feed(s) I select here",
                "config": "Feeds in my NuGet.config"
            },
            "groupName": "restoreAuth"
        },
        {
            "name": "feedRestore",
            "aliases": [
                "vstsFeed"
            ],
            "type": "pickList",
            "label": "Use packages from this Azure Artifacts feed",
            "defaultValue": "",
            "helpMarkDown": "Include the selected feed in the generated NuGet.config. You must have Azure Artifacts installed and licensed to select a feed here.",
            "required": "false",
            "groupName": "restoreAuth",
            "visibleRule": "selectOrConfig = select",
            "properties": {
                "EditableOptions": "True"
            }
        },
        {
            "name": "includeNuGetOrg",
            "type": "boolean",
            "label": "Use packages from NuGet.org",
            "defaultValue": "true",
            "helpMarkDown": "Include NuGet.org in the generated NuGet.config.",
            "required": "false",
            "groupName": "restoreAuth",
            "visibleRule": "selectOrConfig = select"
        },
        {
            "name": "nugetConfigPath",
            "type": "filePath",
            "label": "Path to NuGet.config",
            "defaultValue": "",
            "helpMarkDown": "The NuGet.config in your repository that specifies the feeds from which to restore packages.",
            "required": "false",
            "groupName": "restoreAuth",
            "visibleRule": "selectOrConfig = config"
        },
        {
            "name": "externalEndpoints",
            "aliases": [
                "externalFeedCredentials"
            ],
            "type": "connectedService:ExternalNuGetFeed",
            "label": "Credentials for feeds outside this organization/collection",
            "required": false,
            "helpMarkDown": "Credentials to use for external registries located in the selected NuGet.config. For feeds in this organization/collection, leave this blank; the build’s credentials are used automatically.",
            "properties": {
                "EditableOptions": "False",
                "MultiSelectFlatList": "True"
            },
            "groupName": "restoreAuth",
            "visibleRule": "selectOrConfig = config"
        },
        {
            "name": "noCache",
            "type": "boolean",
            "label": "Disable local cache",
            "defaultValue": "false",
            "helpMarkDown": "Prevents NuGet from using packages from local machine caches.",
            "required": "false",
            "groupName": "restoreAdvanced"
        },
        {
            "name": "packagesDirectory",
            "aliases": [
                "restoreDirectory"
            ],
            "type": "string",
            "label": "Destination directory",
            "defaultValue": "",
            "helpMarkDown": "Specifies the folder in which packages are installed. If no folder is specified, packages are restored into the default NuGet package cache.",
            "required": "false",
            "groupName": "restoreAdvanced"
        },
        {
            "name": "verbosityRestore",
            "type": "pickList",
            "label": "Verbosity",
            "defaultValue": "Detailed",
            "helpMarkDown": "Specifies the amount of detail displayed in the output.",
            "required": "false",
            "groupName": "restoreAdvanced",
            "options": {
                "-": "-",
                "Quiet": "Quiet",
                "Minimal": "Minimal",
                "Normal": "Normal",
                "Detailed": "Detailed",
                "Diagnostic": "Diagnostic"
            }
        },
        {
            "name": "searchPatternPush",
            "aliases": [
                "packagesToPush"
            ],
            "type": "filePath",
            "label": "Path to NuGet package(s) to publish",
            "defaultValue": "$(Build.ArtifactStagingDirectory)/*.nupkg",
            "helpMarkDown": "The pattern to match or path to nupkg files to be uploaded. Multiple patterns can be separated by a semicolon.",
            "required": true,
            "visibleRule": "command = push"
        },
        {
            "name": "nuGetFeedType",
            "type": "radio",
            "label": "Target feed location",
            "required": true,
            "defaultValue": "internal",
            "options": {
                "internal": "This organization/collection",
                "external": "External NuGet server (including other organizations/collections)"
            },
            "visibleRule": "command = push"
        },
        {
            "name": "feedPublish",
            "aliases": [
                "publishVstsFeed"
            ],
            "type": "pickList",
            "label": "Target feed",
            "defaultValue": "",
            "required": true,
            "helpMarkDown": "Select a feed hosted in this organization. You must have Azure Artifacts installed and licensed to select a feed here.",
            "visibleRule": "command = push && nuGetFeedType = internal"
        },
        {
            "name": "publishPackageMetadata",
            "groupName": "pushAdvanced",
            "type": "boolean",
            "label": "Publish pipeline metadata",
            "defaultValue": true,
            "helpMarkDown": "Associate this build/release pipeline’s metadata (run #, source code information) with the package",
            "visibleRule": "command = push && nuGetFeedType = internal"
        },
        {
            "name": "externalEndpoint",
            "aliases": [
                "publishFeedCredentials"
            ],
            "type": "connectedService:ExternalNuGetFeed",
            "label": "NuGet server",
            "required": true,
            "helpMarkDown": "The NuGet service connection that contains the external NuGet server’s credentials.",
            "visibleRule": "command = push && nuGetFeedType = external"
        },
        {
            "name": "searchPatternPack",
            "aliases": [
                "packagesToPack"
            ],
            "type": "filePath",
            "label": "Path to csproj or nuspec file(s) to pack",
            "defaultValue": "**/*.csproj",
            "helpMarkDown": "Pattern to search for csproj or nuspec files to pack.\n\nYou can separate multiple patterns with a semicolon, and you can make a pattern negative by prefixing it with '!'. Example: `**/*.csproj;!**/*.Tests.csproj`",
            "required": true,
            "visibleRule": "command = pack"
        },
        {
            "name": "configurationToPack",
            "aliases": [
                "configuration"
            ],
            "type": "string",
            "label": "Configuration to Package",
            "defaultValue": "$(BuildConfiguration)",
            "helpMarkDown": "When using a csproj file this specifies the configuration to package",
            "required": false,
            "visibleRule": "command = pack"
        },
        {
            "name": "outputDir",
            "aliases": [
                "packDirectory"
            ],
            "type": "filePath",
            "label": "Package Folder",
            "defaultValue": "$(Build.ArtifactStagingDirectory)",
            "helpMarkDown": "Folder where packages will be created. If empty, packages will be created alongside the csproj file.",
            "required": false,
            "visibleRule": "command = pack"
        },
        {
            "name": "nobuild",
            "type": "boolean",
            "label": "Do not build",
            "defaultValue": "false",
            "helpMarkDown": "Don't build the project before packing. Corresponds to the --no-build command line parameter.",
            "required": false,
            "visibleRule": "command = pack"
        },
        {
            "name": "includesymbols",
            "type": "boolean",
            "label": "Include Symbols",
            "defaultValue": "false",
            "helpMarkDown": "Additionally creates symbol NuGet packages. Corresponds to the --include-symbols command line parameter.",
            "required": false,
            "visibleRule": "command = pack"
        },
        {
            "name": "includesource",
            "type": "boolean",
            "label": "Include Source",
            "defaultValue": "false",
            "helpMarkDown": "Includes source code in the package. Corresponds to the --include-source command line parameter.",
            "required": false,
            "visibleRule": "command = pack"
        },
        {
            "name": "versioningScheme",
            "type": "pickList",
            "label": "Automatic package versioning",
            "defaultValue": "off",
            "helpMarkDown": "Cannot be used with include referenced projects. If you choose 'Use the date and time', this will generate a [SemVer](http://semver.org/spec/v1.0.0.html)-compliant version formatted as `X.Y.Z-ci-datetime` where you choose X, Y, and Z.\n\nIf you choose 'Use an environment variable', you must select an environment variable and ensure it contains the version number you want to use.\n\nIf you choose 'Use the build number', this will use the build number to version your package. **Note:** Under Options set the build number format to be '[$(BuildDefinitionName)_$(Year:yyyy).$(Month).$(DayOfMonth)$(Rev:.r)](https://go.microsoft.com/fwlink/?LinkID=627416)'.",
            "required": true,
            "groupName": "packOptions",
            "options": {
                "off": "Off",
                "byPrereleaseNumber": "Use the date and time",
                "byEnvVar": "Use an environment variable",
                "byBuildNumber": "Use the build number"
            }
        },
        {
            "name": "versionEnvVar",
            "type": "string",
            "label": "Environment variable",
            "defaultValue": "",
            "helpMarkDown": "Enter the variable name without $, $env, or %.",
            "required": true,
            "groupName": "packOptions",
            "visibleRule": "versioningScheme = byEnvVar"
        },
        {
            "name": "requestedMajorVersion",
            "aliases": [
                "majorVersion"
            ],
            "type": "string",
            "label": "Major",
            "defaultValue": "1",
            "helpMarkDown": "The 'X' in version [X.Y.Z](http://semver.org/spec/v1.0.0.html)",
            "required": true,
            "groupName": "packOptions",
            "visibleRule": "versioningScheme = byPrereleaseNumber"
        },
        {
            "name": "requestedMinorVersion",
            "aliases": [
                "minorVersion"
            ],
            "type": "string",
            "label": "Minor",
            "defaultValue": "0",
            "helpMarkDown": "The 'Y' in version [X.Y.Z](http://semver.org/spec/v1.0.0.html)",
            "required": true,
            "groupName": "packOptions",
            "visibleRule": "versioningScheme = byPrereleaseNumber"
        },
        {
            "name": "requestedPatchVersion",
            "aliases": [
                "patchVersion"
            ],
            "type": "string",
            "label": "Patch",
            "defaultValue": "0",
            "helpMarkDown": "The 'Z' in version [X.Y.Z](http://semver.org/spec/v1.0.0.html)",
            "required": true,
            "groupName": "packOptions",
            "visibleRule": "versioningScheme = byPrereleaseNumber"
        },
        {
            "name": "buildProperties",
            "type": "string",
            "label": "Additional build properties",
            "defaultValue": "",
            "required": false,
            "helpMarkDown": "Specifies a list of token = value pairs, separated by semicolons, where each occurrence of $token$ in the .nuspec file will be replaced with the given value. Values can be strings in quotation marks.",
            "groupName": "packAdvanced"
        },
        {
            "name": "verbosityPack",
            "type": "pickList",
            "label": "Verbosity",
            "defaultValue": "Detailed",
            "helpMarkDown": "Specifies the amount of detail displayed in the output.",
            "required": "false",
            "groupName": "packAdvanced",
            "options": {
                "-": "-",
                "Quiet": "Quiet",
                "Minimal": "Minimal",
                "Normal": "Normal",
                "Detailed": "Detailed",
                "Diagnostic": "Diagnostic"
            }
        },
        {
            "name": "workingDirectory",
            "type": "filePath",
            "label": "Working Directory",
            "helpMarkDown": "Current working directory where the script is run. Empty is the root of the repo (build) or artifacts (release), which is $(System.DefaultWorkingDirectory)",
            "required": "false",
            "groupName": "generalAdvanced"
        }
    ],
    "dataSourceBindings": [
        {
            "target": "feedRestore",
            "endpointId": "tfs:feed",
            "endpointUrl": "{{endpoint.url}}/_apis/packaging/feeds",
            "resultSelector": "jsonpath:$.value[*]",
            "resultTemplate": "{ \"Value\" : \"{{#if project}}{{{project.id}}}\\/{{/if}}{{{id}}}\", \"DisplayValue\" : \"{{{name}}}\" }"
        },
        {
            "target": "feedPublish",
            "endpointId": "tfs:feed",
            "endpointUrl": "{{endpoint.url}}/_apis/packaging/feeds",
            "resultSelector": "jsonpath:$.value[*]",
            "resultTemplate": "{ \"Value\" : \"{{#if project}}{{{project.id}}}\\/{{/if}}{{{id}}}\", \"DisplayValue\" : \"{{{name}}}\" }"
        }
    ],
    "execution": {
        "Node": {
            "target": "dotnetcore.js",
            "argumentFormat": ""
        }
    },
    "messages": {
        "Build": "Build %s",
        "BuildIdentityPermissionsHint": "For internal feeds, make sure the build service identity '%s' [%s] has access to the feed.",
        "CouldNotSetCodePaging": "Could not set the code paging of due to following error: %s",
        "Error_AutomaticallyVersionReleases": "Autoversion: Getting version number from build option is not supported in releases",
        "Error_CommandNotRecognized": "The command %s was not recognized.",
        "Error_NoSourceSpecifiedForPush": "No source was specified for push",
        "Error_NoValueFoundForEnvVar": "No value was found for the provided environment variable.",
        "Error_NoVersionFoundInBuildNumber": "Could not find version number data in the following environment variable: BUILD_BUILDNUMBER. The value of the variable should contain a substring with the following formats: X.Y.Z or X.Y.Z.A where A, X, Y, and Z are positive integers.",
        "Error_PackageFailure": "An error occurred while trying to pack the files.",
        "Error_PushNotARegularFile": "%s is not a file. Check the 'Path/Pattern to nupkg' property of the task.",
        "Info_AttemptingToPackFile": "Attempting to pack file: ",
        "Info_NoPackagesMatchedTheSearchPattern": "No packages matched the search pattern.",
        "Info_NoFilesMatchedTheSearchPattern": "No files matched the search pattern.",
        "PackagesFailedToInstall": "Packages failed to restore",
        "PackagesFailedToPublish": "Packages failed to publish",
        "PackagesInstalledSuccessfully": "Packages were restored successfully",
        "PackagesPublishedSuccessfully": "Packages were published successfully",
        "UnknownFeedType": "Unknown feed type '%s'",
        "Warning_AutomaticallyVersionReferencedProjects": "The automatic package versioning and include referenced projects options do not work together. Referenced projects will not inherit the custom version provided by the automatic versioning settings.",
        "Warning_MoreThanOneVersionInBuildNumber": "Found more than one instance of version data in BUILD_BUILDNUMBER.Assuming first instance is version.",
        "dotnetCommandFailed": "Dotnet command failed with non-zero exit code on the following projects : %s",
        "noProjectFilesFound": "Project file(s) matching the specified pattern were not found.",
        "noPublishFolderFoundToZip": "A publish folder could not be found to zip for project file: %s.",
        "noWebProjectFound": "No web project was found in the repository. Web projects are identified by presence of either a web.config file, wwwroot folder in the directory, or by the usage of Microsoft.Net.Web.Sdk in your project file. You can set Publish Web Projects property to false (publishWebProjects: false in yml) if your project doesn't follow this convention or if you want to publish projects other than web projects.",
        "zipFailed": "Zip failed with error: %s",
        "Error_ApiKeyNotSupported": "DotNetCore currently does not support using an encrypted Api Key.",
        "Error_ExpectedConfigurationElement": "Invalid xml. Expected element named 'configuration'.",
        "Error_NoMatchingFilesFoundForPattern": "No matching files were found with search pattern: %s",
        "Error_NoUrlWasFoundWhichMatches": "No download URL was found for %s",
        "Error_NoVersionWasFoundWhichMatches": "No version was found which matches the input %s",
        "Error_NuGetToolInstallerFailer": "Tool install failed: %s",
        "Info_AvailableVersions": "The available versions are: %s",
        "Info_ExpectBehaviorChangeWhenUsingVersionQuery": "You are using a query match on the version string. Behavior changes or breaking changes might occur as NuGet updates to a new version.",
        "Info_MatchingUrlWasFoundSettingAuth": "Using authentication information for the following URI: ",
        "Info_ResolvedToolFromCache": "Resolved from tool cache: %s",
        "Info_SavingTempConfig": "Saving NuGet.config to a temporary config file.",
        "Info_UsingToolPath": "Using tool path: %s",
        "Info_UsingVersion": "Using version: %s",
        "NGCommon_AddingSources": "Setting credentials in NuGet.config",
        "NGCommon_AreaNotFoundInSps": "Unable to locate the '%s' [%s] area. The service containing that area may not be available in your region.",
        "NGCommon_DetectedNuGetExtensionsPath": "Detected NuGet extensions loader path (NUGET_EXTENSIONS_PATH environment variable): %s",
        "NGCommon_DetectedNuGetVersion": "Detected NuGet version %s / %s",
        "NGCommon_IgnoringNuGetExtensionsPath": "Detected NuGet extensions loader path (NUGET_EXTENSIONS_PATH environment variable). Extensions are ignored when using the built-in NuGet client",
        "NGCommon_NoSourcesFoundInConfig": "No package sources were found in the NuGet.config file at %s",
        "NGCommon_NuGetConfigIsInvalid": "The NuGet.config at %s is invalid.",
        "NGCommon_NuGetConfigIsPackagesConfig": "Expected a NuGet.config file at %s, but its contents appear to be a packages.config. Check the settings for the %s task and confirm you selected NuGet.config rather than packages.config.",
        "NGCommon_RemovingSources": "Preparing to set credentials in NuGet.config",
        "NGCommon_SpsNotFound": "Unable to find the '%s' [%s] area. There may be a problem with your Team Foundation Server installation.",
        "NGCommon_UnabletoDetectNuGetVersion": "Unknown NuGet version selected.",
        "NGCommon_UnableToFindTool": "Unable to find tool %s",
        "Warning_SessionCreationFailed": "Could not create provenance session: %s",
        "Warning_UpdatingNuGetVersion": "Updating version of NuGet.exe to %s from %s. Behavior changes or breaking changes might occur as NuGet updates to a new version. If this is not desired, deselect the 'Check for Latest Version' option in the task.",
        "NetCore3Update": "Info: Azure Pipelines hosted agents have been updated to contain .Net Core 3.x SDK/Runtime along with 2.2 & 2.1. Unless you have locked down a SDK version for your project(s), 3.x SDK might be picked up which might have breaking behavior as compared to previous versions. \nSome commonly encountered changes are: \nIf you're using `Publish` command with -o or --Output argument, you will see that the output folder is now being created at root directory rather than Project File's directory. To learn about more such changes and troubleshoot, refer here: https://docs.microsoft.com/en-us/azure/devops/pipelines/tasks/build/dotnet-core-cli?view=azure-devops#troubleshooting"
    }
}<|MERGE_RESOLUTION|>--- conflicted
+++ resolved
@@ -18,11 +18,7 @@
     "version": {
         "Major": 2,
         "Minor": 165,
-<<<<<<< HEAD
         "Patch": 1
-=======
-        "Patch": 0
->>>>>>> f95236a1
     },
     "minimumAgentVersion": "2.115.0",
     "instanceNameFormat": "dotnet $(command)",
@@ -129,7 +125,6 @@
             "helpMarkDown": "Arguments to the selected command. For example, build configuration, output folder, runtime. The arguments depend on the command selected."
         },
         {
-<<<<<<< HEAD
             "name": "logProjectEvents",
             "type": "boolean",
             "label": "Record Project Details",
@@ -138,7 +133,8 @@
             "groupName": "generalAdvanced",
             "visibleRule": "command = build",
             "helpMarkDown": "Optionally record timeline details for each project."
-=======
+        },
+        {
             "name": "restoreArguments",
             "type": "string",
             "label": "Arguments",
@@ -146,7 +142,6 @@
             "visibleRule": "command = restore",
             "required": false,
             "helpMarkDown": "Write the additional arguments to be passed to **restore** command."
->>>>>>> f95236a1
         },
         {
             "name": "publishTestResults",
