--- conflicted
+++ resolved
@@ -17,11 +17,7 @@
     "demands": [],
     "version": {
         "Major": 2,
-<<<<<<< HEAD
-        "Minor": 155,
-=======
         "Minor": 160,
->>>>>>> 16e66083
         "Patch": 0
     },
     "minimumAgentVersion": "2.115.0",
