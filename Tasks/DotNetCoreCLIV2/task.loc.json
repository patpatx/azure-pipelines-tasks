{
  "id": "5541a522-603c-47ad-91fc-a4b1d163081b",
  "name": "DotNetCoreCLI",
  "friendlyName": "ms-resource:loc.friendlyName",
  "description": "ms-resource:loc.description",
  "author": "Microsoft Corporation",
  "helpUrl": "https://go.microsoft.com/fwlink/?linkid=832194",
  "helpMarkDown": "ms-resource:loc.helpMarkDown",
  "category": "Build",
  "visibility": [
    "Build",
    "Release"
  ],
  "runsOn": [
    "Agent"
  ],
  "demands": [],
  "version": {
    "Major": 2,
<<<<<<< HEAD
    "Minor": 150,
    "Patch": 2
=======
    "Minor": 151,
    "Patch": 0
>>>>>>> 480939af
  },
  "minimumAgentVersion": "2.115.0",
  "instanceNameFormat": "ms-resource:loc.instanceNameFormat",
  "groups": [
    {
      "name": "restoreAuth",
      "displayName": "ms-resource:loc.group.displayName.restoreAuth",
      "isExpanded": true,
      "visibleRule": "command = restore"
    },
    {
      "name": "restoreAdvanced",
      "displayName": "ms-resource:loc.group.displayName.restoreAdvanced",
      "isExpanded": false,
      "visibleRule": "command = restore"
    },
    {
      "name": "pushAuth",
      "displayName": "ms-resource:loc.group.displayName.pushAuth",
      "isExpanded": true,
      "visibleRule": "command = push"
    },
    {
      "name": "pushAdvanced",
      "displayName": "ms-resource:loc.group.displayName.pushAdvanced",
      "isExpanded": false,
      "visibleRule": "command = push"
    },
    {
      "name": "packOptions",
      "displayName": "ms-resource:loc.group.displayName.packOptions",
      "isExpanded": false,
      "visibleRule": "command = pack"
    },
    {
      "name": "packAdvanced",
      "displayName": "ms-resource:loc.group.displayName.packAdvanced",
      "isExpanded": false,
      "visibleRule": "command = pack"
    },
    {
      "name": "generalAdvanced",
      "displayName": "ms-resource:loc.group.displayName.generalAdvanced",
      "isExpanded": false,
      "visibleRule": "command != pack && command != push && command != restore"
    }
  ],
  "inputs": [
    {
      "name": "command",
      "type": "pickList",
      "label": "ms-resource:loc.input.label.command",
      "defaultValue": "build",
      "required": true,
      "helpMarkDown": "ms-resource:loc.input.help.command",
      "options": {
        "build": "build",
        "push": "nuget push",
        "pack": "pack",
        "publish": "publish",
        "restore": "restore",
        "run": "run",
        "test": "test",
        "custom": "custom"
      },
      "properties": {
        "EditableOptions": "False"
      }
    },
    {
      "name": "publishWebProjects",
      "type": "boolean",
      "visibleRule": "command = publish",
      "label": "ms-resource:loc.input.label.publishWebProjects",
      "defaultValue": "true",
      "required": true,
      "helpMarkDown": "ms-resource:loc.input.help.publishWebProjects"
    },
    {
      "name": "projects",
      "type": "multiLine",
      "label": "ms-resource:loc.input.label.projects",
      "defaultValue": "",
      "visibleRule": "command = build || command = restore || command = run || command = test || command = custom || publishWebProjects = false",
      "required": false,
      "helpMarkDown": "ms-resource:loc.input.help.projects"
    },
    {
      "name": "custom",
      "type": "string",
      "label": "ms-resource:loc.input.label.custom",
      "defaultValue": "",
      "helpMarkDown": "ms-resource:loc.input.help.custom",
      "required": true,
      "visibleRule": "command = custom"
    },
    {
      "name": "arguments",
      "type": "string",
      "label": "ms-resource:loc.input.label.arguments",
      "defaultValue": "",
      "visibleRule": "command = build || command = publish || command = run || command = test || command = custom",
      "required": false,
      "helpMarkDown": "ms-resource:loc.input.help.arguments"
    },
    {
      "name": "publishTestResults",
      "type": "boolean",
      "label": "ms-resource:loc.input.label.publishTestResults",
      "defaultValue": "true",
      "visibleRule": "command = test",
      "required": false,
      "helpMarkDown": "ms-resource:loc.input.help.publishTestResults"
    },
    {
      "name": "testRunTitle",
      "type": "string",
      "label": "ms-resource:loc.input.label.testRunTitle",
      "defaultValue": "",
      "visibleRule": "command = test",
      "required": false,
      "helpMarkDown": "ms-resource:loc.input.help.testRunTitle"
    },
    {
      "name": "zipAfterPublish",
      "type": "boolean",
      "visibleRule": "command = publish",
      "label": "ms-resource:loc.input.label.zipAfterPublish",
      "defaultValue": "true",
      "required": false,
      "helpMarkDown": "ms-resource:loc.input.help.zipAfterPublish"
    },
    {
      "name": "modifyOutputPath",
      "type": "boolean",
      "visibleRule": "command = publish",
      "label": "ms-resource:loc.input.label.modifyOutputPath",
      "defaultValue": "true",
      "required": false,
      "helpMarkDown": "ms-resource:loc.input.help.modifyOutputPath"
    },
    {
      "name": "selectOrConfig",
      "aliases": [
        "feedsToUse"
      ],
      "type": "radio",
      "label": "ms-resource:loc.input.label.selectOrConfig",
      "defaultValue": "select",
      "helpMarkDown": "ms-resource:loc.input.help.selectOrConfig",
      "required": "true",
      "options": {
        "select": "Feed(s) I select here",
        "config": "Feeds in my NuGet.config"
      },
      "groupName": "restoreAuth"
    },
    {
      "name": "feedRestore",
      "aliases": [
        "vstsFeed"
      ],
      "type": "pickList",
      "label": "ms-resource:loc.input.label.feedRestore",
      "defaultValue": "",
      "helpMarkDown": "ms-resource:loc.input.help.feedRestore",
      "required": "false",
      "groupName": "restoreAuth",
      "visibleRule": "selectOrConfig = select",
      "properties": {
        "EditableOptions": "True"
      }
    },
    {
      "name": "includeNuGetOrg",
      "type": "boolean",
      "label": "ms-resource:loc.input.label.includeNuGetOrg",
      "defaultValue": "true",
      "helpMarkDown": "ms-resource:loc.input.help.includeNuGetOrg",
      "required": "false",
      "groupName": "restoreAuth",
      "visibleRule": "selectOrConfig = select"
    },
    {
      "name": "nugetConfigPath",
      "type": "filePath",
      "label": "ms-resource:loc.input.label.nugetConfigPath",
      "defaultValue": "",
      "helpMarkDown": "ms-resource:loc.input.help.nugetConfigPath",
      "required": "false",
      "groupName": "restoreAuth",
      "visibleRule": "selectOrConfig = config"
    },
    {
      "name": "externalEndpoints",
      "aliases": [
        "externalFeedCredentials"
      ],
      "type": "connectedService:ExternalNuGetFeed",
      "label": "ms-resource:loc.input.label.externalEndpoints",
      "required": false,
      "helpMarkDown": "ms-resource:loc.input.help.externalEndpoints",
      "properties": {
        "EditableOptions": "False",
        "MultiSelectFlatList": "True"
      },
      "groupName": "restoreAuth",
      "visibleRule": "selectOrConfig = config"
    },
    {
      "name": "noCache",
      "type": "boolean",
      "label": "ms-resource:loc.input.label.noCache",
      "defaultValue": "false",
      "helpMarkDown": "ms-resource:loc.input.help.noCache",
      "required": "false",
      "groupName": "restoreAdvanced"
    },
    {
      "name": "packagesDirectory",
      "aliases": [
        "restoreDirectory"
      ],
      "type": "string",
      "label": "ms-resource:loc.input.label.packagesDirectory",
      "defaultValue": "",
      "helpMarkDown": "ms-resource:loc.input.help.packagesDirectory",
      "required": "false",
      "groupName": "restoreAdvanced"
    },
    {
      "name": "verbosityRestore",
      "type": "pickList",
      "label": "ms-resource:loc.input.label.verbosityRestore",
      "defaultValue": "Detailed",
      "helpMarkDown": "ms-resource:loc.input.help.verbosityRestore",
      "required": "false",
      "groupName": "restoreAdvanced",
      "options": {
        "-": "-",
        "Quiet": "Quiet",
        "Minimal": "Minimal",
        "Normal": "Normal",
        "Detailed": "Detailed",
        "Diagnostic": "Diagnostic"
      }
    },
    {
      "name": "searchPatternPush",
      "aliases": [
        "packagesToPush"
      ],
      "type": "filePath",
      "label": "ms-resource:loc.input.label.searchPatternPush",
      "defaultValue": "$(Build.ArtifactStagingDirectory)/*.nupkg",
      "helpMarkDown": "ms-resource:loc.input.help.searchPatternPush",
      "required": true,
      "visibleRule": "command = push"
    },
    {
      "name": "nuGetFeedType",
      "type": "radio",
      "label": "ms-resource:loc.input.label.nuGetFeedType",
      "required": true,
      "defaultValue": "internal",
      "options": {
        "internal": "This organization/collection",
        "external": "External NuGet server (including other organizations/collections)"
      },
      "visibleRule": "command = push"
    },
    {
      "name": "feedPublish",
      "aliases": [
        "publishVstsFeed"
      ],
      "type": "pickList",
      "label": "ms-resource:loc.input.label.feedPublish",
      "defaultValue": "",
      "required": true,
      "helpMarkDown": "ms-resource:loc.input.help.feedPublish",
      "visibleRule": "command = push && nuGetFeedType = internal"
    },
    {
      "name": "publishPackageMetadata",
      "groupName": "pushAdvanced",
      "type": "boolean",
      "label": "ms-resource:loc.input.label.publishPackageMetadata",
      "defaultValue": true,
      "helpMarkDown": "ms-resource:loc.input.help.publishPackageMetadata",
      "visibleRule": "command = push && nuGetFeedType = internal"
    },
    {
      "name": "externalEndpoint",
      "aliases": [
        "publishFeedCredentials"
      ],
      "type": "connectedService:ExternalNuGetFeed",
      "label": "ms-resource:loc.input.label.externalEndpoint",
      "required": true,
      "helpMarkDown": "ms-resource:loc.input.help.externalEndpoint",
      "visibleRule": "command = push && nuGetFeedType = external"
    },
    {
      "name": "searchPatternPack",
      "aliases": [
        "packagesToPack"
      ],
      "type": "filePath",
      "label": "ms-resource:loc.input.label.searchPatternPack",
      "defaultValue": "**/*.csproj",
      "helpMarkDown": "ms-resource:loc.input.help.searchPatternPack",
      "required": true,
      "visibleRule": "command = pack"
    },
    {
      "name": "configurationToPack",
      "aliases": [
        "configuration"
      ],
      "type": "string",
      "label": "ms-resource:loc.input.label.configurationToPack",
      "defaultValue": "$(BuildConfiguration)",
      "helpMarkDown": "ms-resource:loc.input.help.configurationToPack",
      "required": false,
      "visibleRule": "command = pack"
    },
    {
      "name": "outputDir",
      "aliases": [
        "packDirectory"
      ],
      "type": "filePath",
      "label": "ms-resource:loc.input.label.outputDir",
      "defaultValue": "$(Build.ArtifactStagingDirectory)",
      "helpMarkDown": "ms-resource:loc.input.help.outputDir",
      "required": false,
      "visibleRule": "command = pack"
    },
    {
      "name": "nobuild",
      "type": "boolean",
      "label": "ms-resource:loc.input.label.nobuild",
      "defaultValue": "false",
      "helpMarkDown": "ms-resource:loc.input.help.nobuild",
      "required": false,
      "visibleRule": "command = pack"
    },
    {
      "name": "versioningScheme",
      "type": "pickList",
      "label": "ms-resource:loc.input.label.versioningScheme",
      "defaultValue": "off",
      "helpMarkDown": "ms-resource:loc.input.help.versioningScheme",
      "required": true,
      "groupName": "packOptions",
      "options": {
        "off": "Off",
        "byPrereleaseNumber": "Use the date and time",
        "byEnvVar": "Use an environment variable",
        "byBuildNumber": "Use the build number"
      }
    },
    {
      "name": "versionEnvVar",
      "type": "string",
      "label": "ms-resource:loc.input.label.versionEnvVar",
      "defaultValue": "",
      "helpMarkDown": "ms-resource:loc.input.help.versionEnvVar",
      "required": true,
      "groupName": "packOptions",
      "visibleRule": "versioningScheme = byEnvVar"
    },
    {
      "name": "requestedMajorVersion",
      "aliases": [
        "majorVersion"
      ],
      "type": "string",
      "label": "ms-resource:loc.input.label.requestedMajorVersion",
      "defaultValue": "1",
      "helpMarkDown": "ms-resource:loc.input.help.requestedMajorVersion",
      "required": true,
      "groupName": "packOptions",
      "visibleRule": "versioningScheme = byPrereleaseNumber"
    },
    {
      "name": "requestedMinorVersion",
      "aliases": [
        "minorVersion"
      ],
      "type": "string",
      "label": "ms-resource:loc.input.label.requestedMinorVersion",
      "defaultValue": "0",
      "helpMarkDown": "ms-resource:loc.input.help.requestedMinorVersion",
      "required": true,
      "groupName": "packOptions",
      "visibleRule": "versioningScheme = byPrereleaseNumber"
    },
    {
      "name": "requestedPatchVersion",
      "aliases": [
        "patchVersion"
      ],
      "type": "string",
      "label": "ms-resource:loc.input.label.requestedPatchVersion",
      "defaultValue": "0",
      "helpMarkDown": "ms-resource:loc.input.help.requestedPatchVersion",
      "required": true,
      "groupName": "packOptions",
      "visibleRule": "versioningScheme = byPrereleaseNumber"
    },
    {
      "name": "buildProperties",
      "type": "string",
      "label": "ms-resource:loc.input.label.buildProperties",
      "defaultValue": "",
      "required": false,
      "helpMarkDown": "ms-resource:loc.input.help.buildProperties",
      "groupName": "packAdvanced"
    },
    {
      "name": "verbosityPack",
      "type": "pickList",
      "label": "ms-resource:loc.input.label.verbosityPack",
      "defaultValue": "Detailed",
      "helpMarkDown": "ms-resource:loc.input.help.verbosityPack",
      "required": "false",
      "groupName": "packAdvanced",
      "options": {
        "-": "-",
        "Quiet": "Quiet",
        "Minimal": "Minimal",
        "Normal": "Normal",
        "Detailed": "Detailed",
        "Diagnostic": "Diagnostic"
      }
    },
    {
      "name": "workingDirectory",
      "type": "filePath",
      "label": "ms-resource:loc.input.label.workingDirectory",
      "helpMarkDown": "ms-resource:loc.input.help.workingDirectory",
      "required": "false",
      "groupName": "generalAdvanced"
    }
  ],
  "dataSourceBindings": [
    {
      "target": "feedRestore",
      "endpointId": "tfs:feed",
      "endpointUrl": "{{endpoint.url}}/_apis/packaging/feeds",
      "resultSelector": "jsonpath:$.value[*]",
      "resultTemplate": "{ \"Value\" : \"{{{id}}}\", \"DisplayValue\" : \"{{{name}}}\" }"
    },
    {
      "target": "feedPublish",
      "endpointId": "tfs:feed",
      "endpointUrl": "{{endpoint.url}}/_apis/packaging/feeds",
      "resultSelector": "jsonpath:$.value[*]",
      "resultTemplate": "{ \"Value\" : \"{{{id}}}\", \"DisplayValue\" : \"{{{name}}}\" }"
    }
  ],
  "execution": {
    "Node": {
      "target": "dotnetcore.js",
      "argumentFormat": ""
    }
  },
  "messages": {
    "BuildIdentityPermissionsHint": "ms-resource:loc.messages.BuildIdentityPermissionsHint",
    "CouldNotSetCodePaging": "ms-resource:loc.messages.CouldNotSetCodePaging",
    "Error_AutomaticallyVersionReleases": "ms-resource:loc.messages.Error_AutomaticallyVersionReleases",
    "Error_CommandNotRecognized": "ms-resource:loc.messages.Error_CommandNotRecognized",
    "Error_NoSourceSpecifiedForPush": "ms-resource:loc.messages.Error_NoSourceSpecifiedForPush",
    "Error_NoValueFoundForEnvVar": "ms-resource:loc.messages.Error_NoValueFoundForEnvVar",
    "Error_NoVersionFoundInBuildNumber": "ms-resource:loc.messages.Error_NoVersionFoundInBuildNumber",
    "Error_PackageFailure": "ms-resource:loc.messages.Error_PackageFailure",
    "Error_PushNotARegularFile": "ms-resource:loc.messages.Error_PushNotARegularFile",
    "Info_AttemptingToPackFile": "ms-resource:loc.messages.Info_AttemptingToPackFile",
    "Info_NoPackagesMatchedTheSearchPattern": "ms-resource:loc.messages.Info_NoPackagesMatchedTheSearchPattern",
    "Info_NoFilesMatchedTheSearchPattern": "ms-resource:loc.messages.Info_NoFilesMatchedTheSearchPattern",
    "PackagesFailedToInstall": "ms-resource:loc.messages.PackagesFailedToInstall",
    "PackagesFailedToPublish": "ms-resource:loc.messages.PackagesFailedToPublish",
    "PackagesInstalledSuccessfully": "ms-resource:loc.messages.PackagesInstalledSuccessfully",
    "PackagesPublishedSuccessfully": "ms-resource:loc.messages.PackagesPublishedSuccessfully",
    "UnknownFeedType": "ms-resource:loc.messages.UnknownFeedType",
    "Warning_AutomaticallyVersionReferencedProjects": "ms-resource:loc.messages.Warning_AutomaticallyVersionReferencedProjects",
    "Warning_MoreThanOneVersionInBuildNumber": "ms-resource:loc.messages.Warning_MoreThanOneVersionInBuildNumber",
    "dotnetCommandFailed": "ms-resource:loc.messages.dotnetCommandFailed",
    "noProjectFilesFound": "ms-resource:loc.messages.noProjectFilesFound",
    "noPublishFolderFoundToZip": "ms-resource:loc.messages.noPublishFolderFoundToZip",
    "noWebProjctFound": "ms-resource:loc.messages.noWebProjctFound",
    "zipFailed": "ms-resource:loc.messages.zipFailed",
    "Error_ApiKeyNotSupported": "ms-resource:loc.messages.Error_ApiKeyNotSupported",
    "Error_ExpectedConfigurationElement": "ms-resource:loc.messages.Error_ExpectedConfigurationElement",
    "Error_NoMatchingFilesFoundForPattern": "ms-resource:loc.messages.Error_NoMatchingFilesFoundForPattern",
    "Error_NoUrlWasFoundWhichMatches": "ms-resource:loc.messages.Error_NoUrlWasFoundWhichMatches",
    "Error_NoVersionWasFoundWhichMatches": "ms-resource:loc.messages.Error_NoVersionWasFoundWhichMatches",
    "Error_NuGetToolInstallerFailer": "ms-resource:loc.messages.Error_NuGetToolInstallerFailer",
    "Info_AvailableVersions": "ms-resource:loc.messages.Info_AvailableVersions",
    "Info_ExpectBehaviorChangeWhenUsingVersionQuery": "ms-resource:loc.messages.Info_ExpectBehaviorChangeWhenUsingVersionQuery",
    "Info_MatchingUrlWasFoundSettingAuth": "ms-resource:loc.messages.Info_MatchingUrlWasFoundSettingAuth",
    "Info_ResolvedToolFromCache": "ms-resource:loc.messages.Info_ResolvedToolFromCache",
    "Info_SavingTempConfig": "ms-resource:loc.messages.Info_SavingTempConfig",
    "Info_UsingToolPath": "ms-resource:loc.messages.Info_UsingToolPath",
    "Info_UsingVersion": "ms-resource:loc.messages.Info_UsingVersion",
    "NGCommon_AddingSources": "ms-resource:loc.messages.NGCommon_AddingSources",
    "NGCommon_AreaNotFoundInSps": "ms-resource:loc.messages.NGCommon_AreaNotFoundInSps",
    "NGCommon_DetectedNuGetExtensionsPath": "ms-resource:loc.messages.NGCommon_DetectedNuGetExtensionsPath",
    "NGCommon_DetectedNuGetVersion": "ms-resource:loc.messages.NGCommon_DetectedNuGetVersion",
    "NGCommon_IgnoringNuGetExtensionsPath": "ms-resource:loc.messages.NGCommon_IgnoringNuGetExtensionsPath",
    "NGCommon_NoSourcesFoundInConfig": "ms-resource:loc.messages.NGCommon_NoSourcesFoundInConfig",
    "NGCommon_NuGetConfigIsInvalid": "ms-resource:loc.messages.NGCommon_NuGetConfigIsInvalid",
    "NGCommon_NuGetConfigIsPackagesConfig": "ms-resource:loc.messages.NGCommon_NuGetConfigIsPackagesConfig",
    "NGCommon_RemovingSources": "ms-resource:loc.messages.NGCommon_RemovingSources",
    "NGCommon_SpsNotFound": "ms-resource:loc.messages.NGCommon_SpsNotFound",
    "NGCommon_UnabletoDetectNuGetVersion": "ms-resource:loc.messages.NGCommon_UnabletoDetectNuGetVersion",
    "NGCommon_UnableToFindTool": "ms-resource:loc.messages.NGCommon_UnableToFindTool",
    "Warning_UpdatingNuGetVersion": "ms-resource:loc.messages.Warning_UpdatingNuGetVersion"
  }
}<|MERGE_RESOLUTION|>--- conflicted
+++ resolved
@@ -17,13 +17,8 @@
   "demands": [],
   "version": {
     "Major": 2,
-<<<<<<< HEAD
-    "Minor": 150,
-    "Patch": 2
-=======
     "Minor": 151,
     "Patch": 0
->>>>>>> 480939af
   },
   "minimumAgentVersion": "2.115.0",
   "instanceNameFormat": "ms-resource:loc.instanceNameFormat",
