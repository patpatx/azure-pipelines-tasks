--- conflicted
+++ resolved
@@ -17,15 +17,9 @@
     },
     "homepage": "https://github.com/Microsoft/azure-pipelines-tasks#readme",
     "dependencies": {
-<<<<<<< HEAD
         "@types/node": "^16.11.39",
         "azure-pipelines-task-lib": "^4.0.0-preview",
-        "azure-pipelines-tasks-packaging-common-v3": "^3.206.0",
-=======
-        "@types/node": "^10.17.0",
-        "azure-pipelines-task-lib": "^3.1.7",
         "azure-pipelines-tasks-packaging-common": "3.206.0",
->>>>>>> 20f19bc0
         "azure-pipelines-tasks-utility-common": "^3.0.3",
         "xmlreader": "^0.2.3"
     },
