{
  "id": "B832BEC5-8C27-4FEF-9FB8-6BEC8524AD8A",
  "name": "AppCenterDistribute",
  "friendlyName": "ms-resource:loc.friendlyName",
  "description": "ms-resource:loc.description",
  "helpUrl": "https://docs.microsoft.com/azure/devops/pipelines/tasks/deploy/app-center-distribute",
  "helpMarkDown": "ms-resource:loc.helpMarkDown",
  "category": "Deploy",
  "deprecated": true,
  "removalDate": "2024-01-31",
  "visibility": [
    "Build",
    "Release"
  ],
  "author": "Microsoft Corporation",
  "version": {
    "Major": 1,
<<<<<<< HEAD
    "Minor": 231,
=======
    "Minor": 232,
>>>>>>> 5dc69017
    "Patch": 0
  },
  "minimumAgentVersion": "2.144.0",
  "releaseNotes": "ms-resource:loc.releaseNotes",
  "groups": [
    {
      "name": "symbols",
      "displayName": "ms-resource:loc.group.displayName.symbols",
      "isExpanded": true
    }
  ],
  "inputs": [
    {
      "name": "serverEndpoint",
      "type": "connectedService:vsmobilecenter",
      "label": "ms-resource:loc.input.label.serverEndpoint",
      "defaultValue": "",
      "required": true,
      "helpMarkDown": "ms-resource:loc.input.help.serverEndpoint"
    },
    {
      "name": "appSlug",
      "type": "string",
      "label": "ms-resource:loc.input.label.appSlug",
      "defaultValue": "",
      "required": true,
      "helpMarkDown": "ms-resource:loc.input.help.appSlug"
    },
    {
      "name": "app",
      "aliases": [
        "appFile"
      ],
      "type": "filePath",
      "label": "ms-resource:loc.input.label.app",
      "defaultValue": "",
      "required": true,
      "helpMarkDown": "ms-resource:loc.input.help.app"
    },
    {
      "name": "symbolsType",
      "aliases": [
        "symbolsOption"
      ],
      "type": "pickList",
      "label": "ms-resource:loc.input.label.symbolsType",
      "required": false,
      "defaultValue": "Apple",
      "groupName": "symbols",
      "options": {
        "Apple": "Apple"
      }
    },
    {
      "name": "symbolsPath",
      "type": "filePath",
      "label": "ms-resource:loc.input.label.symbolsPath",
      "groupName": "symbols",
      "required": false,
      "helpMarkDown": "ms-resource:loc.input.help.symbolsPath",
      "visibleRule": "symbolsType == AndroidNative || symbolsType = Windows"
    },
    {
      "name": "pdbPath",
      "aliases": [
        "symbolsPdbFiles"
      ],
      "type": "filePath",
      "label": "ms-resource:loc.input.label.pdbPath",
      "defaultValue": "**/*.pdb",
      "groupName": "symbols",
      "required": false,
      "helpMarkDown": "ms-resource:loc.input.help.pdbPath",
      "visibleRule": "symbolsType = UWP"
    },
    {
      "name": "dsymPath",
      "aliases": [
        "symbolsDsymFiles"
      ],
      "type": "filePath",
      "label": "ms-resource:loc.input.label.dsymPath",
      "groupName": "symbols",
      "required": false,
      "helpMarkDown": "ms-resource:loc.input.help.dsymPath",
      "visibleRule": "symbolsType = Apple"
    },
    {
      "name": "mappingTxtPath",
      "aliases": [
        "symbolsMappingTxtFile"
      ],
      "type": "filePath",
      "label": "ms-resource:loc.input.label.mappingTxtPath",
      "groupName": "symbols",
      "required": false,
      "helpMarkDown": "ms-resource:loc.input.help.mappingTxtPath",
      "visibleRule": "symbolsType = AndroidJava"
    },
    {
      "name": "packParentFolder",
      "aliases": [
        "symbolsIncludeParentDirectory"
      ],
      "type": "boolean",
      "label": "ms-resource:loc.input.label.packParentFolder",
      "groupName": "symbols",
      "required": false,
      "helpMarkDown": "ms-resource:loc.input.help.packParentFolder"
    },
    {
      "name": "releaseNotesSelection",
      "aliases": [
        "releaseNotesOption"
      ],
      "type": "radio",
      "label": "ms-resource:loc.input.label.releaseNotesSelection",
      "required": true,
      "defaultValue": "input",
      "options": {
        "input": "Enter Release Notes",
        "file": "Select Release Notes File"
      }
    },
    {
      "name": "releaseNotesInput",
      "type": "multiLine",
      "label": "ms-resource:loc.input.label.releaseNotesInput",
      "required": true,
      "helpMarkDown": "ms-resource:loc.input.help.releaseNotesInput",
      "visibleRule": "releaseNotesSelection = input",
      "properties": {
        "resizable": "true",
        "rows": "10",
        "maxLength": "5000"
      }
    },
    {
      "name": "releaseNotesFile",
      "type": "filePath",
      "label": "ms-resource:loc.input.label.releaseNotesFile",
      "required": true,
      "helpMarkDown": "ms-resource:loc.input.help.releaseNotesFile",
      "visibleRule": "releaseNotesSelection = file"
    },
    {
      "name": "isMandatory",
      "type": "boolean",
      "label": "ms-resource:loc.input.label.isMandatory",
      "defaultValue": "false",
      "required": false
    },
    {
      "name": "destinationId",
      "aliases": [
        "distributionGroupId"
      ],
      "type": "string",
      "defaultValue": "",
      "label": "ms-resource:loc.input.label.destinationId",
      "helpMarkDown": "ms-resource:loc.input.help.destinationId",
      "required": false
    }
  ],
  "instanceNameFormat": "ms-resource:loc.instanceNameFormat",
  "execution": {
    "Node10": {
      "target": "appcenterdistribute.js",
      "argumentFormat": ""
    },
    "Node16": {
      "target": "appcenterdistribute.js",
      "argumentFormat": ""
    }
  },
  "messages": {
    "CannotDecodeEndpoint": "ms-resource:loc.messages.CannotDecodeEndpoint",
    "NoResponseFromServer": "ms-resource:loc.messages.NoResponseFromServer",
    "FailedToUploadFile": "ms-resource:loc.messages.FailedToUploadFile",
    "NoApiTokenFound": "ms-resource:loc.messages.NoApiTokenFound",
    "Succeeded": "ms-resource:loc.messages.Succeeded",
    "CannotFindAnyFile": "ms-resource:loc.messages.CannotFindAnyFile",
    "FoundMultipleFiles": "ms-resource:loc.messages.FoundMultipleFiles",
    "FailedToCreateFile": "ms-resource:loc.messages.FailedToCreateFile",
    "FailedToFindFile": "ms-resource:loc.messages.FailedToFindFile"
  }
}<|MERGE_RESOLUTION|>--- conflicted
+++ resolved
@@ -15,11 +15,7 @@
   "author": "Microsoft Corporation",
   "version": {
     "Major": 1,
-<<<<<<< HEAD
-    "Minor": 231,
-=======
     "Minor": 232,
->>>>>>> 5dc69017
     "Patch": 0
   },
   "minimumAgentVersion": "2.144.0",
