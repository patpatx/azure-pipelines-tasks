{
  "name": "vsts-tasks-msbuild",
  "description": "Azure Pipelines MSBuild Task",
  "repository": {
    "type": "git",
    "url": "git+https://github.com/Microsoft/azure-pipelines-tasks.git"
  },
  "author": "Microsoft Corporation",
  "license": "MIT",
  "bugs": {
    "url": "https://github.com/Microsoft/azure-pipelines-tasks/issues"
  },
  "homepage": "https://github.com/Microsoft/azure-pipelines-tasks#readme",
  "dependencies": {
<<<<<<< HEAD
    "@types/mocha": "^5.2.7",
    "@types/node": "^10.17.0",
    "azure-pipelines-task-lib": "^3.1.2",
    "azure-pipelines-tasks-msbuildhelpers-v3": "^3.201.0"
=======
    "@types/mocha": "^9.1.1",
    "@types/node": "^16.11.39",
    "azure-pipelines-task-lib": "^4.0.0-preview",
    "msbuildhelpers": "file:../../_build/Tasks/Common/msbuildhelpers-2.208.0.tgz"
>>>>>>> 68af84de
  },
  "devDependencies": {
    "typescript": "4.0.2"
  }
}<|MERGE_RESOLUTION|>--- conflicted
+++ resolved
@@ -12,17 +12,10 @@
   },
   "homepage": "https://github.com/Microsoft/azure-pipelines-tasks#readme",
   "dependencies": {
-<<<<<<< HEAD
-    "@types/mocha": "^5.2.7",
-    "@types/node": "^10.17.0",
-    "azure-pipelines-task-lib": "^3.1.2",
-    "azure-pipelines-tasks-msbuildhelpers-v3": "^3.201.0"
-=======
     "@types/mocha": "^9.1.1",
     "@types/node": "^16.11.39",
     "azure-pipelines-task-lib": "^4.0.0-preview",
-    "msbuildhelpers": "file:../../_build/Tasks/Common/msbuildhelpers-2.208.0.tgz"
->>>>>>> 68af84de
+    "azure-pipelines-tasks-msbuildhelpers-v3": "^3.201.0"
   },
   "devDependencies": {
     "typescript": "4.0.2"
