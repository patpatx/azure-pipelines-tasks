--- conflicted
+++ resolved
@@ -14,12 +14,8 @@
     "demands": [],
     "version": {
         "Major": 0,
-<<<<<<< HEAD
-        "Minor": 223,
-=======
         "Minor": 224,
->>>>>>> defb12f8
-        "Patch": 0
+        "Patch": 1
     },
     "preview": true,
     "minimumAgentVersion": "1.95.0",
