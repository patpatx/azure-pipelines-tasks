--- conflicted
+++ resolved
@@ -15,11 +15,7 @@
   "version": {
     "Major": 0,
     "Minor": 228,
-<<<<<<< HEAD
     "Patch": 5
-=======
-    "Patch": 0
->>>>>>> 3cac0cb5
   },
   "preview": true,
   "minimumAgentVersion": "1.95.0",
