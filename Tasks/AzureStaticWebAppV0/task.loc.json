{
  "id": "18aad896-e191-4720-88d6-8ced4806941a",
  "name": "AzureStaticWebApp",
  "friendlyName": "ms-resource:loc.friendlyName",
  "description": "ms-resource:loc.description",
  "author": "Microsoft Corporation",
  "helpUrl": "https://aka.ms/swadocs",
  "helpMarkDown": "ms-resource:loc.helpMarkDown",
  "category": "Utility",
  "visibility": [
    "Build",
    "Release"
  ],
  "demands": [],
  "version": {
    "Major": 0,
<<<<<<< HEAD
    "Minor": 231,
=======
    "Minor": 238,
>>>>>>> 778dae7d
    "Patch": 0
  },
  "preview": true,
  "minimumAgentVersion": "1.95.0",
  "instanceNameFormat": "ms-resource:loc.instanceNameFormat",
  "inputs": [
    {
      "name": "cwd",
      "aliases": [
        "workingDirectory",
        "rootDirectory"
      ],
      "type": "filePath",
      "label": "ms-resource:loc.input.label.cwd",
      "defaultValue": "$(System.DefaultWorkingDirectory)",
      "required": false,
      "helpMarkDown": "ms-resource:loc.input.help.cwd"
    },
    {
      "name": "app_location",
      "type": "string",
      "label": "ms-resource:loc.input.label.app_location",
      "defaultValue": "",
      "required": false,
      "helpMarkDown": "ms-resource:loc.input.help.app_location"
    },
    {
      "name": "app_build_command",
      "type": "string",
      "label": "ms-resource:loc.input.label.app_build_command",
      "defaultValue": "",
      "required": false,
      "helpMarkDown": "ms-resource:loc.input.help.app_build_command"
    },
    {
      "name": "output_location",
      "type": "string",
      "label": "ms-resource:loc.input.label.output_location",
      "defaultValue": "",
      "required": false,
      "helpMarkDown": "ms-resource:loc.input.help.output_location"
    },
    {
      "name": "api_location",
      "type": "string",
      "label": "ms-resource:loc.input.label.api_location",
      "defaultValue": "",
      "required": false,
      "helpMarkDown": "ms-resource:loc.input.help.api_location"
    },
    {
      "name": "api_build_command",
      "type": "string",
      "label": "ms-resource:loc.input.label.api_build_command",
      "defaultValue": "",
      "required": false,
      "helpMarkDown": "ms-resource:loc.input.help.api_build_command"
    },
    {
      "name": "routes_location",
      "type": "string",
      "label": "ms-resource:loc.input.label.routes_location",
      "defaultValue": "",
      "required": false,
      "helpMarkDown": "ms-resource:loc.input.help.routes_location"
    },
    {
      "name": "config_file_location",
      "type": "string",
      "label": "ms-resource:loc.input.label.config_file_location",
      "defaultValue": "",
      "required": false,
      "helpMarkDown": "ms-resource:loc.input.help.config_file_location"
    },
    {
      "name": "skip_app_build",
      "type": "boolean",
      "label": "ms-resource:loc.input.label.skip_app_build",
      "defaultValue": "",
      "required": false,
      "helpMarkDown": "ms-resource:loc.input.help.skip_app_build"
    },
    {
      "name": "skip_api_build",
      "type": "boolean",
      "label": "ms-resource:loc.input.label.skip_api_build",
      "defaultValue": "",
      "required": false,
      "helpMarkDown": "ms-resource:loc.input.help.skip_api_build"
    },
    {
      "name": "is_static_export",
      "type": "boolean",
      "label": "ms-resource:loc.input.label.is_static_export",
      "defaultValue": "",
      "required": false,
      "helpMarkDown": "ms-resource:loc.input.help.is_static_export"
    },
    {
      "name": "verbose",
      "type": "boolean",
      "label": "ms-resource:loc.input.label.verbose",
      "defaultValue": "",
      "required": false,
      "helpMarkDown": "ms-resource:loc.input.help.verbose"
    },
    {
      "name": "build_timeout_in_minutes",
      "type": "int",
      "label": "ms-resource:loc.input.label.build_timeout_in_minutes",
      "defaultValue": "",
      "required": false,
      "helpMarkDown": "ms-resource:loc.input.help.build_timeout_in_minutes"
    },
    {
      "name": "azure_static_web_apps_api_token",
      "type": "string",
      "label": "ms-resource:loc.input.label.azure_static_web_apps_api_token",
      "defaultValue": "",
      "required": false,
      "helpMarkDown": "ms-resource:loc.input.help.azure_static_web_apps_api_token"
    },
    {
      "name": "deployment_environment",
      "type": "string",
      "label": "ms-resource:loc.input.label.deployment_environment",
      "defaultValue": "",
      "required": false,
      "helpMarkDown": "ms-resource:loc.input.help.deployment_environment"
    },
    {
      "name": "production_branch",
      "type": "string",
      "label": "ms-resource:loc.input.label.production_branch",
      "defaultValue": "",
      "required": false,
      "helpMarkDown": "ms-resource:loc.input.help.production_branch"
    },
    {
      "name": "data_api_location",
      "type": "string",
      "label": "ms-resource:loc.input.label.data_api_location",
      "defaultValue": "",
      "required": false,
      "helpMarkDown": "ms-resource:loc.input.help.data_api_location"
    }
  ],
  "execution": {
    "Node10": {
      "target": "index.js",
      "argumentFormat": ""
    },
    "Node16": {
      "target": "index.js",
      "argumentFormat": ""
    },
    "Node20_1": {
      "target": "index.js",
      "argumentFormat": ""
    }
  }
}<|MERGE_RESOLUTION|>--- conflicted
+++ resolved
@@ -14,11 +14,7 @@
   "demands": [],
   "version": {
     "Major": 0,
-<<<<<<< HEAD
-    "Minor": 231,
-=======
     "Minor": 238,
->>>>>>> 778dae7d
     "Patch": 0
   },
   "preview": true,
