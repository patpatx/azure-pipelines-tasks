Trace-VstsEnteringInvocation $MyInvocation
Import-VstsLocStrings "$PSScriptRoot\Task.json"

# Get inputs.
$scriptType = Get-VstsInput -Name ScriptType -Require
$scriptPath = Get-VstsInput -Name ScriptPath
$scriptInline = Get-VstsInput -Name Inline
$scriptArguments = Get-VstsInput -Name ScriptArguments
$__vsts_input_errorActionPreference = Get-VstsInput -Name errorActionPreference
$__vsts_input_failOnStandardError = Get-VstsInput -Name FailOnStandardError -AsBool
$targetAzurePs = Get-VstsInput -Name TargetAzurePs
$customTargetAzurePs = Get-VstsInput -Name CustomTargetAzurePs
$input_pwsh = Get-VstsInput -Name pwsh -AsBool
$input_workingDirectory = Get-VstsInput -Name workingDirectory -Require
$restrictContext = Get-VstsInput -Name RestrictContextToCurrentTask -AsBool
$validateScriptSignature = Get-VstsInput -Name validateScriptSignature -AsBool

Write-Host "## Validating Inputs"
# Validate the script path and args do not contains new-lines. Otherwise, it will
# break invoking the script via Invoke-Expression.
if ($scriptType -eq "FilePath") {
    if ($scriptPath -match '[\r\n]' -or [string]::IsNullOrWhitespace($scriptPath)) {
        throw (Get-VstsLocString -Key InvalidScriptPath0 -ArgumentList $scriptPath)
    }
}

if ($scriptArguments -match '[\r\n]') {
    throw (Get-VstsLocString -Key InvalidScriptArguments0 -ArgumentList $scriptArguments)
}

# string constants
$otherVersion = "OtherVersion"
$latestVersion = "LatestVersion"

if ($targetAzurePs -eq $otherVersion) {
    if ($customTargetAzurePs -eq $null) {
        throw (Get-VstsLocString -Key InvalidAzurePsVersion $customTargetAzurePs)
    } else {
        $targetAzurePs = $customTargetAzurePs.Trim()
    }
}

$pattern = "^[0-9]+\.[0-9]+\.[0-9]+$"
$regex = New-Object -TypeName System.Text.RegularExpressions.Regex -ArgumentList $pattern

if ($targetAzurePs -eq $latestVersion) {
    $targetAzurePs = ""
} elseif (-not($regex.IsMatch($targetAzurePs))) {
    throw (Get-VstsLocString -Key InvalidAzurePsVersion -ArgumentList $targetAzurePs)
}
Write-Host "## Validating Inputs Complete" 

. $PSScriptRoot\TryMakingModuleAvailable.ps1 -targetVersion "$targetAzurePs" -platform Windows

if ($validateScriptSignature) {
    try {
        if ($scriptType -ne "InlineScript") {
            Write-Host "## Validating Script Signature"

            # Validate script is signed
            $scriptSignature = Get-AuthenticodeSignature $scriptPath
            if ($scriptSignature.Status -eq "NotSigned") {
                throw "Object does not have a digital signature. Please ensure your script is signed and try again."
            }
            elseif ($scriptSignature.Status -ne "Valid") {
                throw "Digital signature of the object did not verify. Please ensure your script is properly signed and try again."
            }

            Write-Host "## Validating Script Signature Complete" 
        }
    }
    catch 
    {
        $errorMsg = $_.Exception.Message
        throw "Unable to validate script signature: $errorMsg"
    }
}

Write-Host "## Initializing Az module"
. "$PSScriptRoot\Utility.ps1"

$serviceName = Get-VstsInput -Name ConnectedServiceNameARM -Require
$endpoint = Get-VstsEndpoint -Name $serviceName -Require
CleanUp-PSModulePathForHostedAgent
Update-PSModulePathForHostedAgent -targetAzurePs $targetAzurePs
<<<<<<< HEAD
#if WORKLOADIDENTITYFEDERATION
$vstsEndpoint = Get-VstsEndpoint -Name SystemVssConnection -Require
$vstsAccessToken = $vstsEndpoint.auth.parameters.AccessToken
#endif
=======
$vstsEndpoint = Get-VstsEndpoint -Name SystemVssConnection -Require
$vstsAccessToken = $vstsEndpoint.auth.parameters.AccessToken
>>>>>>> 034fc24d

# troubleshoot link
$troubleshoot = "https://aka.ms/azurepowershelltroubleshooting"
try
{
    # Initialize Azure.
    Import-Module $PSScriptRoot\ps_modules\VstsAzureHelpers_
<<<<<<< HEAD
#if WORKLOADIDENTITYFEDERATION
    Initialize-AzModule -Endpoint $endpoint -connectedServiceNameARM $serviceName `
        -azVersion $targetAzurePs -vstsAccessToken $vstsAccessToken    
#endif
    Initialize-AzModule -Endpoint $endpoint -azVersion $targetAzurePs
=======
    Initialize-AzModule -Endpoint $endpoint -connectedServiceNameARM $serviceName `
        -azVersion $targetAzurePs -vstsAccessToken $vstsAccessToken
>>>>>>> 034fc24d
    Write-Host "## Az module initialization Complete"
    $success = $true
}
finally {
    if (!$success) {
        Write-VstsTaskError "Initializing Az module failed: For troubleshooting, refer: $troubleshoot"
    }
}

Write-Host "## Beginning Script Execution"
try {
    if ($input_pwsh)
    {
            # Generate the script contents.
        Write-Host (Get-VstsLocString -Key 'GeneratingScript')
        $UpdatePSModulePathArgument = $null;
        if ($targetAzurePs)
        {
            $UpdatePSModulePathArgument = "-targetAzurePs $targetAzurePs"
        }

        $contents = @()
        $contents += "`$ErrorActionPreference = '$__vsts_input_errorActionPreference'"
        if ($env:system_debug -eq "true") {
            $contents += "`$VerbosePreference = 'continue'"
        }

        $contents += ". '$PSScriptRoot\UpdatePSModulePath.ps1' $UpdatePSModulePathArgument"
        if ($scriptType -eq "InlineScript") {
            $contents += "$scriptInline".Replace("`r`n", "`n").Replace("`n", "`r`n")
        } else {
            $contents += ". '$("$scriptPath".Replace("'", "''"))' $scriptArguments".Trim()
        }

        # Write the script to disk.
        $__vstsAzPSScriptPath = [System.IO.Path]::Combine($env:Agent_TempDirectory, ([guid]::NewGuid().ToString() + ".ps1"));
        $joinedContents = [System.String]::Join(
            ([System.Environment]::NewLine),
            $contents)
        $null = [System.IO.File]::WriteAllText(
            $__vstsAzPSScriptPath,
            $joinedContents,
            ([System.Text.Encoding]::UTF8))

        # Prepare the external command values.
        #
        # Note, use "-Command" instead of "-File". On PowerShell v4 and V3 when using "-File", terminating
        # errors do not cause a non-zero exit code.
        if ($input_pwsh) {
            $powershellPath = Get-Command -Name pwsh.exe -CommandType Application | Select-Object -First 1 -ExpandProperty Path
        } else {
            $powershellPath = Get-Command -Name powershell.exe -CommandType Application | Select-Object -First 1 -ExpandProperty Path
        }
        Assert-VstsPath -LiteralPath $powershellPath -PathType 'Leaf'
        $arguments = "-NoLogo -NoProfile -NonInteractive -ExecutionPolicy Unrestricted -Command `". '$($__vstsAzPSScriptPath.Replace("'", "''"))'`""
        $splat = @{
            'FileName' = $powershellPath
            'Arguments' = $arguments
            'WorkingDirectory' = $input_workingDirectory
        }

        # Switch to "Continue".
        $global:ErrorActionPreference = 'Continue'
        $failed = $false

        # Run the script.
        Write-Host '========================== Starting Command Output ==========================='
        if (!$__vsts_input_failOnStandardError) {
            Invoke-VstsTool @splat
        }
        else {
            $inError = $false
            $errorLines = New-Object System.Text.StringBuilder
            Invoke-VstsTool @splat 2>&1 |
                ForEach-Object {
                    if ($_ -is [System.Management.Automation.ErrorRecord]) {
                        # Buffer the error lines.
                        $failed = $true
                        $inError = $true
                        $null = $errorLines.AppendLine("$($_.Exception.Message)")

                        # Write to verbose to mitigate if the process hangs.
                        Write-Verbose "STDERR: $($_.Exception.Message)"
                    } else {
                        # Flush the error buffer.
                        if ($inError) {
                            $inError = $false
                            $message = $errorLines.ToString().Trim()
                            $null = $errorLines.Clear()
                            if ($message) {
                                Write-VstsTaskError -Message $message
                            }
                        }

                        Write-Host "$_"
                    }
                }

            # Flush the error buffer one last time.
            if ($inError) {
                $inError = $false
                $message = $errorLines.ToString().Trim()
                $null = $errorLines.Clear()
                if ($message) {
                    Write-VstsTaskError -Message $message
                }
            }
        }

        # Fail if any errors.
        if ($failed) {
            Write-VstsSetResult -Result 'Failed' -Message "Error detected" -DoNotThrow
        } 
    }
    else
    {
                # Trace the expression as it will be invoked.
        $__vstsAzPSInlineScriptPath = $null
        If ($scriptType -eq "InlineScript") {
            $scriptArguments = $null
            $__vstsAzPSInlineScriptPath = [System.IO.Path]::Combine($env:Agent_TempDirectory, ([guid]::NewGuid().ToString() + ".ps1"));
            ($scriptInline | Out-File $__vstsAzPSInlineScriptPath)
            $scriptPath = $__vstsAzPSInlineScriptPath
        }

        $scriptCommand = "& '$($scriptPath.Replace("'", "''"))' $scriptArguments"
        Remove-Variable -Name scriptType
        Remove-Variable -Name scriptPath
        Remove-Variable -Name scriptInline
        Remove-Variable -Name scriptArguments

        # Remove all commands imported from VstsTaskSdk, other than Out-Default.
        # Remove all commands imported from VstsAzureHelpers_.
        Get-ChildItem -LiteralPath function: |
            Where-Object {
                ($_.ModuleName -eq 'VstsTaskSdk' -and $_.Name -ne 'Out-Default') -or
                ($_.Name -eq 'Invoke-VstsTaskScript') -or
                ($_.ModuleName -eq 'VstsAzureHelpers_' )
            } |
            Remove-Item

        # For compatibility with the legacy handler implementation, set the error action
        # preference to continue. An implication of changing the preference to Continue,
        # is that Invoke-VstsTaskScript will no longer handle setting the result to failed.
        $global:ErrorActionPreference = 'Continue'

        # Undocumented VstsTaskSdk variable so Verbose/Debug isn't converted to ##vso[task.debug].
        # Otherwise any content the ad-hoc script writes to the verbose pipeline gets dropped by
        # the agent when System.Debug is not set.
        $global:__vstsNoOverrideVerbose = $true

        # Run the user's script. Redirect the error pipeline to the output pipeline to enable
        # a couple goals due to compatibility with the legacy handler implementation:
        # 1) STDERR from external commands needs to be converted into error records. Piping
        #    the redirected error output to an intermediate command before it is piped to
        #    Out-Default will implicitly perform the conversion.
        # 2) The task result needs to be set to failed if an error record is encountered.
        #    As mentioned above, the requirement to handle this is an implication of changing
        #    the error action preference.
        ([scriptblock]::Create($scriptCommand)) | 
            ForEach-Object {
                Remove-Variable -Name scriptCommand
                Write-Host "##[command]$_"
                . $_ 2>&1
            } | 
            ForEach-Object {
                if($_ -is [System.Management.Automation.ErrorRecord]) {
                    if($_.FullyQualifiedErrorId -eq "NativeCommandError" -or $_.FullyQualifiedErrorId -eq "NativeCommandErrorMessage") {
                        ,$_
                        if($__vsts_input_failOnStandardError -eq $true) {
                            "##vso[task.complete result=Failed]"
                        }
                    }
                    else {
                        if($__vsts_input_errorActionPreference -eq "continue") {
                            ,$_
                            if($__vsts_input_failOnStandardError -eq $true) {
                                "##vso[task.complete result=Failed]"
                            }
                        }
                        elseif($__vsts_input_errorActionPreference -eq "stop") {
                            throw $_
                        }
                    }
                } else {
                    ,$_
                }
            }
    }
 
}
finally {
    if ($__vstsAzPSInlineScriptPath -and (Test-Path -LiteralPath $__vstsAzPSInlineScriptPath) ) {
        Remove-Item -LiteralPath $__vstsAzPSInlineScriptPath -ErrorAction 'SilentlyContinue'
    }

    Import-Module $PSScriptRoot\ps_modules\VstsAzureHelpers_
    Remove-EndpointSecrets
    Disconnect-AzureAndClearContext -restrictContext $restrictContext -ErrorAction SilentlyContinue
}
Write-Host "## Script Execution Complete"<|MERGE_RESOLUTION|>--- conflicted
+++ resolved
@@ -83,32 +83,15 @@
 $endpoint = Get-VstsEndpoint -Name $serviceName -Require
 CleanUp-PSModulePathForHostedAgent
 Update-PSModulePathForHostedAgent -targetAzurePs $targetAzurePs
-<<<<<<< HEAD
-#if WORKLOADIDENTITYFEDERATION
-$vstsEndpoint = Get-VstsEndpoint -Name SystemVssConnection -Require
-$vstsAccessToken = $vstsEndpoint.auth.parameters.AccessToken
-#endif
-=======
-$vstsEndpoint = Get-VstsEndpoint -Name SystemVssConnection -Require
-$vstsAccessToken = $vstsEndpoint.auth.parameters.AccessToken
->>>>>>> 034fc24d
+
 
 # troubleshoot link
 $troubleshoot = "https://aka.ms/azurepowershelltroubleshooting"
-try
+try 
 {
     # Initialize Azure.
     Import-Module $PSScriptRoot\ps_modules\VstsAzureHelpers_
-<<<<<<< HEAD
-#if WORKLOADIDENTITYFEDERATION
-    Initialize-AzModule -Endpoint $endpoint -connectedServiceNameARM $serviceName `
-        -azVersion $targetAzurePs -vstsAccessToken $vstsAccessToken    
-#endif
     Initialize-AzModule -Endpoint $endpoint -azVersion $targetAzurePs
-=======
-    Initialize-AzModule -Endpoint $endpoint -connectedServiceNameARM $serviceName `
-        -azVersion $targetAzurePs -vstsAccessToken $vstsAccessToken
->>>>>>> 034fc24d
     Write-Host "## Az module initialization Complete"
     $success = $true
 }
