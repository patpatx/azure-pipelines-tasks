--- conflicted
+++ resolved
@@ -18,11 +18,7 @@
   "version": {
     "Major": 4,
     "Minor": 220,
-<<<<<<< HEAD
-    "Patch": 1
-=======
     "Patch": 0
->>>>>>> 579a82e3
   },
   "releaseNotes": "ms-resource:loc.releaseNotes",
   "groups": [
