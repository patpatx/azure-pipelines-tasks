{
  "id": "72A1931B-EFFB-4D2E-8FD8-F8472A07CB62",
  "name": "AzurePowerShell",
  "friendlyName": "ms-resource:loc.friendlyName",
  "description": "ms-resource:loc.description",
  "helpMarkDown": "ms-resource:loc.helpMarkDown",
  "category": "Deploy",
  "visibility": [
    "Build",
    "Release"
  ],
  "runsOn": [
    "Agent",
    "DeploymentGroup"
  ],
  "author": "Microsoft Corporation",
  "version": {
    "Major": 4,
    "Minor": 159,
<<<<<<< HEAD
    "Patch": 8
=======
    "Patch": 9
>>>>>>> 1ce4d23f
  },
  "releaseNotes": "ms-resource:loc.releaseNotes",
  "groups": [
    {
      "name": "AzurePowerShellVersionOptions",
      "displayName": "ms-resource:loc.group.displayName.AzurePowerShellVersionOptions",
      "isExpanded": true
    },
    {
      "name": "advanced",
      "displayName": "ms-resource:loc.group.displayName.advanced",
      "isExpanded": false
    }
  ],
  "minimumAgentVersion": "2.115.0",
  "inputs": [
    {
      "name": "ConnectedServiceNameARM",
      "aliases": [
        "azureSubscription"
      ],
      "type": "connectedService:AzureRM",
      "label": "ms-resource:loc.input.label.ConnectedServiceNameARM",
      "defaultValue": "",
      "required": true,
      "helpMarkDown": "ms-resource:loc.input.help.ConnectedServiceNameARM",
      "properties": {
        "EndpointFilterRule": "ScopeLevel != AzureMLWorkspace"
      }
    },
    {
      "name": "ScriptType",
      "type": "radio",
      "label": "ms-resource:loc.input.label.ScriptType",
      "required": false,
      "helpMarkDown": "ms-resource:loc.input.help.ScriptType",
      "defaultValue": "FilePath",
      "options": {
        "FilePath": "Script File Path",
        "InlineScript": "Inline Script"
      }
    },
    {
      "name": "ScriptPath",
      "type": "filePath",
      "label": "ms-resource:loc.input.label.ScriptPath",
      "defaultValue": "",
      "required": false,
      "helpMarkDown": "ms-resource:loc.input.help.ScriptPath",
      "visibleRule": "ScriptType = FilePath"
    },
    {
      "name": "Inline",
      "type": "multiLine",
      "label": "ms-resource:loc.input.label.Inline",
      "required": false,
      "defaultValue": "# You can write your azure powershell scripts inline here. \n# You can also pass predefined and custom variables to this script using arguments",
      "helpMarkDown": "ms-resource:loc.input.help.Inline",
      "visibleRule": "ScriptType = InlineScript",
      "properties": {
        "resizable": "true",
        "rows": "10",
        "maxLength": "5000"
      }
    },
    {
      "name": "ScriptArguments",
      "type": "string",
      "label": "ms-resource:loc.input.label.ScriptArguments",
      "defaultValue": "",
      "visibleRule": "ScriptType = FilePath",
      "required": false,
      "properties": {
        "editorExtension": "ms.vss-services-azure.parameters-grid"
      },
      "helpMarkDown": "ms-resource:loc.input.help.ScriptArguments"
    },
    {
      "name": "errorActionPreference",
      "type": "pickList",
      "label": "ms-resource:loc.input.label.errorActionPreference",
      "required": false,
      "defaultValue": "stop",
      "options": {
        "stop": "Stop",
        "continue": "Continue",
        "silentlyContinue": "SilentlyContinue"
      },
      "helpMarkDown": "ms-resource:loc.input.help.errorActionPreference"
    },
    {
      "name": "FailOnStandardError",
      "type": "boolean",
      "label": "ms-resource:loc.input.label.FailOnStandardError",
      "required": false,
      "defaultValue": "false",
      "helpMarkDown": "ms-resource:loc.input.help.FailOnStandardError"
    },
    {
      "name": "TargetAzurePs",
      "aliases": [
        "azurePowerShellVersion"
      ],
      "type": "radio",
      "label": "ms-resource:loc.input.label.TargetAzurePs",
      "defaultValue": "OtherVersion",
      "required": false,
      "options": {
        "LatestVersion": "Latest installed version",
        "OtherVersion": "Specify other version"
      },
      "groupName": "AzurePowerShellVersionOptions",
      "helpMarkDown": "ms-resource:loc.input.help.TargetAzurePs"
    },
    {
      "name": "CustomTargetAzurePs",
      "aliases": [
        "preferredAzurePowerShellVersion"
      ],
      "type": "string",
      "label": "ms-resource:loc.input.label.CustomTargetAzurePs",
      "defaultValue": "",
      "required": true,
      "visibleRule": "TargetAzurePs = OtherVersion",
      "groupName": "AzurePowerShellVersionOptions",
      "helpMarkDown": "ms-resource:loc.input.help.CustomTargetAzurePs"
    },
    {
      "name": "pwsh",
      "type": "boolean",
      "label": "ms-resource:loc.input.label.pwsh",
      "required": false,
      "defaultValue": "false",
      "helpMarkDown": "ms-resource:loc.input.help.pwsh",
      "groupName": "advanced"
    },
    {
      "name": "workingDirectory",
      "type": "filePath",
      "label": "ms-resource:loc.input.label.workingDirectory",
      "required": false,
      "defaultValue": "",
      "helpMarkDown": "ms-resource:loc.input.help.workingDirectory",
      "groupName": "advanced"
    }
  ],
  "instanceNameFormat": "ms-resource:loc.instanceNameFormat",
  "execution": {
    "PowerShell3": {
      "target": "azurepowershell.ps1",
      "platforms": [
        "windows"
      ]
    },
    "Node": {
      "target": "azurepowershell.js",
      "argumentFormat": ""
    }
  },
  "messages": {
    "GeneratingScript": "ms-resource:loc.messages.GeneratingScript",
    "JS_FormattedCommand": "ms-resource:loc.messages.JS_FormattedCommand",
    "InvalidScriptArguments0": "ms-resource:loc.messages.InvalidScriptArguments0",
    "InvalidScriptPath0": "ms-resource:loc.messages.InvalidScriptPath0",
    "InvalidAzurePsVersion": "ms-resource:loc.messages.InvalidAzurePsVersion",
    "JS_ExitCode": "ms-resource:loc.messages.JS_ExitCode",
    "JS_Stderr": "ms-resource:loc.messages.JS_Stderr",
    "ExpiredServicePrincipal": "ms-resource:loc.messages.ExpiredServicePrincipal"
  }
}<|MERGE_RESOLUTION|>--- conflicted
+++ resolved
@@ -17,11 +17,7 @@
   "version": {
     "Major": 4,
     "Minor": 159,
-<<<<<<< HEAD
-    "Patch": 8
-=======
-    "Patch": 9
->>>>>>> 1ce4d23f
+    "Patch": 10
   },
   "releaseNotes": "ms-resource:loc.releaseNotes",
   "groups": [
