<<<<<<< HEAD
{
  "loc.friendlyName": "Usa ecosistema di Node.js",
  "loc.helpMarkDown": "",
  "loc.description": "Consente di configurare un ambiente Node.js e di aggiungerlo a PATH, fornendo inoltre il supporto per proxy",
  "loc.instanceNameFormat": "Usa Node $(versionSpec)",
  "loc.input.label.version": "Versione",
  "loc.input.help.version": "Identificatore della versione da usare. Esempi: 10.x, 10.15.1, >=10.15.0",
  "loc.input.label.checkLatest": "Controlla disponibilità di versioni più recenti",
  "loc.input.help.checkLatest": "Verifica sempre online se è disponibile una versione più recente che soddisfi l'identificatore di versione. Il valore di questa opzione è in genere false a meno che non sia stato predisposto uno scenario specifico per scaricare sempre la versione più recente. Questa opzione può comportare costi di download potenzialmente non necessari, in particolare con il pool di compilazione ospitato.",
  "loc.input.label.force32bit": "Usa la versione a 32 bit in agenti x64",
  "loc.input.help.force32bit": "Installa la versione x86 di Node indipendentemente dall'architettura della CPU dell'agente.",
  "loc.input.label.retryCountOnDownloadFails": "Impostare il numero di tentativi quando il download dei nodi non riesce",
  "loc.input.help.retryCountOnDownloadFails": "Utilizzare questa opzione quando l'attività non è riuscita a scaricare i file binari del nodo dal mirror. L'attività proverà a scaricare i file binari per gli orari specificati.",
  "loc.input.label.delayBetweenRetries": "Impostare il ritardo tra i tentativi",
  "loc.input.help.delayBetweenRetries": "Utilizzare questa opzione per impostare il ritardo tra i tentativi in millisecondi. Il valore predefinito è 1000 millisecondi.",
  "loc.messages.ToolFailed": "L'installazione di Node non è riuscita: %s",
  "loc.messages.TryRosetta": "Non è possibile trovare il nodo per la piattaforma %s e l'architettura %s. Tentativo di installazione con Rosetta2",
  "loc.messages.NodeVersionNotFound": "Non è possibile trovare la versione %s del nodo per la piattaforma %s e l'architettura %s.",
  "loc.messages.UnexpectedOS": "Sistema operativo imprevisto %s",
  "loc.messages.AgentTempDirNotSet": "Elemento Agent.TempDirectory previsto da impostare."
=======
{
  "loc.friendlyName": "Usa ecosistema di Node.js",
  "loc.helpMarkDown": "",
  "loc.description": "Consente di configurare un ambiente Node.js e di aggiungerlo a PATH, fornendo inoltre il supporto per proxy",
  "loc.instanceNameFormat": "Usa Node $(versionSpec)",
  "loc.input.label.version": "Versione",
  "loc.input.help.version": "Identificatore della versione da usare. Esempi: 10.x, 10.15.1, >=10.15.0",
  "loc.input.label.checkLatest": "Controlla disponibilità di versioni più recenti",
  "loc.input.help.checkLatest": "Verifica sempre online se è disponibile una versione più recente che soddisfi l'identificatore di versione. Il valore di questa opzione è in genere false a meno che non sia stato predisposto uno scenario specifico per scaricare sempre la versione più recente. Questa opzione può comportare costi di download potenzialmente non necessari, in particolare con il pool di compilazione ospitato.",
  "loc.input.label.force32bit": "Usa la versione a 32 bit in agenti x64",
  "loc.input.help.force32bit": "Installa la versione x86 di Node indipendentemente dall'architettura della CPU dell'agente.",
  "loc.input.label.retryCountOnDownloadFails": "Impostare il numero di tentativi quando il download dei nodi non riesce",
  "loc.input.help.retryCountOnDownloadFails": "Utilizzare questa opzione quando l'attività non è riuscita a scaricare i file binari del nodo dal mirror. L'attività proverà a scaricare i file binari per gli orari specificati.",
  "loc.input.label.delayBetweenRetries": "Impostare il ritardo tra i tentativi",
  "loc.input.help.delayBetweenRetries": "Utilizzare questa opzione per impostare il ritardo tra i tentativi in millisecondi. Il valore predefinito è 1000 millisecondi.",
  "loc.messages.ToolFailed": "L'installazione di Node non è riuscita: %s",
  "loc.messages.TryRosetta": "Non è possibile trovare il nodo per la piattaforma %s e l'architettura %s. Tentativo di installazione con Rosetta2",
  "loc.messages.NodeVersionNotFound": "Non è possibile trovare la versione %s del nodo per la piattaforma %s e l'architettura %s.",
  "loc.messages.UnexpectedOS": "Sistema operativo imprevisto %s",
  "loc.messages.AgentTempDirNotSet": "Elemento Agent.TempDirectory previsto da impostare."
>>>>>>> df65cb46
}<|MERGE_RESOLUTION|>--- conflicted
+++ resolved
@@ -1,4 +1,3 @@
-<<<<<<< HEAD
 {
   "loc.friendlyName": "Usa ecosistema di Node.js",
   "loc.helpMarkDown": "",
@@ -19,26 +18,4 @@
   "loc.messages.NodeVersionNotFound": "Non è possibile trovare la versione %s del nodo per la piattaforma %s e l'architettura %s.",
   "loc.messages.UnexpectedOS": "Sistema operativo imprevisto %s",
   "loc.messages.AgentTempDirNotSet": "Elemento Agent.TempDirectory previsto da impostare."
-=======
-{
-  "loc.friendlyName": "Usa ecosistema di Node.js",
-  "loc.helpMarkDown": "",
-  "loc.description": "Consente di configurare un ambiente Node.js e di aggiungerlo a PATH, fornendo inoltre il supporto per proxy",
-  "loc.instanceNameFormat": "Usa Node $(versionSpec)",
-  "loc.input.label.version": "Versione",
-  "loc.input.help.version": "Identificatore della versione da usare. Esempi: 10.x, 10.15.1, >=10.15.0",
-  "loc.input.label.checkLatest": "Controlla disponibilità di versioni più recenti",
-  "loc.input.help.checkLatest": "Verifica sempre online se è disponibile una versione più recente che soddisfi l'identificatore di versione. Il valore di questa opzione è in genere false a meno che non sia stato predisposto uno scenario specifico per scaricare sempre la versione più recente. Questa opzione può comportare costi di download potenzialmente non necessari, in particolare con il pool di compilazione ospitato.",
-  "loc.input.label.force32bit": "Usa la versione a 32 bit in agenti x64",
-  "loc.input.help.force32bit": "Installa la versione x86 di Node indipendentemente dall'architettura della CPU dell'agente.",
-  "loc.input.label.retryCountOnDownloadFails": "Impostare il numero di tentativi quando il download dei nodi non riesce",
-  "loc.input.help.retryCountOnDownloadFails": "Utilizzare questa opzione quando l'attività non è riuscita a scaricare i file binari del nodo dal mirror. L'attività proverà a scaricare i file binari per gli orari specificati.",
-  "loc.input.label.delayBetweenRetries": "Impostare il ritardo tra i tentativi",
-  "loc.input.help.delayBetweenRetries": "Utilizzare questa opzione per impostare il ritardo tra i tentativi in millisecondi. Il valore predefinito è 1000 millisecondi.",
-  "loc.messages.ToolFailed": "L'installazione di Node non è riuscita: %s",
-  "loc.messages.TryRosetta": "Non è possibile trovare il nodo per la piattaforma %s e l'architettura %s. Tentativo di installazione con Rosetta2",
-  "loc.messages.NodeVersionNotFound": "Non è possibile trovare la versione %s del nodo per la piattaforma %s e l'architettura %s.",
-  "loc.messages.UnexpectedOS": "Sistema operativo imprevisto %s",
-  "loc.messages.AgentTempDirNotSet": "Elemento Agent.TempDirectory previsto da impostare."
->>>>>>> df65cb46
 }