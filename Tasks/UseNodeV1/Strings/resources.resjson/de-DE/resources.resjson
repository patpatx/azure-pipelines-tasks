<<<<<<< HEAD
{
  "loc.friendlyName": "Node.js-Ökosystem verwenden",
  "loc.helpMarkDown": "",
  "loc.description": "Hiermit wird eine Node.js-Umgebung eingerichtet und zu PATH hinzugefügt. Zusätzlich wird Proxyunterstützung bereitgestellt.",
  "loc.instanceNameFormat": "Node $(versionSpec) verwenden",
  "loc.input.label.version": "Version",
  "loc.input.help.version": "Angabe der zu verwendenden Version. Beispiele: 10.x, 10.15.1, >=10.15.0",
  "loc.input.label.checkLatest": "Auf aktuelle Version überprüfen",
  "loc.input.help.checkLatest": "Sucht online immer nach der letzten verfügbaren Version, die die Versionsangabe erfüllt. Dies ist in der Regel \"false\", sofern Sie nicht über ein spezifisches Szenario verfügen, bei dem Sie immer die aktuelle Version abrufen. Dadurch entstehen Downloadkosten, die unter Umständen nicht erforderlich sind, insbesondere beim gehosteten Buildpool.",
  "loc.input.label.force32bit": "32-Bit-Version für x64-Agents verwenden",
  "loc.input.help.force32bit": "Installiert die x86-Version von Node unabhängig von der CPU-Architektur des Agents.",
  "loc.input.label.retryCountOnDownloadFails": "Wiederholungsanzahl festlegen, wenn Knotendownloads fehlgeschlagen sind",
  "loc.input.help.retryCountOnDownloadFails": "Verwenden Sie diese Option, wenn die Aufgabe keine Knotenbinärdateien aus der Spiegelung herunterladen konnte. Die Aufgabe versucht erneut, die Binärdateien für die angegebenen Zeiten herunterzuladen.",
  "loc.input.label.delayBetweenRetries": "Verzögerung zwischen Wiederholungen festlegen",
  "loc.input.help.delayBetweenRetries": "Verwenden Sie diese Option, um die Verzögerung zwischen Wiederholungen in Millisekunden festzulegen. Der Standardwert beträgt 1000 Millisekunden.",
  "loc.messages.ToolFailed": "Fehler bei der Knoteninstallation: %s",
  "loc.messages.TryRosetta": "Der Knoten für die Plattform \"%s\" und die Architektur \"%s\" wurde nicht gefunden. Es wird versucht, mit Rosetta2 zu installieren.",
  "loc.messages.NodeVersionNotFound": "Die Knotenversion %s für die Plattform \"%s\" und die Architektur \"%s\" wurde nicht gefunden.",
  "loc.messages.UnexpectedOS": "Unerwartetes Betriebssystem %s",
  "loc.messages.AgentTempDirNotSet": "\"Agent.TempDirectory\" muss festgelegt werden."
=======
{
  "loc.friendlyName": "Node.js-Ökosystem verwenden",
  "loc.helpMarkDown": "",
  "loc.description": "Hiermit wird eine Node.js-Umgebung eingerichtet und zu PATH hinzugefügt. Zusätzlich wird Proxyunterstützung bereitgestellt.",
  "loc.instanceNameFormat": "Node $(versionSpec) verwenden",
  "loc.input.label.version": "Version",
  "loc.input.help.version": "Angabe der zu verwendenden Version. Beispiele: 10.x, 10.15.1, >=10.15.0",
  "loc.input.label.checkLatest": "Auf aktuelle Version überprüfen",
  "loc.input.help.checkLatest": "Sucht online immer nach der letzten verfügbaren Version, die die Versionsangabe erfüllt. Dies ist in der Regel \"false\", sofern Sie nicht über ein spezifisches Szenario verfügen, bei dem Sie immer die aktuelle Version abrufen. Dadurch entstehen Downloadkosten, die unter Umständen nicht erforderlich sind, insbesondere beim gehosteten Buildpool.",
  "loc.input.label.force32bit": "32-Bit-Version für x64-Agents verwenden",
  "loc.input.help.force32bit": "Installiert die x86-Version von Node unabhängig von der CPU-Architektur des Agents.",
  "loc.input.label.retryCountOnDownloadFails": "Wiederholungsanzahl festlegen, wenn Knotendownloads fehlgeschlagen sind",
  "loc.input.help.retryCountOnDownloadFails": "Verwenden Sie diese Option, wenn die Aufgabe keine Knotenbinärdateien aus der Spiegelung herunterladen konnte. Die Aufgabe versucht erneut, die Binärdateien für die angegebenen Zeiten herunterzuladen.",
  "loc.input.label.delayBetweenRetries": "Verzögerung zwischen Wiederholungen festlegen",
  "loc.input.help.delayBetweenRetries": "Verwenden Sie diese Option, um die Verzögerung zwischen Wiederholungen in Millisekunden festzulegen. Der Standardwert beträgt 1000 Millisekunden.",
  "loc.messages.ToolFailed": "Fehler bei der Knoteninstallation: %s",
  "loc.messages.TryRosetta": "Der Knoten für die Plattform \"%s\" und die Architektur \"%s\" wurde nicht gefunden. Es wird versucht, mit Rosetta2 zu installieren.",
  "loc.messages.NodeVersionNotFound": "Die Knotenversion %s für die Plattform \"%s\" und die Architektur \"%s\" wurde nicht gefunden.",
  "loc.messages.UnexpectedOS": "Unerwartetes Betriebssystem %s",
  "loc.messages.AgentTempDirNotSet": "\"Agent.TempDirectory\" muss festgelegt werden."
>>>>>>> 20629d70
}<|MERGE_RESOLUTION|>--- conflicted
+++ resolved
@@ -1,4 +1,3 @@
-<<<<<<< HEAD
 {
   "loc.friendlyName": "Node.js-Ökosystem verwenden",
   "loc.helpMarkDown": "",
@@ -19,26 +18,4 @@
   "loc.messages.NodeVersionNotFound": "Die Knotenversion %s für die Plattform \"%s\" und die Architektur \"%s\" wurde nicht gefunden.",
   "loc.messages.UnexpectedOS": "Unerwartetes Betriebssystem %s",
   "loc.messages.AgentTempDirNotSet": "\"Agent.TempDirectory\" muss festgelegt werden."
-=======
-{
-  "loc.friendlyName": "Node.js-Ökosystem verwenden",
-  "loc.helpMarkDown": "",
-  "loc.description": "Hiermit wird eine Node.js-Umgebung eingerichtet und zu PATH hinzugefügt. Zusätzlich wird Proxyunterstützung bereitgestellt.",
-  "loc.instanceNameFormat": "Node $(versionSpec) verwenden",
-  "loc.input.label.version": "Version",
-  "loc.input.help.version": "Angabe der zu verwendenden Version. Beispiele: 10.x, 10.15.1, >=10.15.0",
-  "loc.input.label.checkLatest": "Auf aktuelle Version überprüfen",
-  "loc.input.help.checkLatest": "Sucht online immer nach der letzten verfügbaren Version, die die Versionsangabe erfüllt. Dies ist in der Regel \"false\", sofern Sie nicht über ein spezifisches Szenario verfügen, bei dem Sie immer die aktuelle Version abrufen. Dadurch entstehen Downloadkosten, die unter Umständen nicht erforderlich sind, insbesondere beim gehosteten Buildpool.",
-  "loc.input.label.force32bit": "32-Bit-Version für x64-Agents verwenden",
-  "loc.input.help.force32bit": "Installiert die x86-Version von Node unabhängig von der CPU-Architektur des Agents.",
-  "loc.input.label.retryCountOnDownloadFails": "Wiederholungsanzahl festlegen, wenn Knotendownloads fehlgeschlagen sind",
-  "loc.input.help.retryCountOnDownloadFails": "Verwenden Sie diese Option, wenn die Aufgabe keine Knotenbinärdateien aus der Spiegelung herunterladen konnte. Die Aufgabe versucht erneut, die Binärdateien für die angegebenen Zeiten herunterzuladen.",
-  "loc.input.label.delayBetweenRetries": "Verzögerung zwischen Wiederholungen festlegen",
-  "loc.input.help.delayBetweenRetries": "Verwenden Sie diese Option, um die Verzögerung zwischen Wiederholungen in Millisekunden festzulegen. Der Standardwert beträgt 1000 Millisekunden.",
-  "loc.messages.ToolFailed": "Fehler bei der Knoteninstallation: %s",
-  "loc.messages.TryRosetta": "Der Knoten für die Plattform \"%s\" und die Architektur \"%s\" wurde nicht gefunden. Es wird versucht, mit Rosetta2 zu installieren.",
-  "loc.messages.NodeVersionNotFound": "Die Knotenversion %s für die Plattform \"%s\" und die Architektur \"%s\" wurde nicht gefunden.",
-  "loc.messages.UnexpectedOS": "Unerwartetes Betriebssystem %s",
-  "loc.messages.AgentTempDirNotSet": "\"Agent.TempDirectory\" muss festgelegt werden."
->>>>>>> 20629d70
 }