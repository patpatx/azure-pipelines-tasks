--- conflicted
+++ resolved
@@ -14,11 +14,7 @@
   "version": {
     "Major": 0,
     "Minor": 228,
-<<<<<<< HEAD
     "Patch": 5
-=======
-    "Patch": 0
->>>>>>> 3cac0cb5
   },
   "demands": [],
   "satisfies": [
