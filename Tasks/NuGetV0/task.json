--- conflicted
+++ resolved
@@ -10,11 +10,7 @@
     "helpMarkDown": "",
     "version": {
         "Major": 0,
-<<<<<<< HEAD
-        "Minor": 155,
-=======
         "Minor": 160,
->>>>>>> 16e66083
         "Patch": 0
     },
     "runsOn": [
