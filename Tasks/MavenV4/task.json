--- conflicted
+++ resolved
@@ -1,482 +1,4 @@
 {
-<<<<<<< HEAD
-  "id": "AC4EE482-65DA-4485-A532-7B085873E532",
-  "name": "Maven",
-  "friendlyName": "Maven",
-  "description": "Build, test, and deploy with Apache Maven",
-  "helpUrl": "https://docs.microsoft.com/azure/devops/pipelines/tasks/build/maven",
-  "helpMarkDown": "[Learn more about this task](https://go.microsoft.com/fwlink/?LinkID=613723) or [see the Maven documentation](http://maven.apache.org/guides/index.html)",
-  "category": "Build",
-  "visibility": [
-    "Build",
-    "Release"
-  ],
-  "runsOn": [
-    "Agent",
-    "DeploymentGroup"
-  ],
-  "author": "Microsoft Corporation",
-  "version": {
-    "Major": 4,
-    "Minor": 228,
-    "Patch": 3
-  },
-  "releaseNotes": "Configuration of the SonarQube analysis was moved to the [SonarQube](https://marketplace.visualstudio.com/items?itemName=SonarSource.sonarqube) or [SonarCloud](https://marketplace.visualstudio.com/items?itemName=SonarSource.sonarcloud) extensions, in task `Prepare Analysis Configuration`",
-  "demands": [
-    "maven"
-  ],
-  "minimumAgentVersion": "1.89.0",
-  "instanceNameFormat": "Maven $(mavenPOMFile)",
-  "groups": [
-    {
-      "name": "junitTestResults",
-      "displayName": "JUnit Test Results",
-      "isExpanded": true
-    },
-    {
-      "name": "codeCoverage",
-      "displayName": "Code Coverage",
-      "isExpanded": true
-    },
-    {
-      "name": "advanced",
-      "displayName": "Advanced",
-      "isExpanded": false
-    },
-    {
-      "name": "CodeAnalysis",
-      "displayName": "Code Analysis",
-      "isExpanded": true
-    }
-  ],
-  "inputs": [
-    {
-      "name": "mavenPOMFile",
-      "aliases": [
-        "mavenPomFile"
-      ],
-      "type": "filePath",
-      "label": "Maven POM file",
-      "defaultValue": "pom.xml",
-      "required": true,
-      "helpMarkDown": "Relative path from the repository root to the Maven POM file."
-    },
-    {
-      "name": "goals",
-      "type": "string",
-      "label": "Goal(s)",
-      "defaultValue": "package",
-      "required": false
-    },
-    {
-      "name": "options",
-      "type": "string",
-      "label": "Options",
-      "defaultValue": "",
-      "required": false
-    },
-    {
-      "name": "publishJUnitResults",
-      "type": "boolean",
-      "label": "Publish to Azure Pipelines",
-      "required": true,
-      "defaultValue": "true",
-      "groupName": "junitTestResults",
-      "helpMarkDown": "Select this option to publish JUnit test results produced by the Maven build to Azure Pipelines. Each test results file matching `Test Results Files` will be published as a test run in Azure Pipelines."
-    },
-    {
-      "name": "testResultsFiles",
-      "type": "filePath",
-      "label": "Test results files",
-      "defaultValue": "**/surefire-reports/TEST-*.xml",
-      "required": true,
-      "groupName": "junitTestResults",
-      "helpMarkDown": "Specify the path and pattern of test results files to publish. Wildcards can be used ([more information](https://go.microsoft.com/fwlink/?linkid=856077)). For example, `**/TEST-*.xml` for all XML files whose name starts with `TEST-`. If no root path is specified, files are matched beneath the default working directory, the value of which is available in the variable: $(System.DefaultWorkingDirectory).  For example, a value of '**/TEST-*.xml' will actually result in matching files from '$(System.DefaultWorkingDirectory)/**/TEST-*.xml'.",
-      "visibleRule": "publishJUnitResults = true"
-    },
-    {
-      "name": "testRunTitle",
-      "type": "string",
-      "label": "Test run title",
-      "defaultValue": "",
-      "required": false,
-      "groupName": "junitTestResults",
-      "helpMarkDown": "Provide a name for the test run.",
-      "visibleRule": "publishJUnitResults = true"
-    },
-    {
-      "name": "allowBrokenSymbolicLinks",
-      "aliases": [
-        "allowBrokenSymlinks"
-      ],
-      "type": "boolean",
-      "label": "Allow broken symbolic links",
-      "required": false,
-      "defaultValue": "true",
-      "groupName": "junitTestResults",
-      "helpMarkDown": "Set false to fail build when task finds broken symbolic link during publishing tests result",
-      "visibleRule": "publishJUnitResults = true"
-    },
-    {
-      "name": "codeCoverageTool",
-      "aliases": [
-        "codeCoverageToolOption"
-      ],
-      "type": "pickList",
-      "label": "Code coverage tool",
-      "required": false,
-      "groupName": "codeCoverage",
-      "defaultValue": "None",
-      "helpMarkDown": "Select the code coverage tool.",
-      "options": {
-        "None": "None",
-        "Cobertura": "Cobertura",
-        "JaCoCo": "JaCoCo"
-      }
-    },
-    {
-      "name": "classFilter",
-      "aliases": [
-        "codeCoverageClassFilter"
-      ],
-      "type": "string",
-      "label": "Class inclusion/exclusion filters",
-      "defaultValue": "",
-      "required": false,
-      "groupName": "codeCoverage",
-      "helpMarkDown": "Comma-separated list of filters to include or exclude classes from collecting code coverage. For example: +:com.*,+:org.*,-:my.app*.*.",
-      "visibleRule": "codeCoverageTool != None"
-    },
-    {
-      "name": "classFilesDirectories",
-      "aliases": [
-        "codeCoverageClassFilesDirectories"
-      ],
-      "type": "string",
-      "label": "Class files directories",
-      "required": false,
-      "groupName": "codeCoverage",
-      "helpMarkDown": "This field is required for a multi-module project. Specify a comma-separated list of relative paths from the Maven POM file to directories containing class files and archive files (JAR, WAR, etc.). Code coverage is reported for class files in these directories. For example: target/classes,target/testClasses.",
-      "visibleRule": "codeCoverageTool = JaCoCo"
-    },
-    {
-      "name": "srcDirectories",
-      "aliases": [
-        "codeCoverageSourceDirectories"
-      ],
-      "type": "string",
-      "label": "Source files directories",
-      "defaultValue": "",
-      "required": false,
-      "groupName": "codeCoverage",
-      "helpMarkDown": "This field is required for a multi-module project. Specify a comma-separated list of relative paths from the Maven POM file to source code directories. Code coverage reports will use these to highlight source code. For example: src/java,src/Test.",
-      "visibleRule": "codeCoverageTool = JaCoCo"
-    },
-    {
-      "name": "failIfCoverageEmpty",
-      "aliases": [
-        "codeCoverageFailIfEmpty"
-      ],
-      "type": "boolean",
-      "label": "Fail when code coverage results are missing",
-      "defaultValue": "false",
-      "required": false,
-      "groupName": "codeCoverage",
-      "helpMarkDown": "Fail the build if code coverage did not produce any results to publish.",
-      "visibleRule": "codeCoverageTool != None"
-    },
-    {
-      "name": "restoreOriginalPomXml",
-      "aliases": [
-        "codeCoverageRestoreOriginalPomXml"
-      ],
-      "type": "boolean",
-      "label": "Restore original pom.xml after task execution",
-      "defaultValue": "false",
-      "required": false,
-      "groupName": "codeCoverage",
-      "helpMarkDown": "Code coverage modifies pom.xml to produce results. Use this option if you need to keep original pom.xml.",
-      "visibleRule": "codeCoverageTool != None"
-    },
-    {
-      "name": "javaHomeSelection",
-      "aliases": [
-        "javaHomeOption"
-      ],
-      "type": "radio",
-      "label": "Set JAVA_HOME by",
-      "required": true,
-      "groupName": "advanced",
-      "defaultValue": "JDKVersion",
-      "helpMarkDown": "Sets JAVA_HOME either by selecting a JDK version that will be discovered during builds or by manually entering a JDK path.",
-      "options": {
-        "JDKVersion": "JDK Version",
-        "Path": "Path"
-      }
-    },
-    {
-      "name": "jdkVersion",
-      "aliases": [
-        "jdkVersionOption"
-      ],
-      "type": "pickList",
-      "label": "JDK version",
-      "required": false,
-      "groupName": "advanced",
-      "defaultValue": "default",
-      "helpMarkDown": "Will attempt to discover the path to the selected JDK version and set JAVA_HOME accordingly.",
-      "visibleRule": "javaHomeSelection = JDKVersion",
-      "options": {
-        "default": "default",
-        "1.17": "JDK 17",
-        "1.11": "JDK 11",
-        "1.10": "JDK 10 (out of support)",
-        "1.9": "JDK 9 (out of support)",
-        "1.8": "JDK 8",
-        "1.7": "JDK 7",
-        "1.6": "JDK 6 (out of support)"
-      }
-    },
-    {
-      "name": "jdkUserInputPath",
-      "aliases": [
-        "jdkDirectory"
-      ],
-      "type": "string",
-      "label": "JDK path",
-      "required": true,
-      "groupName": "advanced",
-      "defaultValue": "",
-      "helpMarkDown": "Sets JAVA_HOME to the given path.",
-      "visibleRule": "javaHomeSelection = Path"
-    },
-    {
-      "name": "jdkArchitecture",
-      "aliases": [
-        "jdkArchitectureOption"
-      ],
-      "type": "pickList",
-      "label": "JDK architecture",
-      "defaultValue": "x64",
-      "required": false,
-      "helpMarkDown": "Optionally supply the architecture (x86, x64) of the JDK.",
-      "visibleRule": "jdkVersion != default",
-      "groupName": "advanced",
-      "options": {
-        "x86": "x86",
-        "x64": "x64"
-      }
-    },
-    {
-      "name": "mavenVersionSelection",
-      "aliases": [
-        "mavenVersionOption"
-      ],
-      "type": "radio",
-      "label": "Maven version",
-      "defaultValue": "Default",
-      "required": true,
-      "groupName": "advanced",
-      "helpMarkDown": "Uses either the default Maven version or the version in the specified custom path.",
-      "options": {
-        "Default": "Default",
-        "Path": "Custom Path"
-      }
-    },
-    {
-      "name": "mavenPath",
-      "aliases": [
-        "mavenDirectory"
-      ],
-      "type": "string",
-      "label": "Maven path",
-      "required": true,
-      "groupName": "advanced",
-      "defaultValue": "",
-      "helpMarkDown": "Supply the custom path to the Maven installation (e.g., /usr/share/maven).",
-      "visibleRule": "mavenVersionSelection = Path"
-    },
-    {
-      "name": "mavenSetM2Home",
-      "type": "boolean",
-      "label": "Set M2_HOME variable",
-      "required": true,
-      "defaultValue": "false",
-      "groupName": "advanced",
-      "helpMarkDown": "Sets the M2_HOME variable to a custom Maven installation path.",
-      "visibleRule": "mavenVersionSelection = Path"
-    },
-    {
-      "name": "mavenOpts",
-      "aliases": [
-        "mavenOptions"
-      ],
-      "type": "string",
-      "label": "Set MAVEN_OPTS to",
-      "required": false,
-      "groupName": "advanced",
-      "defaultValue": "-Xmx1024m",
-      "helpMarkDown": "Sets the MAVEN_OPTS environment variable, which is used to send command-line arguments to start the JVM. The -Xmx flag specifies the maximum memory available to the JVM."
-    },
-    {
-      "name": "mavenFeedAuthenticate",
-      "aliases": [
-        "mavenAuthenticateFeed"
-      ],
-      "type": "boolean",
-      "label": "Authenticate with Artifacts feeds",
-      "required": true,
-      "defaultValue": "false",
-      "groupName": "advanced",
-      "helpMarkDown": "Automatically authenticates with Azure Artifacts feeds. If Artifacts feeds are not in use, deselect this option for faster builds."
-    },
-    {
-      "name": "skipEffectivePom",
-      "aliases": [
-        "effectivePomSkip"
-      ],
-      "type": "boolean",
-      "label": "Skip generating effective POM while authenticating with Artifacts feeds",
-      "required": true,
-      "defaultValue": "false",
-      "groupName": "advanced",
-      "helpMarkDown": "Authenticates with Artifacts feeds using the POM only."
-    },
-    {
-      "name": "sqAnalysisEnabled",
-      "aliases": [
-        "sonarQubeRunAnalysis"
-      ],
-      "type": "boolean",
-      "label": "Run SonarQube or SonarCloud analysis",
-      "required": true,
-      "defaultValue": "false",
-      "groupName": "CodeAnalysis",
-      "helpMarkDown": "This option has changed from version 1 of the **Maven** task to use the [SonarQube](https://marketplace.visualstudio.com/items?itemName=SonarSource.sonarqube) and [SonarCloud](https://marketplace.visualstudio.com/items?itemName=SonarSource.sonarcloud) marketplace extensions.  Enable this option to run [SonarQube or SonarCloud analysis](http://redirect.sonarsource.com/doc/install-configure-scanner-tfs-ts.html) after executing goals in the **Goals** field. The **install** or **package** goal should run first. You must also add a **Prepare Analysis Configuration** task from one of the extensions to the build pipeline before this Maven task."
-    },
-    {
-      "name": "isJacocoCoverageReportXML",
-      "type": "boolean",
-      "label": "Use XML Jacoco reports for SonarQube analysis",
-      "defaultValue": "false",
-      "required": false,
-      "groupName": "CodeAnalysis",
-      "helpMarkDown": "Use XML Jacoco reports for SonarQube analysis. [More info](https://docs.sonarqube.org/latest/analysis/coverage/)",
-      "visibleRule": "sqAnalysisEnabled = true && codeCoverageTool = JaCoCo"
-    },
-    {
-      "name": "sqMavenPluginVersionChoice",
-      "type": "radio",
-      "label": "SonarQube scanner for Maven version",
-      "required": true,
-      "defaultValue": "latest",
-      "options": {
-        "latest": "Use latest release",
-        "pom": "Use version declared in your pom.xml"
-      },
-      "helpMarkDown": "The SonarQube Maven plugin version to use. You can use latest version, or rely on the version in your pom.xml.",
-      "groupName": "CodeAnalysis",
-      "visibleRule": "sqAnalysisEnabled = true"
-    },
-    {
-      "name": "checkstyleAnalysisEnabled",
-      "aliases": [
-        "checkStyleRunAnalysis"
-      ],
-      "type": "boolean",
-      "label": "Run Checkstyle",
-      "required": false,
-      "defaultValue": "false",
-      "groupName": "CodeAnalysis",
-      "helpMarkDown": "Run the Checkstyle tool with the default Sun checks. Results are uploaded as build artifacts."
-    },
-    {
-      "name": "pmdAnalysisEnabled",
-      "aliases": [
-        "pmdRunAnalysis"
-      ],
-      "type": "boolean",
-      "label": "Run PMD",
-      "required": false,
-      "defaultValue": "false",
-      "groupName": "CodeAnalysis",
-      "helpMarkDown": "Use the PMD static analysis tool to look for bugs in the code. Results are uploaded as build artifacts."
-    },
-    {
-      "name": "findbugsAnalysisEnabled",
-      "aliases": [
-        "findBugsRunAnalysis"
-      ],
-      "type": "boolean",
-      "label": "Run FindBugs",
-      "required": false,
-      "defaultValue": "false",
-      "groupName": "CodeAnalysis",
-      "helpMarkDown": "Use the FindBugs static analysis tool to look for bugs in the code. Results are uploaded as build artifacts."
-    },
-    {
-      "name": "spotBugsAnalysisEnabled",
-      "aliases": [
-        "spotBugsRunAnalysis"
-      ],
-      "type": "boolean",
-      "label": "Run SpotBugs analysis",
-      "required": false,
-      "defaultValue": "false",
-      "groupName": "CodeAnalysis",
-      "helpMarkDown": "Enable this option to run spotBugs code analysis plugin. [More info](https://spotbugs.github.io/spotbugs-maven-plugin)"
-    },
-    {
-      "name": "spotBugsMavenPluginVersion",
-      "aliases": [
-        "spotBugsVersion"
-      ],
-      "type": "string",
-      "label": "Version number",
-      "required": false,
-      "defaultValue": "4.5.3.0",
-      "helpMarkDown": "Refer to https://mvnrepository.com/artifact/com.github.spotbugs/spotbugs-maven-plugin for all available versions.",
-      "groupName": "CodeAnalysis",
-      "visibleRule": "spotBugsAnalysisEnabled = true"
-    },
-    {
-      "name": "spotBugsGoal",
-      "type": "pickList",
-      "label": "The goal for the spotbugs plugin",
-      "required": false,
-      "defaultValue": "spotbugs",
-      "options": {
-        "spotbugs": "\"spotbugs\" - Creates a report on found bugs",
-        "check": "\"check\" - Pipeline fails if bugs were detected"
-      },
-      "helpMarkDown": "Select the goal of the plugin. Refer https://spotbugs.readthedocs.io/en/stable/maven.html#goals-of-spotbugs-maven-plugin to for more detailed description.",
-      "groupName": "CodeAnalysis",
-      "visibleRule": "spotBugsAnalysisEnabled = true"
-    },
-    {
-      "name": "spotBugsFailWhenBugsFound",
-      "aliases": [
-        "failWhenBugsFound",
-        "sbFailWhenBugsFound"
-      ],
-      "type": "boolean",
-      "label": "Fail when bugs are found with spotbugs:check",
-      "required": false,
-      "defaultValue": "true",
-      "helpMarkDown": "Fail when the bugs found when check goal specified. Refers to https://spotbugs.github.io/spotbugs-maven-plugin/check-mojo.html#failonerror for more detailed description.",
-      "groupName": "CodeAnalysis",
-      "visibleRule": "spotBugsAnalysisEnabled = true && spotBugsGoal = check"
-    }
-  ],
-  "execution": {
-    "Node10": {
-      "target": "maventask.js",
-      "argumentFormat": ""
-    },
-    "Node16": {
-      "target": "maventask.js",
-      "argumentFormat": ""
-=======
     "id": "AC4EE482-65DA-4485-A532-7B085873E532",
     "name": "Maven",
     "friendlyName": "Maven",
@@ -498,502 +20,449 @@
         "Minor": 229,
         "Patch": 0
     },
-    "releaseNotes": "Configuration of the SonarQube analysis was moved to the [SonarQube](https://marketplace.visualstudio.com/items?itemName=SonarSource.sonarqube) or [SonarCloud](https://marketplace.visualstudio.com/items?itemName=SonarSource.sonarcloud) extensions, in task `Prepare Analysis Configuration`",
-    "demands": [
-        "maven"
-    ],
-    "minimumAgentVersion": "1.89.0",
-    "instanceNameFormat": "Maven $(mavenPOMFile)",
-    "groups": [
-        {
-            "name": "junitTestResults",
-            "displayName": "JUnit Test Results",
-            "isExpanded": true
-        },
-        {
-            "name": "codeCoverage",
-            "displayName": "Code Coverage",
-            "isExpanded": true
-        },
-        {
-            "name": "advanced",
-            "displayName": "Advanced",
-            "isExpanded": false
-        },
-        {
-            "name": "CodeAnalysis",
-            "displayName": "Code Analysis",
-            "isExpanded": true
-        }
-    ],
-    "inputs": [
-        {
-            "name": "mavenPOMFile",
-            "aliases": [
-                "mavenPomFile"
-            ],
-            "type": "filePath",
-            "label": "Maven POM file",
-            "defaultValue": "pom.xml",
-            "required": true,
-            "helpMarkDown": "Relative path from the repository root to the Maven POM file."
-        },
-        {
-            "name": "goals",
-            "type": "string",
-            "label": "Goal(s)",
-            "defaultValue": "package",
-            "required": false
-        },
-        {
-            "name": "options",
-            "type": "string",
-            "label": "Options",
-            "defaultValue": "",
-            "required": false
-        },
-        {
-            "name": "publishJUnitResults",
-            "type": "boolean",
-            "label": "Publish to Azure Pipelines",
-            "required": true,
-            "defaultValue": "true",
-            "groupName": "junitTestResults",
-            "helpMarkDown": "Select this option to publish JUnit test results produced by the Maven build to Azure Pipelines. Each test results file matching `Test Results Files` will be published as a test run in Azure Pipelines."
-        },
-        {
-            "name": "testResultsFiles",
-            "type": "filePath",
-            "label": "Test results files",
-            "defaultValue": "**/surefire-reports/TEST-*.xml",
-            "required": true,
-            "groupName": "junitTestResults",
-            "helpMarkDown": "Specify the path and pattern of test results files to publish. Wildcards can be used ([more information](https://go.microsoft.com/fwlink/?linkid=856077)). For example, `**/TEST-*.xml` for all XML files whose name starts with `TEST-`. If no root path is specified, files are matched beneath the default working directory, the value of which is available in the variable: $(System.DefaultWorkingDirectory).  For example, a value of '**/TEST-*.xml' will actually result in matching files from '$(System.DefaultWorkingDirectory)/**/TEST-*.xml'.",
-            "visibleRule": "publishJUnitResults = true"
-        },
-        {
-            "name": "testRunTitle",
-            "type": "string",
-            "label": "Test run title",
-            "defaultValue": "",
-            "required": false,
-            "groupName": "junitTestResults",
-            "helpMarkDown": "Provide a name for the test run.",
-            "visibleRule": "publishJUnitResults = true"
-        },
-        {
-            "name": "allowBrokenSymbolicLinks",
-            "aliases": [
-                "allowBrokenSymlinks"
-            ],
-            "type": "boolean",
-            "label": "Allow broken symbolic links",
-            "required": false,
-            "defaultValue": "true",
-            "groupName": "junitTestResults",
-            "helpMarkDown": "Set false to fail build when task finds broken symbolic link during publishing tests result",
-            "visibleRule": "publishJUnitResults = true"
-        },
-        {
-            "name": "codeCoverageTool",
-            "aliases": [
-                "codeCoverageToolOption"
-            ],
-            "type": "pickList",
-            "label": "Code coverage tool",
-            "required": false,
-            "groupName": "codeCoverage",
-            "defaultValue": "None",
-            "helpMarkDown": "Select the code coverage tool.",
-            "options": {
-                "None": "None",
-                "Cobertura": "Cobertura",
-                "JaCoCo": "JaCoCo"
-            }
-        },
-        {
-            "name": "classFilter",
-            "aliases": [
-                "codeCoverageClassFilter"
-            ],
-            "type": "string",
-            "label": "Class inclusion/exclusion filters",
-            "defaultValue": "",
-            "required": false,
-            "groupName": "codeCoverage",
-            "helpMarkDown": "Comma-separated list of filters to include or exclude classes from collecting code coverage. For example: +:com.*,+:org.*,-:my.app*.*.",
-            "visibleRule": "codeCoverageTool != None"
-        },
-        {
-            "name": "classFilesDirectories",
-            "aliases": [
-                "codeCoverageClassFilesDirectories"
-            ],
-            "type": "string",
-            "label": "Class files directories",
-            "required": false,
-            "groupName": "codeCoverage",
-            "helpMarkDown": "This field is required for a multi-module project. Specify a comma-separated list of relative paths from the Maven POM file to directories containing class files and archive files (JAR, WAR, etc.). Code coverage is reported for class files in these directories. For example: target/classes,target/testClasses.",
-            "visibleRule": "codeCoverageTool = JaCoCo"
-        },
-        {
-            "name": "srcDirectories",
-            "aliases": [
-                "codeCoverageSourceDirectories"
-            ],
-            "type": "string",
-            "label": "Source files directories",
-            "defaultValue": "",
-            "required": false,
-            "groupName": "codeCoverage",
-            "helpMarkDown": "This field is required for a multi-module project. Specify a comma-separated list of relative paths from the Maven POM file to source code directories. Code coverage reports will use these to highlight source code. For example: src/java,src/Test.",
-            "visibleRule": "codeCoverageTool = JaCoCo"
-        },
-        {
-            "name": "failIfCoverageEmpty",
-            "aliases": [
-                "codeCoverageFailIfEmpty"
-            ],
-            "type": "boolean",
-            "label": "Fail when code coverage results are missing",
-            "defaultValue": "false",
-            "required": false,
-            "groupName": "codeCoverage",
-            "helpMarkDown": "Fail the build if code coverage did not produce any results to publish.",
-            "visibleRule": "codeCoverageTool != None"
-        },
-        {
-            "name": "restoreOriginalPomXml",
-            "aliases": [
-                "codeCoverageRestoreOriginalPomXml"
-            ],
-            "type": "boolean",
-            "label": "Restore original pom.xml after task execution",
-            "defaultValue": "false",
-            "required": false,
-            "groupName": "codeCoverage",
-            "helpMarkDown": "Code coverage modifies pom.xml to produce results. Use this option if you need to keep original pom.xml.",
-            "visibleRule": "codeCoverageTool != None"
-        },
-        {
-            "name": "javaHomeSelection",
-            "aliases": [
-                "javaHomeOption"
-            ],
-            "type": "radio",
-            "label": "Set JAVA_HOME by",
-            "required": true,
-            "groupName": "advanced",
-            "defaultValue": "JDKVersion",
-            "helpMarkDown": "Sets JAVA_HOME either by selecting a JDK version that will be discovered during builds or by manually entering a JDK path.",
-            "options": {
-                "JDKVersion": "JDK Version",
-                "Path": "Path"
-            }
-        },
-        {
-            "name": "jdkVersion",
-            "aliases": [
-                "jdkVersionOption"
-            ],
-            "type": "pickList",
-            "label": "JDK version",
-            "required": false,
-            "groupName": "advanced",
-            "defaultValue": "default",
-            "helpMarkDown": "Will attempt to discover the path to the selected JDK version and set JAVA_HOME accordingly.",
-            "visibleRule": "javaHomeSelection = JDKVersion",
-            "options": {
-                "default": "default",
-                "1.17": "JDK 17",
-                "1.11": "JDK 11",
-                "1.10": "JDK 10 (out of support)",
-                "1.9": "JDK 9 (out of support)",
-                "1.8": "JDK 8",
-                "1.7": "JDK 7",
-                "1.6": "JDK 6 (out of support)"
-            }
-        },
-        {
-            "name": "jdkUserInputPath",
-            "aliases": [
-                "jdkDirectory"
-            ],
-            "type": "string",
-            "label": "JDK path",
-            "required": true,
-            "groupName": "advanced",
-            "defaultValue": "",
-            "helpMarkDown": "Sets JAVA_HOME to the given path.",
-            "visibleRule": "javaHomeSelection = Path"
-        },
-        {
-            "name": "jdkArchitecture",
-            "aliases": [
-                "jdkArchitectureOption"
-            ],
-            "type": "pickList",
-            "label": "JDK architecture",
-            "defaultValue": "x64",
-            "required": false,
-            "helpMarkDown": "Optionally supply the architecture (x86, x64) of the JDK.",
-            "visibleRule": "jdkVersion != default",
-            "groupName": "advanced",
-            "options": {
-                "x86": "x86",
-                "x64": "x64"
-            }
-        },
-        {
-            "name": "mavenVersionSelection",
-            "aliases": [
-                "mavenVersionOption"
-            ],
-            "type": "radio",
-            "label": "Maven version",
-            "defaultValue": "Default",
-            "required": true,
-            "groupName": "advanced",
-            "helpMarkDown": "Uses either the default Maven version or the version in the specified custom path.",
-            "options": {
-                "Default": "Default",
-                "Path": "Custom Path"
-            }
-        },
-        {
-            "name": "mavenPath",
-            "aliases": [
-                "mavenDirectory"
-            ],
-            "type": "string",
-            "label": "Maven path",
-            "required": true,
-            "groupName": "advanced",
-            "defaultValue": "",
-            "helpMarkDown": "Supply the custom path to the Maven installation (e.g., /usr/share/maven).",
-            "visibleRule": "mavenVersionSelection = Path"
-        },
-        {
-            "name": "mavenSetM2Home",
-            "type": "boolean",
-            "label": "Set M2_HOME variable",
-            "required": true,
-            "defaultValue": "false",
-            "groupName": "advanced",
-            "helpMarkDown": "Sets the M2_HOME variable to a custom Maven installation path.",
-            "visibleRule": "mavenVersionSelection = Path"
-        },
-        {
-            "name": "mavenOpts",
-            "aliases": [
-                "mavenOptions"
-            ],
-            "type": "string",
-            "label": "Set MAVEN_OPTS to",
-            "required": false,
-            "groupName": "advanced",
-            "defaultValue": "-Xmx1024m",
-            "helpMarkDown": "Sets the MAVEN_OPTS environment variable, which is used to send command-line arguments to start the JVM. The -Xmx flag specifies the maximum memory available to the JVM."
-        },
-        {
-            "name": "mavenFeedAuthenticate",
-            "aliases": [
-                "mavenAuthenticateFeed"
-            ],
-            "type": "boolean",
-            "label": "Authenticate with Artifacts feeds",
-            "required": true,
-            "defaultValue": "false",
-            "groupName": "advanced",
-            "helpMarkDown": "Automatically authenticates with Azure Artifacts feeds. If Artifacts feeds are not in use, deselect this option for faster builds."
-        },
-        {
-            "name": "skipEffectivePom",
-            "aliases": [
-                "effectivePomSkip"
-            ],
-            "type": "boolean",
-            "label": "Skip generating effective POM while authenticating with Artifacts feeds",
-            "required": true,
-            "defaultValue": "false",
-            "groupName": "advanced",
-            "helpMarkDown": "Authenticates with Artifacts feeds using the POM only."
-        },
-        {
-            "name": "sqAnalysisEnabled",
-            "aliases": [
-                "sonarQubeRunAnalysis"
-            ],
-            "type": "boolean",
-            "label": "Run SonarQube or SonarCloud analysis",
-            "required": true,
-            "defaultValue": "false",
-            "groupName": "CodeAnalysis",
-            "helpMarkDown": "This option has changed from version 1 of the **Maven** task to use the [SonarQube](https://marketplace.visualstudio.com/items?itemName=SonarSource.sonarqube) and [SonarCloud](https://marketplace.visualstudio.com/items?itemName=SonarSource.sonarcloud) marketplace extensions.  Enable this option to run [SonarQube or SonarCloud analysis](http://redirect.sonarsource.com/doc/install-configure-scanner-tfs-ts.html) after executing goals in the **Goals** field. The **install** or **package** goal should run first. You must also add a **Prepare Analysis Configuration** task from one of the extensions to the build pipeline before this Maven task."
-        },
-        {
-            "name": "isJacocoCoverageReportXML",
-            "type": "boolean",
-            "label": "Use XML Jacoco reports for SonarQube analysis",
-            "defaultValue": "false",
-            "required": false,
-            "groupName": "CodeAnalysis",
-            "helpMarkDown": "Use XML Jacoco reports for SonarQube analysis. [More info](https://docs.sonarqube.org/latest/analysis/coverage/)",
-            "visibleRule": "sqAnalysisEnabled = true && codeCoverageTool = JaCoCo"
-        },
-        {
-            "name": "sqMavenPluginVersionChoice",
-            "type": "radio",
-            "label": "SonarQube scanner for Maven version",
-            "required": true,
-            "defaultValue": "latest",
-            "options": {
-                "latest": "Use latest release",
-                "pom": "Use version declared in your pom.xml"
-            },
-            "helpMarkDown": "The SonarQube Maven plugin version to use. You can use latest version, or rely on the version in your pom.xml.",
-            "groupName": "CodeAnalysis",
-            "visibleRule": "sqAnalysisEnabled = true"
-        },
-        {
-            "name": "checkstyleAnalysisEnabled",
-            "aliases": [
-                "checkStyleRunAnalysis"
-            ],
-            "type": "boolean",
-            "label": "Run Checkstyle",
-            "required": false,
-            "defaultValue": "false",
-            "groupName": "CodeAnalysis",
-            "helpMarkDown": "Run the Checkstyle tool with the default Sun checks. Results are uploaded as build artifacts."
-        },
-        {
-            "name": "pmdAnalysisEnabled",
-            "aliases": [
-                "pmdRunAnalysis"
-            ],
-            "type": "boolean",
-            "label": "Run PMD",
-            "required": false,
-            "defaultValue": "false",
-            "groupName": "CodeAnalysis",
-            "helpMarkDown": "Use the PMD static analysis tool to look for bugs in the code. Results are uploaded as build artifacts."
-        },
-        {
-            "name": "findbugsAnalysisEnabled",
-            "aliases": [
-                "findBugsRunAnalysis"
-            ],
-            "type": "boolean",
-            "label": "Run FindBugs",
-            "required": false,
-            "defaultValue": "false",
-            "groupName": "CodeAnalysis",
-            "helpMarkDown": "Use the FindBugs static analysis tool to look for bugs in the code. Results are uploaded as build artifacts."
-        },
-        {
-            "name": "spotBugsAnalysisEnabled",
-            "aliases": [
-                "spotBugsRunAnalysis"
-            ],
-            "type": "boolean",
-            "label": "Run SpotBugs analysis",
-            "required": false,
-            "defaultValue": "false",
-            "groupName": "CodeAnalysis",
-            "helpMarkDown": "Enable this option to run spotBugs code analysis plugin. [More info](https://spotbugs.github.io/spotbugs-maven-plugin)"
-        },
-        {
-            "name": "spotBugsMavenPluginVersion",
-            "aliases": [
-                "spotBugsVersion"
-            ],
-            "type": "string",
-            "label": "Version number",
-            "required": false,
-            "defaultValue": "4.5.3.0",
-            "helpMarkDown": "Refer to https://mvnrepository.com/artifact/com.github.spotbugs/spotbugs-maven-plugin for all available versions.",
-            "groupName": "CodeAnalysis",
-            "visibleRule": "spotBugsAnalysisEnabled = true"
-        },
-        {
-            "name": "spotBugsGoal",
-            "type": "pickList",
-            "label": "The goal for the spotbugs plugin",
-            "required": false,
-            "defaultValue": "spotbugs",
-            "options": {
-                "spotbugs": "\"spotbugs\" - Creates a report on found bugs",
-                "check": "\"check\" - Pipeline fails if bugs were detected"
-            },
-            "helpMarkDown": "Select the goal of the plugin. Refer https://spotbugs.readthedocs.io/en/stable/maven.html#goals-of-spotbugs-maven-plugin to for more detailed description.",
-            "groupName": "CodeAnalysis",
-            "visibleRule": "spotBugsAnalysisEnabled = true"
-        },
-        {
-            "name": "spotBugsFailWhenBugsFound",
-            "aliases": [
-                "failWhenBugsFound",
-                "sbFailWhenBugsFound"
-            ],
-            "type": "boolean",
-            "label": "Fail when bugs are found with spotbugs:check",
-            "required": false,
-            "defaultValue": "true",
-            "helpMarkDown": "Fail when the bugs found when check goal specified. Refers to https://spotbugs.github.io/spotbugs-maven-plugin/check-mojo.html#failonerror for more detailed description.",
-            "groupName": "CodeAnalysis",
-            "visibleRule": "spotBugsAnalysisEnabled = true && spotBugsGoal = check"
-        }
-    ],
-    "execution": {
-        "Node10": {
-            "target": "maventask.js",
-            "argumentFormat": ""
-        },
-        "Node16": {
-            "target": "maventask.js",
-            "argumentFormat": ""
-        }
-    },
-    "messages": {
-        "sqCommon_CreateTaskReport_MissingField": "Failed to create TaskReport object. Missing field: %s",
-        "sqCommon_WaitingForAnalysis": "Waiting for the SonarQube server to analyse the build.",
-        "sqCommon_NotWaitingForAnalysis": "Build not configured to wait for the SonarQube analysis. Detailed quality gate status will not be available.",
-        "sqCommon_QualityGateStatusUnknown": "Could not detect the quality gate status or a new status has been introduced.",
-        "sqCommon_InvalidResponseFromServer": "Server responded with an invalid or unexpected response format.",
-        "codeAnalysis_ToolIsEnabled": "%s analysis is enabled.",
-        "codeAnalysis_ToolFailed": "%s analysis failed.",
-        "sqAnalysis_IncrementalMode": "Detected a PR build - running the SonarQube analysis in incremental mode",
-        "sqAnalysis_BuildSummaryTitle": "SonarQube Analysis Report",
-        "sqAnalysis_TaskReportInvalid": "Invalid or missing task report. Check SonarQube finished successfully.",
-        "sqAnalysis_BuildSummary_LinkText": "Detailed SonarQube report",
-        "sqAnalysis_BuildSummary_CannotAuthenticate": "Cannot authenticate to the SonarQube server. Check the saved service connection details and the status of the server.",
-        "sqAnalysis_AnalysisTimeout": "The analysis did not complete in the allotted time of %d seconds.",
-        "sqAnalysis_IsPullRequest_SkippingBuildSummary": "Pull request build: detailed SonarQube build summary will not be available.",
-        "sqAnalysis_IsPullRequest_SkippingBuildBreaker": "Pull request build: build will not be broken if quality gate fails.",
-        "sqAnalysis_BuildBrokenDueToQualityGateFailure": "The SonarQube quality gate associated with this build has failed.",
-        "sqAnalysis_QualityGatePassed": "The SonarQube quality gate associated with this build has passed (status %s)",
-        "sqAnalysis_UnknownComparatorString": "The SonarQube build summary encountered a problem: unknown comparator '%s'",
-        "sqAnalysis_NoUnitsFound": "The list of SonarQube measurement units could not be retrieved from the server.",
-        "sqAnalysis_NoReportTask": "Could not find report-task.txt. Possible cause: the SonarQube analysis did not complete successfully.",
-        "sqAnalysis_MultipleReportTasks": "Multiple report-task.txt files found. Choosing the first one. The build summary and the build breaker may not be accurate. Possible cause: multiple SonarQube analysis during the same build, which is not supported.",
-        "codeAnalysisBuildSummaryLine_SomeViolationsSomeFiles": "%s found %d violations in %d files.",
-        "codeAnalysisBuildSummaryLine_SomeViolationsOneFile": "%s found %d violations in 1 file.",
-        "codeAnalysisBuildSummaryLine_OneViolationOneFile": "%s found 1 violation in 1 file.",
-        "codeAnalysisBuildSummaryLine_NoViolations": "%s found no violations.",
-        "codeAnalysisBuildSummaryTitle": "Code Analysis Report",
-        "codeAnalysisArtifactSummaryTitle": "Code Analysis Results",
-        "codeAnalysisDisabled": "Code analysis is disabled outside of the build environment. Could not find a value for: %s",
-        "LocateJVMBasedOnVersionAndArch": "Locate JAVA_HOME for Java %s %s",
-        "UnsupportedJdkWarning": "JDK 9 and JDK 10 are out of support. Please switch to a later version in your project and pipeline. Attempting to build with JDK 11...",
-        "FailedToLocateSpecifiedJVM": "Failed to find the specified JDK version. Please ensure the specified JDK version is installed on the agent and the environment variable '%s' exists and is set to the location of a corresponding JDK or use the [Java Tool Installer](https://go.microsoft.com/fwlink/?linkid=875287) task to install the desired JDK.",
-        "NoCodeCoverage": "No code coverage results were found to publish.",
-        "EntryAlreadyExists": "The settings for the feed or repository already exists in the xml file.",
-        "EffectivePomInvalid": "Could not parse the effective POM.",
-        "AuthenticationNotNecessary": "No Artifacts feeds requiring authentication were found. Disable 'Authenticate with Artifacts feeds' for faster builds.",
-        "UsingAuthFeed": "Using Artifacts feed: ",
-        "NoTestResults": "No test result files matching %s were found, so publishing JUnit test results is being skipped."
->>>>>>> 3cac0cb5
+    {
+      "name": "codeCoverage",
+      "displayName": "Code Coverage",
+      "isExpanded": true
+    },
+    {
+      "name": "advanced",
+      "displayName": "Advanced",
+      "isExpanded": false
+    },
+    {
+      "name": "CodeAnalysis",
+      "displayName": "Code Analysis",
+      "isExpanded": true
+    }
+  ],
+  "inputs": [
+    {
+      "name": "mavenPOMFile",
+      "aliases": [
+        "mavenPomFile"
+      ],
+      "type": "filePath",
+      "label": "Maven POM file",
+      "defaultValue": "pom.xml",
+      "required": true,
+      "helpMarkDown": "Relative path from the repository root to the Maven POM file."
+    },
+    {
+      "name": "goals",
+      "type": "string",
+      "label": "Goal(s)",
+      "defaultValue": "package",
+      "required": false
+    },
+    {
+      "name": "options",
+      "type": "string",
+      "label": "Options",
+      "defaultValue": "",
+      "required": false
+    },
+    {
+      "name": "publishJUnitResults",
+      "type": "boolean",
+      "label": "Publish to Azure Pipelines",
+      "required": true,
+      "defaultValue": "true",
+      "groupName": "junitTestResults",
+      "helpMarkDown": "Select this option to publish JUnit test results produced by the Maven build to Azure Pipelines. Each test results file matching `Test Results Files` will be published as a test run in Azure Pipelines."
+    },
+    {
+      "name": "testResultsFiles",
+      "type": "filePath",
+      "label": "Test results files",
+      "defaultValue": "**/surefire-reports/TEST-*.xml",
+      "required": true,
+      "groupName": "junitTestResults",
+      "helpMarkDown": "Specify the path and pattern of test results files to publish. Wildcards can be used ([more information](https://go.microsoft.com/fwlink/?linkid=856077)). For example, `**/TEST-*.xml` for all XML files whose name starts with `TEST-`. If no root path is specified, files are matched beneath the default working directory, the value of which is available in the variable: $(System.DefaultWorkingDirectory).  For example, a value of '**/TEST-*.xml' will actually result in matching files from '$(System.DefaultWorkingDirectory)/**/TEST-*.xml'.",
+      "visibleRule": "publishJUnitResults = true"
+    },
+    {
+      "name": "testRunTitle",
+      "type": "string",
+      "label": "Test run title",
+      "defaultValue": "",
+      "required": false,
+      "groupName": "junitTestResults",
+      "helpMarkDown": "Provide a name for the test run.",
+      "visibleRule": "publishJUnitResults = true"
+    },
+    {
+      "name": "allowBrokenSymbolicLinks",
+      "aliases": [
+        "allowBrokenSymlinks"
+      ],
+      "type": "boolean",
+      "label": "Allow broken symbolic links",
+      "required": false,
+      "defaultValue": "true",
+      "groupName": "junitTestResults",
+      "helpMarkDown": "Set false to fail build when task finds broken symbolic link during publishing tests result",
+      "visibleRule": "publishJUnitResults = true"
+    },
+    {
+      "name": "codeCoverageTool",
+      "aliases": [
+        "codeCoverageToolOption"
+      ],
+      "type": "pickList",
+      "label": "Code coverage tool",
+      "required": false,
+      "groupName": "codeCoverage",
+      "defaultValue": "None",
+      "helpMarkDown": "Select the code coverage tool.",
+      "options": {
+        "None": "None",
+        "Cobertura": "Cobertura",
+        "JaCoCo": "JaCoCo"
+      }
+    },
+    {
+      "name": "classFilter",
+      "aliases": [
+        "codeCoverageClassFilter"
+      ],
+      "type": "string",
+      "label": "Class inclusion/exclusion filters",
+      "defaultValue": "",
+      "required": false,
+      "groupName": "codeCoverage",
+      "helpMarkDown": "Comma-separated list of filters to include or exclude classes from collecting code coverage. For example: +:com.*,+:org.*,-:my.app*.*.",
+      "visibleRule": "codeCoverageTool != None"
+    },
+    {
+      "name": "classFilesDirectories",
+      "aliases": [
+        "codeCoverageClassFilesDirectories"
+      ],
+      "type": "string",
+      "label": "Class files directories",
+      "required": false,
+      "groupName": "codeCoverage",
+      "helpMarkDown": "This field is required for a multi-module project. Specify a comma-separated list of relative paths from the Maven POM file to directories containing class files and archive files (JAR, WAR, etc.). Code coverage is reported for class files in these directories. For example: target/classes,target/testClasses.",
+      "visibleRule": "codeCoverageTool = JaCoCo"
+    },
+    {
+      "name": "srcDirectories",
+      "aliases": [
+        "codeCoverageSourceDirectories"
+      ],
+      "type": "string",
+      "label": "Source files directories",
+      "defaultValue": "",
+      "required": false,
+      "groupName": "codeCoverage",
+      "helpMarkDown": "This field is required for a multi-module project. Specify a comma-separated list of relative paths from the Maven POM file to source code directories. Code coverage reports will use these to highlight source code. For example: src/java,src/Test.",
+      "visibleRule": "codeCoverageTool = JaCoCo"
+    },
+    {
+      "name": "failIfCoverageEmpty",
+      "aliases": [
+        "codeCoverageFailIfEmpty"
+      ],
+      "type": "boolean",
+      "label": "Fail when code coverage results are missing",
+      "defaultValue": "false",
+      "required": false,
+      "groupName": "codeCoverage",
+      "helpMarkDown": "Fail the build if code coverage did not produce any results to publish.",
+      "visibleRule": "codeCoverageTool != None"
+    },
+    {
+      "name": "restoreOriginalPomXml",
+      "aliases": [
+        "codeCoverageRestoreOriginalPomXml"
+      ],
+      "type": "boolean",
+      "label": "Restore original pom.xml after task execution",
+      "defaultValue": "false",
+      "required": false,
+      "groupName": "codeCoverage",
+      "helpMarkDown": "Code coverage modifies pom.xml to produce results. Use this option if you need to keep original pom.xml.",
+      "visibleRule": "codeCoverageTool != None"
+    },
+    {
+      "name": "javaHomeSelection",
+      "aliases": [
+        "javaHomeOption"
+      ],
+      "type": "radio",
+      "label": "Set JAVA_HOME by",
+      "required": true,
+      "groupName": "advanced",
+      "defaultValue": "JDKVersion",
+      "helpMarkDown": "Sets JAVA_HOME either by selecting a JDK version that will be discovered during builds or by manually entering a JDK path.",
+      "options": {
+        "JDKVersion": "JDK Version",
+        "Path": "Path"
+      }
+    },
+    {
+      "name": "jdkVersion",
+      "aliases": [
+        "jdkVersionOption"
+      ],
+      "type": "pickList",
+      "label": "JDK version",
+      "required": false,
+      "groupName": "advanced",
+      "defaultValue": "default",
+      "helpMarkDown": "Will attempt to discover the path to the selected JDK version and set JAVA_HOME accordingly.",
+      "visibleRule": "javaHomeSelection = JDKVersion",
+      "options": {
+        "default": "default",
+        "1.17": "JDK 17",
+        "1.11": "JDK 11",
+        "1.10": "JDK 10 (out of support)",
+        "1.9": "JDK 9 (out of support)",
+        "1.8": "JDK 8",
+        "1.7": "JDK 7",
+        "1.6": "JDK 6 (out of support)"
+      }
+    },
+    {
+      "name": "jdkUserInputPath",
+      "aliases": [
+        "jdkDirectory"
+      ],
+      "type": "string",
+      "label": "JDK path",
+      "required": true,
+      "groupName": "advanced",
+      "defaultValue": "",
+      "helpMarkDown": "Sets JAVA_HOME to the given path.",
+      "visibleRule": "javaHomeSelection = Path"
+    },
+    {
+      "name": "jdkArchitecture",
+      "aliases": [
+        "jdkArchitectureOption"
+      ],
+      "type": "pickList",
+      "label": "JDK architecture",
+      "defaultValue": "x64",
+      "required": false,
+      "helpMarkDown": "Optionally supply the architecture (x86, x64) of the JDK.",
+      "visibleRule": "jdkVersion != default",
+      "groupName": "advanced",
+      "options": {
+        "x86": "x86",
+        "x64": "x64"
+      }
+    },
+    {
+      "name": "mavenVersionSelection",
+      "aliases": [
+        "mavenVersionOption"
+      ],
+      "type": "radio",
+      "label": "Maven version",
+      "defaultValue": "Default",
+      "required": true,
+      "groupName": "advanced",
+      "helpMarkDown": "Uses either the default Maven version or the version in the specified custom path.",
+      "options": {
+        "Default": "Default",
+        "Path": "Custom Path"
+      }
+    },
+    {
+      "name": "mavenPath",
+      "aliases": [
+        "mavenDirectory"
+      ],
+      "type": "string",
+      "label": "Maven path",
+      "required": true,
+      "groupName": "advanced",
+      "defaultValue": "",
+      "helpMarkDown": "Supply the custom path to the Maven installation (e.g., /usr/share/maven).",
+      "visibleRule": "mavenVersionSelection = Path"
+    },
+    {
+      "name": "mavenSetM2Home",
+      "type": "boolean",
+      "label": "Set M2_HOME variable",
+      "required": true,
+      "defaultValue": "false",
+      "groupName": "advanced",
+      "helpMarkDown": "Sets the M2_HOME variable to a custom Maven installation path.",
+      "visibleRule": "mavenVersionSelection = Path"
+    },
+    {
+      "name": "mavenOpts",
+      "aliases": [
+        "mavenOptions"
+      ],
+      "type": "string",
+      "label": "Set MAVEN_OPTS to",
+      "required": false,
+      "groupName": "advanced",
+      "defaultValue": "-Xmx1024m",
+      "helpMarkDown": "Sets the MAVEN_OPTS environment variable, which is used to send command-line arguments to start the JVM. The -Xmx flag specifies the maximum memory available to the JVM."
+    },
+    {
+      "name": "mavenFeedAuthenticate",
+      "aliases": [
+        "mavenAuthenticateFeed"
+      ],
+      "type": "boolean",
+      "label": "Authenticate with Artifacts feeds",
+      "required": true,
+      "defaultValue": "false",
+      "groupName": "advanced",
+      "helpMarkDown": "Automatically authenticates with Azure Artifacts feeds. If Artifacts feeds are not in use, deselect this option for faster builds."
+    },
+    {
+      "name": "skipEffectivePom",
+      "aliases": [
+        "effectivePomSkip"
+      ],
+      "type": "boolean",
+      "label": "Skip generating effective POM while authenticating with Artifacts feeds",
+      "required": true,
+      "defaultValue": "false",
+      "groupName": "advanced",
+      "helpMarkDown": "Authenticates with Artifacts feeds using the POM only."
+    },
+    {
+      "name": "sqAnalysisEnabled",
+      "aliases": [
+        "sonarQubeRunAnalysis"
+      ],
+      "type": "boolean",
+      "label": "Run SonarQube or SonarCloud analysis",
+      "required": true,
+      "defaultValue": "false",
+      "groupName": "CodeAnalysis",
+      "helpMarkDown": "This option has changed from version 1 of the **Maven** task to use the [SonarQube](https://marketplace.visualstudio.com/items?itemName=SonarSource.sonarqube) and [SonarCloud](https://marketplace.visualstudio.com/items?itemName=SonarSource.sonarcloud) marketplace extensions.  Enable this option to run [SonarQube or SonarCloud analysis](http://redirect.sonarsource.com/doc/install-configure-scanner-tfs-ts.html) after executing goals in the **Goals** field. The **install** or **package** goal should run first. You must also add a **Prepare Analysis Configuration** task from one of the extensions to the build pipeline before this Maven task."
+    },
+    {
+      "name": "isJacocoCoverageReportXML",
+      "type": "boolean",
+      "label": "Use XML Jacoco reports for SonarQube analysis",
+      "defaultValue": "false",
+      "required": false,
+      "groupName": "CodeAnalysis",
+      "helpMarkDown": "Use XML Jacoco reports for SonarQube analysis. [More info](https://docs.sonarqube.org/latest/analysis/coverage/)",
+      "visibleRule": "sqAnalysisEnabled = true && codeCoverageTool = JaCoCo"
+    },
+    {
+      "name": "sqMavenPluginVersionChoice",
+      "type": "radio",
+      "label": "SonarQube scanner for Maven version",
+      "required": true,
+      "defaultValue": "latest",
+      "options": {
+        "latest": "Use latest release",
+        "pom": "Use version declared in your pom.xml"
+      },
+      "helpMarkDown": "The SonarQube Maven plugin version to use. You can use latest version, or rely on the version in your pom.xml.",
+      "groupName": "CodeAnalysis",
+      "visibleRule": "sqAnalysisEnabled = true"
+    },
+    {
+      "name": "checkstyleAnalysisEnabled",
+      "aliases": [
+        "checkStyleRunAnalysis"
+      ],
+      "type": "boolean",
+      "label": "Run Checkstyle",
+      "required": false,
+      "defaultValue": "false",
+      "groupName": "CodeAnalysis",
+      "helpMarkDown": "Run the Checkstyle tool with the default Sun checks. Results are uploaded as build artifacts."
+    },
+    {
+      "name": "pmdAnalysisEnabled",
+      "aliases": [
+        "pmdRunAnalysis"
+      ],
+      "type": "boolean",
+      "label": "Run PMD",
+      "required": false,
+      "defaultValue": "false",
+      "groupName": "CodeAnalysis",
+      "helpMarkDown": "Use the PMD static analysis tool to look for bugs in the code. Results are uploaded as build artifacts."
+    },
+    {
+      "name": "findbugsAnalysisEnabled",
+      "aliases": [
+        "findBugsRunAnalysis"
+      ],
+      "type": "boolean",
+      "label": "Run FindBugs",
+      "required": false,
+      "defaultValue": "false",
+      "groupName": "CodeAnalysis",
+      "helpMarkDown": "Use the FindBugs static analysis tool to look for bugs in the code. Results are uploaded as build artifacts."
+    },
+    {
+      "name": "spotBugsAnalysisEnabled",
+      "aliases": [
+        "spotBugsRunAnalysis"
+      ],
+      "type": "boolean",
+      "label": "Run SpotBugs analysis",
+      "required": false,
+      "defaultValue": "false",
+      "groupName": "CodeAnalysis",
+      "helpMarkDown": "Enable this option to run spotBugs code analysis plugin. [More info](https://spotbugs.github.io/spotbugs-maven-plugin)"
+    },
+    {
+      "name": "spotBugsMavenPluginVersion",
+      "aliases": [
+        "spotBugsVersion"
+      ],
+      "type": "string",
+      "label": "Version number",
+      "required": false,
+      "defaultValue": "4.5.3.0",
+      "helpMarkDown": "Refer to https://mvnrepository.com/artifact/com.github.spotbugs/spotbugs-maven-plugin for all available versions.",
+      "groupName": "CodeAnalysis",
+      "visibleRule": "spotBugsAnalysisEnabled = true"
+    },
+    {
+      "name": "spotBugsGoal",
+      "type": "pickList",
+      "label": "The goal for the spotbugs plugin",
+      "required": false,
+      "defaultValue": "spotbugs",
+      "options": {
+        "spotbugs": "\"spotbugs\" - Creates a report on found bugs",
+        "check": "\"check\" - Pipeline fails if bugs were detected"
+      },
+      "helpMarkDown": "Select the goal of the plugin. Refer https://spotbugs.readthedocs.io/en/stable/maven.html#goals-of-spotbugs-maven-plugin to for more detailed description.",
+      "groupName": "CodeAnalysis",
+      "visibleRule": "spotBugsAnalysisEnabled = true"
+    },
+    {
+      "name": "spotBugsFailWhenBugsFound",
+      "aliases": [
+        "failWhenBugsFound",
+        "sbFailWhenBugsFound"
+      ],
+      "type": "boolean",
+      "label": "Fail when bugs are found with spotbugs:check",
+      "required": false,
+      "defaultValue": "true",
+      "helpMarkDown": "Fail when the bugs found when check goal specified. Refers to https://spotbugs.github.io/spotbugs-maven-plugin/check-mojo.html#failonerror for more detailed description.",
+      "groupName": "CodeAnalysis",
+      "visibleRule": "spotBugsAnalysisEnabled = true && spotBugsGoal = check"
+    }
+  ],
+  "execution": {
+    "Node10": {
+      "target": "maventask.js",
+      "argumentFormat": ""
+    },
+    "Node16": {
+      "target": "maventask.js",
+      "argumentFormat": ""
     }
   },
   "messages": {
