{
  "name": "downloadpackage",
  "version": "1.0.1",
  "description": "Download Package Task",
  "main": "downloadPackages.js",
  "scripts": {
    "test": "echo \"Error: no test specified\" && exit 1"
  },
  "repository": {
    "type": "git",
    "url": "git+https://github.com/Microsoft/vsts-tasks.git"
  },
  "author": "Microsoft Corporation",
  "license": "MIT",
  "bugs": {
    "url": "https://github.com/Microsoft/vsts-tasks/issues"
  },
  "homepage": "https://github.com/Microsoft/vsts-tasks#readme",
  "dependencies": {
    "@types/mocha": "^5.2.7",
    "@types/node": "^16.11.39",
    "azure-devops-node-api": "11.2.0",
<<<<<<< HEAD
    "azure-pipelines-task-lib": "^4.0.0-preview",
    "azure-pipelines-tasks-packaging-common-v3": "^3.206.0",
=======
    "azure-pipelines-task-lib": "3.3.1",
    "azure-pipelines-tasks-packaging-common": "3.206.0",
>>>>>>> 6ddf3e66
    "azure-pipelines-tasks-utility-common": "^3.198.1",
    "decompress-zip": "0.3.3",
    "tar-fs": "1.16.3"
  },
  "devDependencies": {
    "typescript": "4.0.2"
  }
}<|MERGE_RESOLUTION|>--- conflicted
+++ resolved
@@ -20,13 +20,8 @@
     "@types/mocha": "^5.2.7",
     "@types/node": "^16.11.39",
     "azure-devops-node-api": "11.2.0",
-<<<<<<< HEAD
-    "azure-pipelines-task-lib": "^4.0.0-preview",
-    "azure-pipelines-tasks-packaging-common-v3": "^3.206.0",
-=======
     "azure-pipelines-task-lib": "3.3.1",
     "azure-pipelines-tasks-packaging-common": "3.206.0",
->>>>>>> 6ddf3e66
     "azure-pipelines-tasks-utility-common": "^3.198.1",
     "decompress-zip": "0.3.3",
     "tar-fs": "1.16.3"
