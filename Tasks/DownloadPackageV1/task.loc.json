{
  "id": "8d6e8f7e-267d-442d-8c92-1f586864c62f",
  "name": "DownloadPackage",
  "friendlyName": "ms-resource:loc.friendlyName",
  "description": "ms-resource:loc.description",
  "helpUrl": "https://docs.microsoft.com/azure/devops/pipelines/tasks/utility/download-package",
  "helpMarkDown": "ms-resource:loc.helpMarkDown",
  "category": "Utility",
  "author": "ms-vscs-rm",
  "version": {
    "Major": 1,
    "Minor": 227,
<<<<<<< HEAD
    "Patch": 3
=======
    "Patch": 0
>>>>>>> d967cd67
  },
  "demands": [],
  "releaseNotes": "ms-resource:loc.releaseNotes",
  "minimumAgentVersion": "2.144.0",
  "groups": [
    {
      "name": "advancedOptions",
      "displayName": "ms-resource:loc.group.displayName.advancedOptions",
      "isExpanded": true
    }
  ],
  "inputs": [
    {
      "name": "packageType",
      "type": "pickList",
      "label": "ms-resource:loc.input.label.packageType",
      "required": true,
      "defaultValue": "nuget",
      "options": {
        "maven": "Maven",
        "npm": "Npm",
        "nuget": "NuGet",
        "pypi": "Python",
        "upack": "Universal",
        "cargo": "Cargo"
      }
    },
    {
      "name": "feed",
      "type": "pickList",
      "label": "ms-resource:loc.input.label.feed",
      "defaultValue": "",
      "required": true,
      "properties": {
        "EditableOptions": "True"
      }
    },
    {
      "name": "view",
      "type": "pickList",
      "label": "ms-resource:loc.input.label.view",
      "defaultValue": " ",
      "required": false,
      "properties": {
        "EditableOptions": "True"
      },
      "helpMarkDown": "ms-resource:loc.input.help.view"
    },
    {
      "name": "definition",
      "type": "pickList",
      "label": "ms-resource:loc.input.label.definition",
      "defaultValue": "",
      "required": true,
      "properties": {
        "EditableOptions": "True"
      },
      "helpMarkDown": "ms-resource:loc.input.help.definition"
    },
    {
      "name": "version",
      "type": "pickList",
      "label": "ms-resource:loc.input.label.version",
      "defaultValue": "",
      "required": true,
      "properties": {
        "EditableOptions": "True"
      },
      "helpMarkDown": "ms-resource:loc.input.help.version"
    },
    {
      "name": "files",
      "type": "string",
      "label": "ms-resource:loc.input.label.files",
      "defaultValue": "**",
      "visibleRule": "packageType = maven || packageType = pypi || packageType = upack",
      "required": false,
      "properties": {
        "EditableOptions": "True"
      },
      "groupName": "advancedOptions",
      "helpMarkDown": "ms-resource:loc.input.help.files"
    },
    {
      "name": "extract",
      "type": "boolean",
      "label": "ms-resource:loc.input.label.extract",
      "defaultValue": "true",
      "required": false,
      "visibleRule": "packageType = nuget || packageType = npm",
      "properties": {
        "EditableOptions": "True"
      },
      "groupName": "advancedOptions",
      "helpMarkDown": "ms-resource:loc.input.help.extract"
    },
    {
      "name": "downloadPath",
      "type": "string",
      "label": "ms-resource:loc.input.label.downloadPath",
      "defaultValue": "$(System.ArtifactsDirectory)",
      "required": true,
      "helpMarkDown": "ms-resource:loc.input.help.downloadPath"
    }
  ],
  "dataSourceBindings": [
    {
      "target": "feed",
      "endpointId": "tfs:feed",
      "endpointUrl": "{{endpoint.url}}/_apis/packaging/feedids",
      "resultSelector": "jsonpath:$.value[*]",
      "resultTemplate": "{ \"Value\" : \"{{#if projectId}}{{{projectId}}}{{/if}}\\/{{{id}}}\", \"DisplayValue\" : \"{{{name}}}\" }"
    },
    {
      "target": "view",
      "endpointId": "tfs:feed",
      "parameters": {
        "feed": "$(feed)"
      },
      "endpointUrl": "{{endpoint.url}}/{{ #regex ([a-fA-F0-9\\-]+/)[a-fA-F0-9\\-]+ feed }}_apis/packaging/feeds/{{ #regex [a-fA-F0-9\\-]*/([a-fA-F0-9\\-]+) feed }}/views",
      "resultSelector": "jsonpath:$.value[*]",
      "resultTemplate": "{ \"Value\" : \"{{{id}}}\", \"DisplayValue\" : \"{{{name}}}\" }"
    },
    {
      "target": "definition",
      "endpointId": "tfs:feed",
      "parameters": {
        "feed": "$(feed)",
        "view": "$(view)",
        "packageType": "$(packageType)"
      },
      "endpointUrl": "{{endpoint.url}}/{{ #regex ([a-fA-F0-9\\-]+/)[a-fA-F0-9\\-]+ feed }}_apis/Packaging/Feeds/{{ #regex [a-fA-F0-9\\-]*/([a-fA-F0-9\\-]+) feed }}{{#if view}}@{{{view}}}{{/if}}/Packages?includeUrls=false&isListed=true&includeDeleted=false&protocolType={{{packageType}}}&$skip={{skip}}&$top=1000",
      "resultSelector": "jsonpath:$.value[*]",
      "resultTemplate": "{ \"Value\" : \"{{{id}}}\", \"DisplayValue\" : \"{{{name}}}\" }",
      "callbackContextTemplate": "{\"skip\": \"{{add skip 1000}}\"}",
      "callbackRequiredTemplate": "{{isEqualNumber result.count 1000}}",
      "initialContextTemplate": "{\"skip\": \"0\"}"
    },
    {
      "target": "version",
      "endpointId": "tfs:feed",
      "parameters": {
        "feed": "$(feed)",
        "view": "$(view)",
        "definition": "$(definition)",
        "packageType": "$(packageType)"
      },
      "endpointUrl": "{{endpoint.url}}/{{ #regex ([a-fA-F0-9\\-]+/)[a-fA-F0-9\\-]+ feed }}_apis/Packaging/Feeds/{{ #regex [a-fA-F0-9\\-]*/([a-fA-F0-9\\-]+) feed }}{{#if view}}@{{{view}}}{{/if}}/Packages/{{{definition}}}/Versions?includeUrls=false&isListed=true&isDeleted=false&protocolType={{{packageType}}}",
      "resultSelector": "jsonpath:$.value[*]",
      "resultTemplate": "{ \"Value\" : \"{{{normalizedVersion}}}\", \"DisplayValue\" : \"{{{version}}}\" }"
    }
  ],
  "instanceNameFormat": "ms-resource:loc.instanceNameFormat",
  "execution": {
    "Node10": {
      "target": "main.js",
      "argumentFormat": ""
    },
    "Node16": {
      "target": "main.js",
      "argumentFormat": ""
    }
  },
  "messages": {
    "FailedToGetPackageMetadata": "ms-resource:loc.messages.FailedToGetPackageMetadata",
    "FailedToDownloadPackage": "ms-resource:loc.messages.FailedToDownloadPackage",
    "PackageDownloadSuccessful": "ms-resource:loc.messages.PackageDownloadSuccessful",
    "CredentialsNotFound": "ms-resource:loc.messages.CredentialsNotFound",
    "StartingDownloadOfPackage": "ms-resource:loc.messages.StartingDownloadOfPackage",
    "ExtractingPackage": "ms-resource:loc.messages.ExtractingPackage",
    "PackageTypeNotSupported": "ms-resource:loc.messages.PackageTypeNotSupported",
    "SkippingFileWithNoContent": "ms-resource:loc.messages.SkippingFileWithNoContent",
    "ExtractionFailed": "ms-resource:loc.messages.ExtractionFailed",
    "RetryingOperation": "ms-resource:loc.messages.RetryingOperation",
    "RedirectUrlError": "ms-resource:loc.messages.RedirectUrlError",
    "UnsupportedArchiveType": "ms-resource:loc.messages.UnsupportedArchiveType",
    "Error_UnexpectedErrorArtifactToolDownload": "ms-resource:loc.messages.Error_UnexpectedErrorArtifactToolDownload",
    "Info_ResolvedToolFromCache": "ms-resource:loc.messages.Info_ResolvedToolFromCache",
    "Info_DownloadingArtifactTool": "ms-resource:loc.messages.Info_DownloadingArtifactTool",
    "Info_Downloading": "ms-resource:loc.messages.Info_Downloading",
    "Info_UsingArtifactToolDownload": "ms-resource:loc.messages.Info_UsingArtifactToolDownload",
    "Info_ResolvedLatestVersion": "ms-resource:loc.messages.Info_ResolvedLatestVersion"
  }
}<|MERGE_RESOLUTION|>--- conflicted
+++ resolved
@@ -10,11 +10,7 @@
   "version": {
     "Major": 1,
     "Minor": 227,
-<<<<<<< HEAD
     "Patch": 3
-=======
-    "Patch": 0
->>>>>>> d967cd67
   },
   "demands": [],
   "releaseNotes": "ms-resource:loc.releaseNotes",
