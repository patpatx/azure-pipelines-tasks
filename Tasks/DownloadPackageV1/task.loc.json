{
  "id": "8d6e8f7e-267d-442d-8c92-1f586864c62f",
  "name": "DownloadPackage",
  "friendlyName": "ms-resource:loc.friendlyName",
  "description": "ms-resource:loc.description",
  "helpUrl": "https://docs.microsoft.com/azure/devops/pipelines/tasks/utility/download-package",
  "helpMarkDown": "ms-resource:loc.helpMarkDown",
  "category": "Utility",
  "author": "ms-vscs-rm",
  "version": {
    "Major": 1,
<<<<<<< HEAD
    "Minor": 206,
    "Patch": 0
=======
    "Minor": 214,
    "Patch": 1
>>>>>>> 5c88a4bb
  },
  "demands": [],
  "releaseNotes": "ms-resource:loc.releaseNotes",
  "minimumAgentVersion": "2.115.0",
  "groups": [
    {
      "name": "advancedOptions",
      "displayName": "ms-resource:loc.group.displayName.advancedOptions",
      "isExpanded": true
    }
  ],
  "inputs": [
    {
      "name": "packageType",
      "type": "pickList",
      "label": "ms-resource:loc.input.label.packageType",
      "required": true,
      "defaultValue": "nuget",
      "options": {
        "maven": "Maven",
        "npm": "Npm",
        "nuget": "NuGet",
        "pypi": "Python",
        "upack": "Universal"
      }
    },
    {
      "name": "feed",
      "type": "pickList",
      "label": "ms-resource:loc.input.label.feed",
      "defaultValue": "",
      "required": true,
      "properties": {
        "EditableOptions": "True"
      }
    },
    {
      "name": "view",
      "type": "pickList",
      "label": "ms-resource:loc.input.label.view",
      "defaultValue": " ",
      "required": false,
      "properties": {
        "EditableOptions": "True"
      },
      "helpMarkDown": "ms-resource:loc.input.help.view"
    },
    {
      "name": "definition",
      "type": "pickList",
      "label": "ms-resource:loc.input.label.definition",
      "defaultValue": "",
      "required": true,
      "properties": {
        "EditableOptions": "True"
      },
      "helpMarkDown": "ms-resource:loc.input.help.definition"
    },
    {
      "name": "version",
      "type": "pickList",
      "label": "ms-resource:loc.input.label.version",
      "defaultValue": "",
      "required": true,
      "properties": {
        "EditableOptions": "True"
      },
      "helpMarkDown": "ms-resource:loc.input.help.version"
    },
    {
      "name": "files",
      "type": "string",
      "label": "ms-resource:loc.input.label.files",
      "defaultValue": "**",
      "visibleRule": "packageType = maven || packageType = pypi || packageType = upack",
      "required": false,
      "properties": {
        "EditableOptions": "True"
      },
      "groupName": "advancedOptions",
      "helpMarkDown": "ms-resource:loc.input.help.files"
    },
    {
      "name": "extract",
      "type": "boolean",
      "label": "ms-resource:loc.input.label.extract",
      "defaultValue": "true",
      "required": false,
      "visibleRule": "packageType = nuget || packageType = npm",
      "properties": {
        "EditableOptions": "True"
      },
      "groupName": "advancedOptions",
      "helpMarkDown": "ms-resource:loc.input.help.extract"
    },
    {
      "name": "downloadPath",
      "type": "string",
      "label": "ms-resource:loc.input.label.downloadPath",
      "defaultValue": "$(System.ArtifactsDirectory)",
      "required": true,
      "helpMarkDown": "ms-resource:loc.input.help.downloadPath"
    }
  ],
  "dataSourceBindings": [
    {
      "target": "feed",
      "endpointId": "tfs:feed",
      "endpointUrl": "{{endpoint.url}}/_apis/packaging/feeds?includeUrls=False",
      "resultSelector": "jsonpath:$.value[*]",
      "resultTemplate": "{ \"Value\" : \"{{#if project}}{{{project.id}}}{{/if}}\\/{{{id}}}\", \"DisplayValue\" : \"{{{name}}}\" }"
    },
    {
      "target": "view",
      "endpointId": "tfs:feed",
      "parameters": {
        "feed": "$(feed)"
      },
      "endpointUrl": "{{endpoint.url}}/{{ #regex ([a-fA-F0-9\\-]+/)[a-fA-F0-9\\-]+ feed }}_apis/packaging/feeds/{{ #regex [a-fA-F0-9\\-]*/([a-fA-F0-9\\-]+) feed }}/views",
      "resultSelector": "jsonpath:$.value[*]",
      "resultTemplate": "{ \"Value\" : \"{{{id}}}\", \"DisplayValue\" : \"{{{name}}}\" }"
    },
    {
      "target": "definition",
      "endpointId": "tfs:feed",
      "parameters": {
        "feed": "$(feed)",
        "view": "$(view)",
        "packageType": "$(packageType)"
      },
      "endpointUrl": "{{endpoint.url}}/{{ #regex ([a-fA-F0-9\\-]+/)[a-fA-F0-9\\-]+ feed }}_apis/Packaging/Feeds/{{ #regex [a-fA-F0-9\\-]*/([a-fA-F0-9\\-]+) feed }}{{#if view}}@{{{view}}}{{/if}}/Packages?includeUrls=false&isListed=true&includeDeleted=false&protocolType={{{packageType}}}&$skip={{skip}}&$top=1000",
      "resultSelector": "jsonpath:$.value[*]",
      "resultTemplate": "{ \"Value\" : \"{{{id}}}\", \"DisplayValue\" : \"{{{name}}}\" }",
      "callbackContextTemplate": "{\"skip\": \"{{add skip 1000}}\"}",
      "callbackRequiredTemplate": "{{isEqualNumber result.count 1000}}",
      "initialContextTemplate": "{\"skip\": \"0\"}"
    },
    {
      "target": "version",
      "endpointId": "tfs:feed",
      "parameters": {
        "feed": "$(feed)",
        "view": "$(view)",
        "definition": "$(definition)",
        "packageType": "$(packageType)"
      },
      "endpointUrl": "{{endpoint.url}}/{{ #regex ([a-fA-F0-9\\-]+/)[a-fA-F0-9\\-]+ feed }}_apis/Packaging/Feeds/{{ #regex [a-fA-F0-9\\-]*/([a-fA-F0-9\\-]+) feed }}{{#if view}}@{{{view}}}{{/if}}/Packages/{{{definition}}}/Versions?includeUrls=false&isListed=true&isDeleted=false&protocolType={{{packageType}}}",
      "resultSelector": "jsonpath:$.value[*]",
      "resultTemplate": "{ \"Value\" : \"{{{normalizedVersion}}}\", \"DisplayValue\" : \"{{{version}}}\" }"
    }
  ],
  "instanceNameFormat": "ms-resource:loc.instanceNameFormat",
  "execution": {
    "Node10": {
      "target": "main.js",
      "argumentFormat": ""
    }
  },
  "messages": {
    "FailedToGetPackageMetadata": "ms-resource:loc.messages.FailedToGetPackageMetadata",
    "FailedToDownloadPackage": "ms-resource:loc.messages.FailedToDownloadPackage",
    "PackageDownloadSuccessful": "ms-resource:loc.messages.PackageDownloadSuccessful",
    "CredentialsNotFound": "ms-resource:loc.messages.CredentialsNotFound",
    "StartingDownloadOfPackage": "ms-resource:loc.messages.StartingDownloadOfPackage",
    "ExtractingPackage": "ms-resource:loc.messages.ExtractingPackage",
    "PackageTypeNotSupported": "ms-resource:loc.messages.PackageTypeNotSupported",
    "ExtractionFailed": "ms-resource:loc.messages.ExtractionFailed",
    "RetryingOperation": "ms-resource:loc.messages.RetryingOperation",
    "RedirectUrlError": "ms-resource:loc.messages.RedirectUrlError",
    "UnsupportedArchiveType": "ms-resource:loc.messages.UnsupportedArchiveType",
    "Error_UnexpectedErrorArtifactToolDownload": "ms-resource:loc.messages.Error_UnexpectedErrorArtifactToolDownload",
    "Info_ResolvedToolFromCache": "ms-resource:loc.messages.Info_ResolvedToolFromCache",
    "Info_DownloadingArtifactTool": "ms-resource:loc.messages.Info_DownloadingArtifactTool",
    "Info_Downloading": "ms-resource:loc.messages.Info_Downloading",
    "Info_UsingArtifactToolDownload": "ms-resource:loc.messages.Info_UsingArtifactToolDownload"
  }
}<|MERGE_RESOLUTION|>--- conflicted
+++ resolved
@@ -9,13 +9,8 @@
   "author": "ms-vscs-rm",
   "version": {
     "Major": 1,
-<<<<<<< HEAD
-    "Minor": 206,
-    "Patch": 0
-=======
     "Minor": 214,
     "Patch": 1
->>>>>>> 5c88a4bb
   },
   "demands": [],
   "releaseNotes": "ms-resource:loc.releaseNotes",
