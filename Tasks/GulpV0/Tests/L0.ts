--- conflicted
+++ resolved
@@ -6,15 +6,9 @@
 const isWin = os.type().match(/^Win/);
 
 describe('GulpV0 Suite', function () {
-<<<<<<< HEAD
+    this.timeout(parseInt(process.env.TASK_TEST_TIMEOUT) || 20000);
+
     before((done: Mocha.Done) => {
-        this.timeout(parseInt(process.env.TASK_TEST_TIMEOUT) || 20000);
-
-=======
-    this.timeout(parseInt(process.env.TASK_TEST_TIMEOUT) || 20000);
-
-    before((done: Mocha.Done) => {
->>>>>>> ea74f3f0
         process.env['SYSTEM_DEFAULTWORKINGDIRECTORY'] = '/user/build';
         done();
     });
