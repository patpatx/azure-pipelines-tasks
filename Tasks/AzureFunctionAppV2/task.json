{
    "id": "501DD25D-1785-43E4-B4E5-A5C78CCC0573",
    "name": "AzureFunctionApp",
    "friendlyName": "Azure Functions Deploy",
    "description": "Update a function app with .NET, Python, JavaScript, PowerShell, Java based web applications",
    "helpUrl": "https://aka.ms/azurefunctiontroubleshooting",
    "helpMarkDown": "[Learn more about this task](https://aka.ms/azurefunctiondeployreadme)",
    "category": "Deploy",
    "visibility": [
        "Build",
        "Release"
    ],
    "runsOn": [
        "Agent",
        "DeploymentGroup"
    ],
    "author": "Microsoft Corporation",
    "version": {
        "Major": 2,
<<<<<<< HEAD
        "Minor": 221,
        "Patch": 1
=======
        "Minor": 219,
        "Patch": 0
>>>>>>> 65a9f6e8
    },
    "releaseNotes": "What's new in version 2.* <br /> Removed WAR Deploy Support, setting Web.Config options, and the option for the Startup command for Linux Azure Function Apps.",
    "minimumAgentVersion": "2.104.1",
    "groups": [
        {
            "name": "AdditionalDeploymentOptions",
            "displayName": "Additional Deployment Options",
            "isExpanded": false,
            "visibleRule": "appType != \"\" && package NotEndsWith .war && Package NotEndsWith .jar"
        },
        {
            "name": "ApplicationAndConfigurationSettings",
            "displayName": "Application and Configuration Settings",
            "isExpanded": false
        }
    ],
    "inputs": [
        {
            "name": "azureSubscription",
            "type": "connectedService:AzureRM",
            "label": "Azure subscription",
            "defaultValue": "",
            "required": true,
            "helpMarkDown": "Select the Azure Resource Manager subscription for the deployment."
        },
        {
            "name": "appType",
            "type": "pickList",
            "label": "App type",
            "defaultValue": "",
            "required": true,
            "options": {
                "functionApp": "Function App on Windows",
                "functionAppLinux": "Function App on Linux"
            },
            "helpMarkDown": "Select the Azure Function App type for the deployment."
        },
        {
            "name": "appName",
            "type": "pickList",
            "label": "Azure Functions App name",
            "defaultValue": "",
            "required": true,
            "properties": {
                "EditableOptions": "True"
            },
            "helpMarkDown": "Enter or Select the name of an existing Azure Functions App. The Function Apps listed will be based on the selected app type."
        },
        {
            "name": "deployToSlotOrASE",
            "type": "boolean",
            "label": "Deploy to Slot or App Service Environment",
            "defaultValue": "false",
            "required": false,
            "helpMarkDown": "Select the option to deploy to an existing deployment slot or Azure App Service Environment.<br />For both the targets, the task needs Resource group name.<br />In case the deployment target is a slot, by default the deployment is done to the production slot. Any other existing slot name can also be provided.<br />In case the deployment target is an Azure App Service environment, leave the slot name as ‘production’ and just specify the Resource group name.",
            "visibleRule": "appType != \"\""
        },
        {
            "name": "resourceGroupName",
            "type": "pickList",
            "label": "Resource group",
            "defaultValue": "",
            "required": true,
            "properties": {
                "EditableOptions": "True"
            },
            "helpMarkDown": "The Resource group name is required when the deployment target is either a deployment slot or an App Service Environment.<br />Enter or Select the Azure Resource group that contains the Azure App Service specified above.",
            "visibleRule": "deployToSlotOrASE = true"
        },
        {
            "name": "slotName",
            "type": "pickList",
            "label": "Slot",
            "defaultValue": "production",
            "required": true,
            "properties": {
                "EditableOptions": "True"
            },
            "helpMarkDown": "Enter or Select an existing Slot other than the Production slot.",
            "visibleRule": "deployToSlotOrASE = true"
        },
        {
            "name": "package",
            "type": "filePath",
            "label": "Package or folder",
            "defaultValue": "$(System.DefaultWorkingDirectory)/**/*.zip",
            "required": true,
            "helpMarkDown": "File path to the package or a folder containing app service contents generated by MSBuild or a compressed zip or war file.<br />Variables ( [Build](https://docs.microsoft.com/vsts/pipelines/build/variables) | [Release](https://docs.microsoft.com/vsts/pipelines/release/variables#default-variables)), wildcards are supported. <br/> For example, $(System.DefaultWorkingDirectory)/\\*\\*/\\*.zip or $(System.DefaultWorkingDirectory)/\\*\\*/\\*.war."
        },
        {
            "name": "runtimeStack",
            "type": "pickList",
            "label": "Runtime stack",
            "defaultValue": "",
            "required": false,
            "properties": {
                "EditableOptions": "True"
            },
            "options": {
                "DOTNET|2.2": "DOTNET|2.2 (functionapp v2)",
                "DOTNET|3.1": "DOTNET|3.1 (functionapp v3)",
                "DOTNET|6.0": "DOTNET|6.0 (functionapp v4)",
                "DOTNET-ISOLATED|7.0": "DOTNET-ISOLATED|7.0 (functionapp v4)",
                "JAVA|8": "JAVA|8 (functionapp v2/v3/v4)",
                "JAVA|11": "JAVA|11  (functionapp v3/v4)",
                "NODE|8": "NODE|8 (functionapp v2)",
                "NODE|10": "NODE|10 (functionapp v2/v3)",
                "NODE|12": "NODE|12 (functionapp v3)",
                "NODE|14": "NODE|14 (functionapp v3/v4)",
                "NODE|16": "NODE|16 (functionapp v4)",
                "NODE|18": "NODE|18 (functionapp v4)",
                "PYTHON|3.6": "PYTHON|3.6 (functionapp v2/v3)",
                "PYTHON|3.7": "PYTHON|3.7 (functionapp v2/v3/v4)",
                "PYTHON|3.8": "PYTHON|3.8 (functionapp v3/v4)",
                "PYTHON|3.9": "PYTHON|3.9 (functionapp v3/v4)",
                "PYTHON|3.10": "PYTHON|3.10 (functionapp v3/v4)"
            },
            "visibleRule": "appType = functionAppLinux",
            "helpMarkDown": "Refer [this doc](https://docs.microsoft.com/azure/azure-functions/functions-versions#languages) for supported runtime versions.  Old values like `DOCKER|microsoft/azure-functions-*` are deprecated, please use the new values from dropdown."
        },
        {
            "name": "appSettings",
            "type": "multiLine",
            "label": "App settings",
            "defaultValue": "",
            "required": false,
            "groupName": "ApplicationAndConfigurationSettings",
            "helpMarkDown": "Edit web app application settings following the syntax -key value . Value containing spaces should be enclosed in double quotes.<br /> <b>Example</b> : -Port 5000 -RequestTimeout 5000 <br /> -WEBSITE_TIME_ZONE \"Eastern Standard Time\"",
            "properties": {
                "editorExtension": "ms.vss-services-azure.parameters-grid"
            }
        },
        {
            "name": "deploymentMethod",
            "type": "pickList",
            "label": "Deployment method",
            "defaultValue": "auto",
            "required": true,
            "groupName": "AdditionalDeploymentOptions",
            "options": {
                "auto": "Auto-detect",
                "zipDeploy": "Zip Deploy",
                "runFromPackage": "Zip Deploy with Run From Package"
            },
            "helpMarkDown": "Choose the deployment method for your Function app. Please note that Linux Consumption apps do not support this configuration."
        }
    ],
    "outputVariables": [
        {
            "name": "AppServiceApplicationUrl",
            "description": "Application URL of the selected Azure Function App."
        }
    ],
    "dataSourceBindings": [
        {
            "target": "appName",
            "endpointId": "$(azureSubscription)",
            "dataSourceName": "AzureFunctionAppNamesByAppType",
            "parameters": {
                "WebAppKind": "$(appType)"
            }
        },
        {
            "target": "resourceGroupName",
            "endpointId": "$(azureSubscription)",
            "dataSourceName": "AzureRMWebAppResourceGroup",
            "parameters": {
                "WebAppName": "$(appName)"
            }
        },
        {
            "target": "slotName",
            "endpointId": "$(azureSubscription)",
            "dataSourceName": "AzureRMWebAppSlotsId",
            "parameters": {
                "WebAppName": "$(appName)",
                "ResourceGroupName": "$(resourceGroupName)"
            },
            "resultTemplate": "{\"Value\":\"{{{ #extractResource slots}}}\",\"DisplayValue\":\"{{{ #extractResource slots}}}\"}"
        }
    ],
    "instanceNameFormat": "Azure Function App Deploy: $(appName)",
    "execution": {
        "Node10": {
            "target": "azurermwebappdeployment.js"
        }
    },
    "messages": {
        "Invalidwebapppackageorfolderpathprovided": "Invalid App Service package or folder path provided: %s",
        "SetParamFilenotfound0": "Set parameters file not found: %s",
        "XDTTransformationsappliedsuccessfully": "XML Transformations applied successfully",
        "GotconnectiondetailsforazureRMWebApp0": "Got service connection details for Azure App Service:'%s'",
        "ErrorNoSuchDeployingMethodExists": "Error : No such deploying method exists",
        "UnabletoretrieveconnectiondetailsforazureRMWebApp": "Unable to retrieve service connection details for Azure App Service : %s. Status Code: %s (%s)",
        "UnabletoretrieveResourceID": "Unable to retrieve service connection details for Azure Resource:'%s'. Status Code: %s",
        "Successfullyupdateddeploymenthistory": "Successfully updated deployment History at %s",
        "Failedtoupdatedeploymenthistory": "Failed to update deployment history. Error: %s",
        "WARNINGCannotupdatedeploymentstatusSCMendpointisnotenabledforthiswebsite": "WARNING : Cannot update deployment status : SCM endpoint is not enabled for this website",
        "Unabletoretrievewebconfigdetails": "Unable to retrieve App Service configuration details. Status Code: '%s'",
        "Unabletoretrievewebappsettings": "Unable to retrieve App Service application settings. [Status Code: '%s', Error Message: '%s']",
        "Unabletoupdatewebappsettings": "Unable to update App service application settings. Status Code: '%s'",
        "CannotupdatedeploymentstatusuniquedeploymentIdCannotBeRetrieved": "Cannot update deployment status : Unique Deployment ID cannot be retrieved",
        "PackageDeploymentSuccess": "The web package has been deployed to App Service. Please note that the package mount or extraction errors will be logged in the deployment logs in the location above.",
        "PackageDeploymentFailed": "Failed to deploy web package to App Service.",
        "Runningcommand": "Running command: %s",
        "Deployingwebapplicationatvirtualpathandphysicalpath": "Deploying web package : %s at virtual path (physical path) : %s (%s)",
        "Successfullydeployedpackageusingkuduserviceat": "Successfully deployed package %s using kudu service at %s",
        "Failedtodeploywebapppackageusingkuduservice": "Failed to deploy App Service package using kudu service : %s",
        "Unabletodeploywebappresponsecode": "Unable to deploy App Service due to error code : %s",
        "MSDeploygeneratedpackageareonlysupportedforWindowsplatform": "MSDeploy generated packages are only supported for Windows platform.",
        "UnsupportedinstalledversionfoundforMSDeployversionshouldbeatleast3orabove": "Unsupported installed version: %s found for MSDeploy. version should be at least 3 or above",
        "UnabletofindthelocationofMSDeployfromregistryonmachineError": "Unable to find the location of MS Deploy from registry on machine (Error : %s)",
        "Nopackagefoundwithspecifiedpattern": "No package found with specified pattern: %s<br/>Check if the package mentioned in the task is published as an artifact in the build or a previous stage and downloaded in the current job.",
        "MorethanonepackagematchedwithspecifiedpatternPleaserestrainthesearchpattern": "More than one package matched with specified pattern: %s. Please restrain the search pattern.",
        "Trytodeploywebappagainwithappofflineoptionselected": "Try to deploy app service again with Take application offline option selected.",
        "Trytodeploywebappagainwithrenamefileoptionselected": "Try to deploy app service again with Rename locked files option selected.",
        "NOJSONfilematchedwithspecificpattern": "NO JSON file matched with specific pattern: %s.",
        "Configfiledoesntexists": "Configuration file %s doesn't exist.",
        "Failedtowritetoconfigfilewitherror": "Failed to write to config file %s with error : %s",
        "AppOfflineModeenabled": "App offline mode enabled.",
        "Failedtoenableappofflinemode": "Failed to enable app offline mode. Status Code: %s (%s)",
        "AppOflineModedisabled": "App offline mode disabled.",
        "FailedtodisableAppOfflineMode": "Failed to disable App offline mode. Status Code: %s (%s)",
        "CannotPerformXdtTransformationOnNonWindowsPlatform": "Cannot perform XML transformations on a non-Windows platform.",
        "XdtTransformationErrorWhileTransforming": "XML transformation error while transforming %s using %s.",
        "PublishusingwebdeployoptionsaresupportedonlywhenusingWindowsagent": "Publish using webdeploy options are supported only when using Windows agent",
        "Publishusingzipdeploynotsupportedformsbuildpackage": "Publish using zip deploy option is not supported for msBuild package type.",
        "Publishusingzipdeploynotsupportedforvirtualapplication": "Publish using zip deploy option is not supported for virtual application.",
        "Publishusingzipdeploydoesnotsupportwarfile": "Publish using zip deploy or RunFromPackage options do not support war file deployment.",
        "Publishusingrunfromzipwithpostdeploymentscript": "Publish using RunFromPackage might not support post deployment script if it makes changes to wwwroot, since the folder is ReadOnly.",
        "ResourceDoesntExist": "Resource '%s' doesn't exist. Resource should exist before deployment.",
        "EncodeNotSupported": "Detected file encoding of the file %s as %s. Variable substitution is not supported with file encoding %s. Supported encodings are UTF-8 and UTF-16 LE.",
        "UnknownFileEncodeError": "Unable to detect encoding of the file %s (typeCode: %s). Supported encodings are UTF-8 and UTF-16 LE.",
        "ShortFileBufferError": "File buffer is too short to detect encoding type : %s",
        "FailedToUpdateAzureRMWebAppConfigDetails": "Failed to update App Service configuration details. Error: %s",
        "SuccessfullyUpdatedAzureRMWebAppConfigDetails": "Successfully updated App Service configuration details",
        "RequestedURLforkuduphysicalpath": "Requested URL for kudu physical path : %s",
        "Physicalpathalreadyexists": "Physical path '%s' already exists",
        "KuduPhysicalpathCreatedSuccessfully": "Kudu physical path created successfully : %s",
        "FailedtocreateKuduPhysicalPath": "Failed to create kudu physical path. Error : %s",
        "FailedtocheckphysicalPath": "Failed to check kudu physical path. Error Code: %s",
        "VirtualApplicationDoesNotExist": "Virtual application doesn't exists : %s",
        "JSONParseError": "Unable to parse JSON file: %s. Error: %s",
        "JSONvariablesubstitutionappliedsuccessfully": "JSON variable substitution applied successfully.",
        "XMLvariablesubstitutionappliedsuccessfully": "XML variable substitution applied successfully.",
        "failedtoUploadFileToKudu": "Unable to upload file: %s to Kudu (%s). Status Code: %s",
        "failedtoUploadFileToKuduError": "Unable to upload file: %s to Kudu (%s). Error: %s",
        "ExecuteScriptOnKudu": "Executing given script on Kudu service.",
        "FailedToRunScriptOnKuduError": "Unable to run the script on Kudu Service. Error: %s",
        "FailedToRunScriptOnKudu": "Unable to run the script on Kudu: %s. Status Code: %s",
        "ScriptExecutionOnKuduSuccess": "Successfully executed script on Kudu.",
        "ScriptExecutionOnKuduFailed": "Executed script returned '%s' as return code. Error: %s",
        "FailedtoDeleteFileFromKudu": "Unable to delete file: %s from Kudu (%s). Status Code: %s",
        "FailedtoDeleteFileFromKuduError": "Unable to delete file: %s from Kudu (%s). Error: %s",
        "ScriptFileNotFound": "Script file '%s' not found.",
        "InvalidScriptFile": "Invalid script file '%s' provided. Valid extensions are .bat and .cmd for windows and .sh for linux",
        "RetryForTimeoutIssue": "Script execution failed with timeout issue. Retrying once again.",
        "stdoutFromScript": "Standard output from script: ",
        "stderrFromScript": "Standard error from script: ",
        "FailedToGetKuduFileContent": "Unable to get file content: %s . Status code: %s (%s)",
        "FailedToGetKuduFileContentError": "Unable to get file content: %s. Error: %s",
        "ScriptStatusTimeout": "Unable to fetch script status due to timeout.",
        "PollingForFileTimeOut": "Unable to fetch script status due to timeout. You can increase the timeout limit by setting 'appservicedeploy.retrytimeout' variable to number of minutes required.",
        "InvalidPollOption": "Invalid polling option provided: %s.",
        "AutoDetectDjangoSettingsFailed": "Unable to detect DJANGO_SETTINGS_MODULE 'settings.py' file path. Ensure that the 'settings.py' file exists or provide the correct path in Web.config parameter input in the following format '-DJANGO_SETTINGS_MODULE <folder_name>.settings'",
        "FailedToApplyTransformation": "Unable to apply transformation for the given package. Verify the following.",
        "FailedToApplyTransformationReason1": "1. Whether the Transformation is already applied for the MSBuild generated package during build. If yes, remove the <DependentUpon> tag for each config in the csproj file and rebuild. ",
        "FailedToApplyTransformationReason2": "2. Ensure that the config file and transformation files are present in the same folder inside the package.",
        "AutoParameterizationMessage": "ConnectionString attributes in Web.config is parameterized by default. Note that the transformation has no effect on connectionString attributes as the value is overridden during deployment by 'Parameters.xml or 'SetParameters.xml' files. You can disable the auto-parameterization by setting /p:AutoParameterizationWebConfigConnectionStrings=False during MSBuild package generation.",
        "UnsupportedAppType": "App type '%s' not supported in Web.config generation. Valid values for '-appType' are: 'python_Bottle', 'python_Django', 'python_Flask' and 'node'",
        "UnableToFetchAuthorityURL": "Unable to fetch authority URL.",
        "UnableToFetchActiveDirectory": "Unable to fetch Active Directory resource ID.",
        "SuccessfullyUpdatedRuntimeStackAndStartupCommand": "Successfully updated the Runtime Stack and Startup Command.",
        "FailedToUpdateRuntimeStackAndStartupCommand": "Failed to update the Runtime Stack and Startup Command. Error: %s.",
        "SuccessfullyUpdatedWebAppSettings": "Successfully updated the App settings.",
        "FailedToUpdateAppSettingsInConfigDetails": "Failed to update the App settings. Error: %s.",
        "UnableToGetAzureRMWebAppMetadata": "Failed to fetch AzureRM WebApp metadata. ErrorCode: %s",
        "UnableToUpdateAzureRMWebAppMetadata": "Unable to update AzureRM WebApp metadata. Error Code: %s",
        "Unabletoretrieveazureregistrycredentials": "Unable to retrieve Azure Container Registry credentials.[Status Code: '%s']",
        "UnableToReadResponseBody": "Unable to read response body. Error: %s",
        "UnableToUpdateWebAppConfigDetails": "Unable to update WebApp config details. StatusCode: '%s'",
        "AddingReleaseAnnotation": "Adding release annotation for the Application Insights resource '%s'",
        "SuccessfullyAddedReleaseAnnotation": "Successfully added release annotation to the Application Insight : %s",
        "FailedAddingReleaseAnnotation": "Failed to add release annotation. %s",
        "RenameLockedFilesEnabled": "Rename locked files enabled for App Service.",
        "FailedToEnableRenameLockedFiles": "Failed to enable rename locked files. Error: %s",
        "WebJobsInProgressIssue": "Few WebJobs in running state prevents the deployment from removing the files. You can disable 'Remove additional files at destination' option or Stop continuous Jobs before deployment.",
        "FailedToFetchKuduAppSettings": "Failed to fetch Kudu App Settings. Error: %s",
        "FailedToCreatePath": "Failed to create path '%s' from Kudu. Error: %s",
        "FailedToDeleteFile": "Failed to delete file '%s/%s' from Kudu. Error: %s",
        "FailedToDeleteFolder": "Failed to delete folder '%s' from Kudu. Error: %s",
        "FailedToUploadFile": "Failed to upload file '%s/%s' from Kudu. Error: %s",
        "FailedToGetFileContent": "Failed to get file content '%s/%s' from Kudu. Error: %s",
        "FailedToListPath": "Failed to list path '%s' from Kudu. Error: %s",
        "RetryToDeploy": "Retrying to deploy the package.",
        "FailedToGetAppServiceDetails": "Failed to fetch App Service '%s' details. Error: %s",
        "FailedToGetAppServicePublishingProfile": "Failed to fetch App Service '%s' publishing profile. Error: %s",
        "FailedToUpdateAppServiceMetadata": "Failed to update App service '%s' Meta data. Error: %s",
        "FailedToGetAppServiceMetadata": "Failed to get App service '%s' Meta data. Error: %s",
        "FailedToPatchAppServiceConfiguration": "Failed to patch App Service '%s' configuration. Error: %s",
        "FailedToUpdateAppServiceConfiguration": "Failed to update App service '%s' configuration. Error: %s",
        "FailedToGetAppServiceConfiguration": "Failed to get App service '%s' configuration. Error: %s",
        "FailedToGetAppServicePublishingCredentials": "Failed to fetch App Service '%s' publishing credentials. Error: %s",
        "FailedToGetAppServiceApplicationSettings": "Failed to get App service '%s' application settings. Error: %s",
        "FailedToUpdateAppServiceApplicationSettings": "Failed to update App service '%s' application settings. Error: %s",
        "UpdatingAppServiceConfigurationSettings": "Trying to update App Service Configuration settings. Data: %s",
        "UpdatedAppServiceConfigurationSettings": "Updated App Service Configuration settings.",
        "UpdatedAppServiceApplicationSettings": "Updated App Service Application settings and Kudu Application settings.",
        "UpdatedOnlyAppServiceApplicationSettings": "Updated App Service Application settings.",
        "MultipleResourceGroupFoundForAppService": "Multiple resource group found for App Service '%s'.",
        "PackageDeploymentUsingZipDeployFailed": "Package deployment using ZIP Deploy failed. Refer logs for more details.",
        "PackageDeploymentInitiated": "Package deployment using ZIP Deploy initiated.",
        "FailedToGetDeploymentLogs": "Failed to get deployment logs. Error: %s",
        "GoExeNameNotPresent": "Go exe name is not present",
        "Updatemachinetoenablesecuretlsprotocol": "Make sure the machine is using TLS 1.2 protocol or higher. Check https://aka.ms/enableTlsv2 for more information on how to enable TLS in your machine.",
        "CouldNotFetchAccessTokenforAzureStatusCode": "Could not fetch access token for Azure. Status code: %s, status message: %s",
        "CouldNotFetchAccessTokenforMSIDueToMSINotConfiguredProperlyStatusCode": "Could not fetch access token for Managed Service Principal. Please configure Managed Service Identity (MSI) for virtual machine 'https://aka.ms/azure-msi-docs'. Status code: %s, status message: %s",
        "CouldNotFetchAccessTokenforMSIStatusCode": "Could not fetch access token for Managed Service Principal. Status code: %s, status message: %s",
        "XmlParsingFailed": "Unable to parse publishProfileXML file, Error: %s",
        "PropertyDoesntExistPublishProfile": "[%s] Property does not exist in publish profile",
        "InvalidConnectionType": "Invalid service connection type",
        "InvalidImageSourceType": "Invalid Image source Type",
        "InvalidPublishProfile": "Publish profile file is invalid.",
        "ASE_SSLIssueRecommendation": "To use a certificate in App Service, the certificate must be signed by a trusted certificate authority. If your web app gives you certificate validation errors, you're probably using a self-signed certificate and to resolve them you need to set a variable named VSTS_ARM_REST_IGNORE_SSL_ERRORS to the value true in the build or release pipeline",
        "ZipDeployLogsURL": "Zip Deploy logs can be viewed at %s",
        "DeployLogsURL": "Deploy logs can be viewed at %s",
        "AppServiceApplicationURL": "App Service Application URL: %s",
        "ASE_WebDeploySSLIssueRecommendation": "To use a certificate in App Service, the certificate must be signed by a trusted certificate authority. If your web app gives you certificate validation errors, you're probably using a self-signed certificate and to resolve them you need to pass -allowUntrusted in additional arguments of web deploy option.",
        "FailedToGetResourceID": "Failed to get resource ID for resource type '%s' and resource name '%s'. Error: %s",
        "JarPathNotPresent": "Java jar path is not present",
        "FailedToUpdateApplicationInsightsResource": "Failed to update Application Insights '%s' Resource. Error: %s",
        "InvalidDockerImageName": "Invalid Docker hub image name provided.",
        "MsBuildPackageNotSupported": "Deployment of msBuild generated package is not supported. Change package format or use Azure App Service Deploy task.",
        "FailedToGetStorageAccountDetails": "Unable to find the storage account associated with the function app.",
        "FailedToSyncTriggers": "Failed to sync triggers for function app '%s'. Error: %s",
        "SyncingFunctionTriggers": "Syncing triggers for function app",
        "SyncFunctionTriggersSuccess": "Sync triggers for function app completed successfully",
        "UpdatedRunFromPackageSettings": "Updated WEBSITE_RUN_FROM_PACKAGE Application setting to %s",
        "DeploymentTypeNotSupportedForLinuxConsumption": "The Deployment Type option does not apply for Linux Consumption."
    }
}<|MERGE_RESOLUTION|>--- conflicted
+++ resolved
@@ -17,13 +17,8 @@
     "author": "Microsoft Corporation",
     "version": {
         "Major": 2,
-<<<<<<< HEAD
         "Minor": 221,
         "Patch": 1
-=======
-        "Minor": 219,
-        "Patch": 0
->>>>>>> 65a9f6e8
     },
     "releaseNotes": "What's new in version 2.* <br /> Removed WAR Deploy Support, setting Web.Config options, and the option for the Startup command for Linux Azure Function Apps.",
     "minimumAgentVersion": "2.104.1",
