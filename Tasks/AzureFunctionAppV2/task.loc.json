{
  "id": "501DD25D-1785-43E4-B4E5-A5C78CCC0573",
  "name": "AzureFunctionApp",
  "friendlyName": "ms-resource:loc.friendlyName",
  "description": "ms-resource:loc.description",
  "helpUrl": "https://aka.ms/azurefunctiontroubleshooting",
  "helpMarkDown": "ms-resource:loc.helpMarkDown",
  "category": "Deploy",
  "visibility": [
    "Build",
    "Release"
  ],
  "runsOn": [
    "Agent",
    "DeploymentGroup"
  ],
  "author": "Microsoft Corporation",
  "version": {
    "Major": 2,
    "Minor": 226,
<<<<<<< HEAD
    "Patch": 0
=======
    "Patch": 1
>>>>>>> 9569457e
  },
  "releaseNotes": "ms-resource:loc.releaseNotes",
  "minimumAgentVersion": "2.104.1",
  "groups": [
    {
      "name": "AdditionalDeploymentOptions",
      "displayName": "ms-resource:loc.group.displayName.AdditionalDeploymentOptions",
      "isExpanded": false,
      "visibleRule": "appType != \"\" && package NotEndsWith .war && Package NotEndsWith .jar"
    },
    {
      "name": "ApplicationAndConfigurationSettings",
      "displayName": "ms-resource:loc.group.displayName.ApplicationAndConfigurationSettings",
      "isExpanded": false
    }
  ],
  "inputs": [
    {
      "name": "azureSubscription",
      "aliases": [
        "connectedServiceNameARM"
      ],
      "type": "connectedService:AzureRM",
      "label": "ms-resource:loc.input.label.azureSubscription",
      "defaultValue": "",
      "required": true,
      "helpMarkDown": "ms-resource:loc.input.help.azureSubscription"
    },
    {
      "name": "appType",
      "type": "pickList",
      "label": "ms-resource:loc.input.label.appType",
      "defaultValue": "",
      "required": true,
      "options": {
        "functionApp": "Function App on Windows",
        "functionAppLinux": "Function App on Linux"
      },
      "helpMarkDown": "ms-resource:loc.input.help.appType"
    },
    {
      "name": "appName",
      "type": "pickList",
      "label": "ms-resource:loc.input.label.appName",
      "defaultValue": "",
      "required": true,
      "properties": {
        "EditableOptions": "True"
      },
      "helpMarkDown": "ms-resource:loc.input.help.appName"
    },
    {
      "name": "deployToSlotOrASE",
      "type": "boolean",
      "label": "ms-resource:loc.input.label.deployToSlotOrASE",
      "defaultValue": "false",
      "required": false,
      "helpMarkDown": "ms-resource:loc.input.help.deployToSlotOrASE",
      "visibleRule": "appType != \"\""
    },
    {
      "name": "resourceGroupName",
      "type": "pickList",
      "label": "ms-resource:loc.input.label.resourceGroupName",
      "defaultValue": "",
      "required": true,
      "properties": {
        "EditableOptions": "True"
      },
      "helpMarkDown": "ms-resource:loc.input.help.resourceGroupName",
      "visibleRule": "deployToSlotOrASE = true"
    },
    {
      "name": "slotName",
      "type": "pickList",
      "label": "ms-resource:loc.input.label.slotName",
      "defaultValue": "production",
      "required": true,
      "properties": {
        "EditableOptions": "True"
      },
      "helpMarkDown": "ms-resource:loc.input.help.slotName",
      "visibleRule": "deployToSlotOrASE = true"
    },
    {
      "name": "package",
      "type": "filePath",
      "label": "ms-resource:loc.input.label.package",
      "defaultValue": "$(System.DefaultWorkingDirectory)/**/*.zip",
      "required": true,
      "helpMarkDown": "ms-resource:loc.input.help.package"
    },
    {
      "name": "runtimeStack",
      "type": "pickList",
      "label": "ms-resource:loc.input.label.runtimeStack",
      "defaultValue": "",
      "required": false,
      "properties": {
        "EditableOptions": "True"
      },
      "options": {
        "DOTNET|2.2": "DOTNET|2.2 (functionapp v2)",
        "DOTNET|3.1": "DOTNET|3.1 (functionapp v3)",
        "DOTNET|6.0": "DOTNET|6.0 (functionapp v4)",
        "DOTNET-ISOLATED|7.0": "DOTNET-ISOLATED|7.0 (functionapp v4)",
        "JAVA|8": "JAVA|8 (functionapp v2/v3/v4)",
        "JAVA|11": "JAVA|11  (functionapp v3/v4)",
        "NODE|8": "NODE|8 (functionapp v2)",
        "NODE|10": "NODE|10 (functionapp v2/v3)",
        "NODE|12": "NODE|12 (functionapp v3)",
        "NODE|14": "NODE|14 (functionapp v3/v4)",
        "NODE|16": "NODE|16 (functionapp v4)",
        "NODE|18": "NODE|18 (functionapp v4)",
        "PYTHON|3.6": "PYTHON|3.6 (functionapp v2/v3)",
        "PYTHON|3.7": "PYTHON|3.7 (functionapp v2/v3/v4)",
        "PYTHON|3.8": "PYTHON|3.8 (functionapp v3/v4)",
        "PYTHON|3.9": "PYTHON|3.9 (functionapp v3/v4)",
        "PYTHON|3.10": "PYTHON|3.10 (functionapp v3/v4)"
      },
      "visibleRule": "appType = functionAppLinux",
      "helpMarkDown": "ms-resource:loc.input.help.runtimeStack"
    },
    {
      "name": "appSettings",
      "type": "multiLine",
      "label": "ms-resource:loc.input.label.appSettings",
      "defaultValue": "",
      "required": false,
      "groupName": "ApplicationAndConfigurationSettings",
      "helpMarkDown": "ms-resource:loc.input.help.appSettings",
      "properties": {
        "editorExtension": "ms.vss-services-azure.parameters-grid"
      }
    },
    {
      "name": "deploymentMethod",
      "type": "pickList",
      "label": "ms-resource:loc.input.label.deploymentMethod",
      "defaultValue": "auto",
      "required": true,
      "groupName": "AdditionalDeploymentOptions",
      "options": {
        "auto": "Auto-detect",
        "zipDeploy": "Zip Deploy",
        "runFromPackage": "Zip Deploy with Run From Package"
      },
      "helpMarkDown": "ms-resource:loc.input.help.deploymentMethod"
    }
  ],
  "outputVariables": [
    {
      "name": "AppServiceApplicationUrl",
      "description": "Application URL of the selected Azure Function App."
    }
  ],
  "dataSourceBindings": [
    {
      "target": "appName",
      "endpointId": "$(azureSubscription)",
      "dataSourceName": "AzureFunctionAppNamesByAppType",
      "parameters": {
        "WebAppKind": "$(appType)"
      }
    },
    {
      "target": "resourceGroupName",
      "endpointId": "$(azureSubscription)",
      "dataSourceName": "AzureRMWebAppResourceGroup",
      "parameters": {
        "WebAppName": "$(appName)"
      }
    },
    {
      "target": "slotName",
      "endpointId": "$(azureSubscription)",
      "dataSourceName": "AzureRMWebAppSlotsId",
      "parameters": {
        "WebAppName": "$(appName)",
        "ResourceGroupName": "$(resourceGroupName)"
      },
      "resultTemplate": "{\"Value\":\"{{{ #extractResource slots}}}\",\"DisplayValue\":\"{{{ #extractResource slots}}}\"}"
    }
  ],
  "instanceNameFormat": "ms-resource:loc.instanceNameFormat",
  "execution": {
    "Node10": {
      "target": "azurermwebappdeployment.js"
    }
  },
  "messages": {
    "Invalidwebapppackageorfolderpathprovided": "ms-resource:loc.messages.Invalidwebapppackageorfolderpathprovided",
    "SetParamFilenotfound0": "ms-resource:loc.messages.SetParamFilenotfound0",
    "XDTTransformationsappliedsuccessfully": "ms-resource:loc.messages.XDTTransformationsappliedsuccessfully",
    "GotconnectiondetailsforazureRMWebApp0": "ms-resource:loc.messages.GotconnectiondetailsforazureRMWebApp0",
    "ErrorNoSuchDeployingMethodExists": "ms-resource:loc.messages.ErrorNoSuchDeployingMethodExists",
    "UnabletoretrieveconnectiondetailsforazureRMWebApp": "ms-resource:loc.messages.UnabletoretrieveconnectiondetailsforazureRMWebApp",
    "UnabletoretrieveResourceID": "ms-resource:loc.messages.UnabletoretrieveResourceID",
    "Successfullyupdateddeploymenthistory": "ms-resource:loc.messages.Successfullyupdateddeploymenthistory",
    "Failedtoupdatedeploymenthistory": "ms-resource:loc.messages.Failedtoupdatedeploymenthistory",
    "WARNINGCannotupdatedeploymentstatusSCMendpointisnotenabledforthiswebsite": "ms-resource:loc.messages.WARNINGCannotupdatedeploymentstatusSCMendpointisnotenabledforthiswebsite",
    "Unabletoretrievewebconfigdetails": "ms-resource:loc.messages.Unabletoretrievewebconfigdetails",
    "Unabletoretrievewebappsettings": "ms-resource:loc.messages.Unabletoretrievewebappsettings",
    "Unabletoupdatewebappsettings": "ms-resource:loc.messages.Unabletoupdatewebappsettings",
    "CannotupdatedeploymentstatusuniquedeploymentIdCannotBeRetrieved": "ms-resource:loc.messages.CannotupdatedeploymentstatusuniquedeploymentIdCannotBeRetrieved",
    "PackageDeploymentSuccess": "ms-resource:loc.messages.PackageDeploymentSuccess",
    "PackageDeploymentFailed": "ms-resource:loc.messages.PackageDeploymentFailed",
    "Runningcommand": "ms-resource:loc.messages.Runningcommand",
    "Deployingwebapplicationatvirtualpathandphysicalpath": "ms-resource:loc.messages.Deployingwebapplicationatvirtualpathandphysicalpath",
    "Successfullydeployedpackageusingkuduserviceat": "ms-resource:loc.messages.Successfullydeployedpackageusingkuduserviceat",
    "Failedtodeploywebapppackageusingkuduservice": "ms-resource:loc.messages.Failedtodeploywebapppackageusingkuduservice",
    "Unabletodeploywebappresponsecode": "ms-resource:loc.messages.Unabletodeploywebappresponsecode",
    "MSDeploygeneratedpackageareonlysupportedforWindowsplatform": "ms-resource:loc.messages.MSDeploygeneratedpackageareonlysupportedforWindowsplatform",
    "UnsupportedinstalledversionfoundforMSDeployversionshouldbeatleast3orabove": "ms-resource:loc.messages.UnsupportedinstalledversionfoundforMSDeployversionshouldbeatleast3orabove",
    "UnabletofindthelocationofMSDeployfromregistryonmachineError": "ms-resource:loc.messages.UnabletofindthelocationofMSDeployfromregistryonmachineError",
    "Nopackagefoundwithspecifiedpattern": "ms-resource:loc.messages.Nopackagefoundwithspecifiedpattern",
    "MorethanonepackagematchedwithspecifiedpatternPleaserestrainthesearchpattern": "ms-resource:loc.messages.MorethanonepackagematchedwithspecifiedpatternPleaserestrainthesearchpattern",
    "Trytodeploywebappagainwithappofflineoptionselected": "ms-resource:loc.messages.Trytodeploywebappagainwithappofflineoptionselected",
    "Trytodeploywebappagainwithrenamefileoptionselected": "ms-resource:loc.messages.Trytodeploywebappagainwithrenamefileoptionselected",
    "NOJSONfilematchedwithspecificpattern": "ms-resource:loc.messages.NOJSONfilematchedwithspecificpattern",
    "Configfiledoesntexists": "ms-resource:loc.messages.Configfiledoesntexists",
    "Failedtowritetoconfigfilewitherror": "ms-resource:loc.messages.Failedtowritetoconfigfilewitherror",
    "AppOfflineModeenabled": "ms-resource:loc.messages.AppOfflineModeenabled",
    "Failedtoenableappofflinemode": "ms-resource:loc.messages.Failedtoenableappofflinemode",
    "AppOflineModedisabled": "ms-resource:loc.messages.AppOflineModedisabled",
    "FailedtodisableAppOfflineMode": "ms-resource:loc.messages.FailedtodisableAppOfflineMode",
    "CannotPerformXdtTransformationOnNonWindowsPlatform": "ms-resource:loc.messages.CannotPerformXdtTransformationOnNonWindowsPlatform",
    "XdtTransformationErrorWhileTransforming": "ms-resource:loc.messages.XdtTransformationErrorWhileTransforming",
    "PublishusingwebdeployoptionsaresupportedonlywhenusingWindowsagent": "ms-resource:loc.messages.PublishusingwebdeployoptionsaresupportedonlywhenusingWindowsagent",
    "Publishusingzipdeploynotsupportedformsbuildpackage": "ms-resource:loc.messages.Publishusingzipdeploynotsupportedformsbuildpackage",
    "Publishusingzipdeploynotsupportedforvirtualapplication": "ms-resource:loc.messages.Publishusingzipdeploynotsupportedforvirtualapplication",
    "Publishusingzipdeploydoesnotsupportwarfile": "ms-resource:loc.messages.Publishusingzipdeploydoesnotsupportwarfile",
    "Publishusingrunfromzipwithpostdeploymentscript": "ms-resource:loc.messages.Publishusingrunfromzipwithpostdeploymentscript",
    "ResourceDoesntExist": "ms-resource:loc.messages.ResourceDoesntExist",
    "EncodeNotSupported": "ms-resource:loc.messages.EncodeNotSupported",
    "UnknownFileEncodeError": "ms-resource:loc.messages.UnknownFileEncodeError",
    "ShortFileBufferError": "ms-resource:loc.messages.ShortFileBufferError",
    "FailedToUpdateAzureRMWebAppConfigDetails": "ms-resource:loc.messages.FailedToUpdateAzureRMWebAppConfigDetails",
    "SuccessfullyUpdatedAzureRMWebAppConfigDetails": "ms-resource:loc.messages.SuccessfullyUpdatedAzureRMWebAppConfigDetails",
    "RequestedURLforkuduphysicalpath": "ms-resource:loc.messages.RequestedURLforkuduphysicalpath",
    "Physicalpathalreadyexists": "ms-resource:loc.messages.Physicalpathalreadyexists",
    "KuduPhysicalpathCreatedSuccessfully": "ms-resource:loc.messages.KuduPhysicalpathCreatedSuccessfully",
    "FailedtocreateKuduPhysicalPath": "ms-resource:loc.messages.FailedtocreateKuduPhysicalPath",
    "FailedtocheckphysicalPath": "ms-resource:loc.messages.FailedtocheckphysicalPath",
    "VirtualApplicationDoesNotExist": "ms-resource:loc.messages.VirtualApplicationDoesNotExist",
    "JSONParseError": "ms-resource:loc.messages.JSONParseError",
    "JSONvariablesubstitutionappliedsuccessfully": "ms-resource:loc.messages.JSONvariablesubstitutionappliedsuccessfully",
    "XMLvariablesubstitutionappliedsuccessfully": "ms-resource:loc.messages.XMLvariablesubstitutionappliedsuccessfully",
    "failedtoUploadFileToKudu": "ms-resource:loc.messages.failedtoUploadFileToKudu",
    "failedtoUploadFileToKuduError": "ms-resource:loc.messages.failedtoUploadFileToKuduError",
    "ExecuteScriptOnKudu": "ms-resource:loc.messages.ExecuteScriptOnKudu",
    "FailedToRunScriptOnKuduError": "ms-resource:loc.messages.FailedToRunScriptOnKuduError",
    "FailedToRunScriptOnKudu": "ms-resource:loc.messages.FailedToRunScriptOnKudu",
    "ScriptExecutionOnKuduSuccess": "ms-resource:loc.messages.ScriptExecutionOnKuduSuccess",
    "ScriptExecutionOnKuduFailed": "ms-resource:loc.messages.ScriptExecutionOnKuduFailed",
    "FailedtoDeleteFileFromKudu": "ms-resource:loc.messages.FailedtoDeleteFileFromKudu",
    "FailedtoDeleteFileFromKuduError": "ms-resource:loc.messages.FailedtoDeleteFileFromKuduError",
    "ScriptFileNotFound": "ms-resource:loc.messages.ScriptFileNotFound",
    "InvalidScriptFile": "ms-resource:loc.messages.InvalidScriptFile",
    "RetryForTimeoutIssue": "ms-resource:loc.messages.RetryForTimeoutIssue",
    "stdoutFromScript": "ms-resource:loc.messages.stdoutFromScript",
    "stderrFromScript": "ms-resource:loc.messages.stderrFromScript",
    "FailedToGetKuduFileContent": "ms-resource:loc.messages.FailedToGetKuduFileContent",
    "FailedToGetKuduFileContentError": "ms-resource:loc.messages.FailedToGetKuduFileContentError",
    "ScriptStatusTimeout": "ms-resource:loc.messages.ScriptStatusTimeout",
    "PollingForFileTimeOut": "ms-resource:loc.messages.PollingForFileTimeOut",
    "InvalidPollOption": "ms-resource:loc.messages.InvalidPollOption",
    "AutoDetectDjangoSettingsFailed": "ms-resource:loc.messages.AutoDetectDjangoSettingsFailed",
    "FailedToApplyTransformation": "ms-resource:loc.messages.FailedToApplyTransformation",
    "FailedToApplyTransformationReason1": "ms-resource:loc.messages.FailedToApplyTransformationReason1",
    "FailedToApplyTransformationReason2": "ms-resource:loc.messages.FailedToApplyTransformationReason2",
    "AutoParameterizationMessage": "ms-resource:loc.messages.AutoParameterizationMessage",
    "UnsupportedAppType": "ms-resource:loc.messages.UnsupportedAppType",
    "UnableToFetchAuthorityURL": "ms-resource:loc.messages.UnableToFetchAuthorityURL",
    "UnableToFetchActiveDirectory": "ms-resource:loc.messages.UnableToFetchActiveDirectory",
    "SuccessfullyUpdatedRuntimeStackAndStartupCommand": "ms-resource:loc.messages.SuccessfullyUpdatedRuntimeStackAndStartupCommand",
    "FailedToUpdateRuntimeStackAndStartupCommand": "ms-resource:loc.messages.FailedToUpdateRuntimeStackAndStartupCommand",
    "SuccessfullyUpdatedWebAppSettings": "ms-resource:loc.messages.SuccessfullyUpdatedWebAppSettings",
    "FailedToUpdateAppSettingsInConfigDetails": "ms-resource:loc.messages.FailedToUpdateAppSettingsInConfigDetails",
    "UnableToGetAzureRMWebAppMetadata": "ms-resource:loc.messages.UnableToGetAzureRMWebAppMetadata",
    "UnableToUpdateAzureRMWebAppMetadata": "ms-resource:loc.messages.UnableToUpdateAzureRMWebAppMetadata",
    "Unabletoretrieveazureregistrycredentials": "ms-resource:loc.messages.Unabletoretrieveazureregistrycredentials",
    "UnableToReadResponseBody": "ms-resource:loc.messages.UnableToReadResponseBody",
    "UnableToUpdateWebAppConfigDetails": "ms-resource:loc.messages.UnableToUpdateWebAppConfigDetails",
    "AddingReleaseAnnotation": "ms-resource:loc.messages.AddingReleaseAnnotation",
    "SuccessfullyAddedReleaseAnnotation": "ms-resource:loc.messages.SuccessfullyAddedReleaseAnnotation",
    "FailedAddingReleaseAnnotation": "ms-resource:loc.messages.FailedAddingReleaseAnnotation",
    "RenameLockedFilesEnabled": "ms-resource:loc.messages.RenameLockedFilesEnabled",
    "FailedToEnableRenameLockedFiles": "ms-resource:loc.messages.FailedToEnableRenameLockedFiles",
    "WebJobsInProgressIssue": "ms-resource:loc.messages.WebJobsInProgressIssue",
    "FailedToFetchKuduAppSettings": "ms-resource:loc.messages.FailedToFetchKuduAppSettings",
    "FailedToCreatePath": "ms-resource:loc.messages.FailedToCreatePath",
    "FailedToDeleteFile": "ms-resource:loc.messages.FailedToDeleteFile",
    "FailedToDeleteFolder": "ms-resource:loc.messages.FailedToDeleteFolder",
    "FailedToUploadFile": "ms-resource:loc.messages.FailedToUploadFile",
    "FailedToGetFileContent": "ms-resource:loc.messages.FailedToGetFileContent",
    "FailedToListPath": "ms-resource:loc.messages.FailedToListPath",
    "RetryToDeploy": "ms-resource:loc.messages.RetryToDeploy",
    "FailedToGetAppServiceDetails": "ms-resource:loc.messages.FailedToGetAppServiceDetails",
    "FailedToGetAppServicePublishingProfile": "ms-resource:loc.messages.FailedToGetAppServicePublishingProfile",
    "FailedToUpdateAppServiceMetadata": "ms-resource:loc.messages.FailedToUpdateAppServiceMetadata",
    "FailedToGetAppServiceMetadata": "ms-resource:loc.messages.FailedToGetAppServiceMetadata",
    "FailedToPatchAppServiceConfiguration": "ms-resource:loc.messages.FailedToPatchAppServiceConfiguration",
    "FailedToUpdateAppServiceConfiguration": "ms-resource:loc.messages.FailedToUpdateAppServiceConfiguration",
    "FailedToGetAppServiceConfiguration": "ms-resource:loc.messages.FailedToGetAppServiceConfiguration",
    "FailedToGetAppServicePublishingCredentials": "ms-resource:loc.messages.FailedToGetAppServicePublishingCredentials",
    "FailedToGetAppServiceApplicationSettings": "ms-resource:loc.messages.FailedToGetAppServiceApplicationSettings",
    "FailedToUpdateAppServiceApplicationSettings": "ms-resource:loc.messages.FailedToUpdateAppServiceApplicationSettings",
    "UpdatingAppServiceConfigurationSettings": "ms-resource:loc.messages.UpdatingAppServiceConfigurationSettings",
    "UpdatedAppServiceConfigurationSettings": "ms-resource:loc.messages.UpdatedAppServiceConfigurationSettings",
    "UpdatedAppServiceApplicationSettings": "ms-resource:loc.messages.UpdatedAppServiceApplicationSettings",
    "UpdatedOnlyAppServiceApplicationSettings": "ms-resource:loc.messages.UpdatedOnlyAppServiceApplicationSettings",
    "MultipleResourceGroupFoundForAppService": "ms-resource:loc.messages.MultipleResourceGroupFoundForAppService",
    "PackageDeploymentUsingZipDeployFailed": "ms-resource:loc.messages.PackageDeploymentUsingZipDeployFailed",
    "PackageDeploymentInitiated": "ms-resource:loc.messages.PackageDeploymentInitiated",
    "FailedToGetDeploymentLogs": "ms-resource:loc.messages.FailedToGetDeploymentLogs",
    "GoExeNameNotPresent": "ms-resource:loc.messages.GoExeNameNotPresent",
    "Updatemachinetoenablesecuretlsprotocol": "ms-resource:loc.messages.Updatemachinetoenablesecuretlsprotocol",
    "CouldNotFetchAccessTokenforAzureStatusCode": "ms-resource:loc.messages.CouldNotFetchAccessTokenforAzureStatusCode",
    "CouldNotFetchAccessTokenforMSIDueToMSINotConfiguredProperlyStatusCode": "ms-resource:loc.messages.CouldNotFetchAccessTokenforMSIDueToMSINotConfiguredProperlyStatusCode",
    "CouldNotFetchAccessTokenforMSIStatusCode": "ms-resource:loc.messages.CouldNotFetchAccessTokenforMSIStatusCode",
    "XmlParsingFailed": "ms-resource:loc.messages.XmlParsingFailed",
    "PropertyDoesntExistPublishProfile": "ms-resource:loc.messages.PropertyDoesntExistPublishProfile",
    "InvalidConnectionType": "ms-resource:loc.messages.InvalidConnectionType",
    "InvalidImageSourceType": "ms-resource:loc.messages.InvalidImageSourceType",
    "InvalidPublishProfile": "ms-resource:loc.messages.InvalidPublishProfile",
    "ASE_SSLIssueRecommendation": "ms-resource:loc.messages.ASE_SSLIssueRecommendation",
    "ZipDeployLogsURL": "ms-resource:loc.messages.ZipDeployLogsURL",
    "DeployLogsURL": "ms-resource:loc.messages.DeployLogsURL",
    "AppServiceApplicationURL": "ms-resource:loc.messages.AppServiceApplicationURL",
    "ASE_WebDeploySSLIssueRecommendation": "ms-resource:loc.messages.ASE_WebDeploySSLIssueRecommendation",
    "FailedToGetResourceID": "ms-resource:loc.messages.FailedToGetResourceID",
    "JarPathNotPresent": "ms-resource:loc.messages.JarPathNotPresent",
    "FailedToUpdateApplicationInsightsResource": "ms-resource:loc.messages.FailedToUpdateApplicationInsightsResource",
    "InvalidDockerImageName": "ms-resource:loc.messages.InvalidDockerImageName",
    "MsBuildPackageNotSupported": "ms-resource:loc.messages.MsBuildPackageNotSupported",
    "FailedToGetStorageAccountDetails": "ms-resource:loc.messages.FailedToGetStorageAccountDetails",
    "FailedToSyncTriggers": "ms-resource:loc.messages.FailedToSyncTriggers",
    "SyncingFunctionTriggers": "ms-resource:loc.messages.SyncingFunctionTriggers",
    "SyncFunctionTriggersSuccess": "ms-resource:loc.messages.SyncFunctionTriggersSuccess",
    "UpdatedRunFromPackageSettings": "ms-resource:loc.messages.UpdatedRunFromPackageSettings",
    "DeploymentTypeNotSupportedForLinuxConsumption": "ms-resource:loc.messages.DeploymentTypeNotSupportedForLinuxConsumption"
  }
}<|MERGE_RESOLUTION|>--- conflicted
+++ resolved
@@ -18,11 +18,7 @@
   "version": {
     "Major": 2,
     "Minor": 226,
-<<<<<<< HEAD
-    "Patch": 0
-=======
     "Patch": 1
->>>>>>> 9569457e
   },
   "releaseNotes": "ms-resource:loc.releaseNotes",
   "minimumAgentVersion": "2.104.1",
