--- conflicted
+++ resolved
@@ -16,13 +16,8 @@
   "author": "Microsoft Corporation",
   "version": {
     "Major": 2,
-<<<<<<< HEAD
-    "Minor": 188,
-    "Patch": 1
-=======
     "Minor": 189,
     "Patch": 0
->>>>>>> 7baed870
   },
   "releaseNotes": "ms-resource:loc.releaseNotes",
   "demands": [],
