{
  "name": "vsts-copyfiles-task",
  "version": "1.0.0",
  "description": "Azure Pipelines Copy Files Task",
  "main": "copyfiles.js",
  "repository": {
    "type": "git",
    "url": "git+https://github.com/Microsoft/azure-pipelines-tasks.git"
  },
  "author": "Microsoft Corporation",
  "license": "MIT",
  "dependencies": {
    "@types/node": "^10.17.0",
    "@types/mocha": "^5.2.7",
    "@types/uuid": "^8.3.0",
<<<<<<< HEAD
    "azure-pipelines-task-lib": "^3.1.2"
=======
    "azure-pipelines-task-lib": "^3.1.3"
>>>>>>> 7baed870
  },
  "devDependencies": {
    "typescript": "4.0.2"
  }
}<|MERGE_RESOLUTION|>--- conflicted
+++ resolved
@@ -13,11 +13,7 @@
     "@types/node": "^10.17.0",
     "@types/mocha": "^5.2.7",
     "@types/uuid": "^8.3.0",
-<<<<<<< HEAD
-    "azure-pipelines-task-lib": "^3.1.2"
-=======
     "azure-pipelines-task-lib": "^3.1.3"
->>>>>>> 7baed870
   },
   "devDependencies": {
     "typescript": "4.0.2"
