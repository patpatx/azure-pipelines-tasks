--- conflicted
+++ resolved
@@ -1,4 +1,3 @@
-<<<<<<< HEAD
 {
   "loc.messages.AZ_CouldNotGenerateOidcToken": "Désolé… Nous n’avons pas pu générer une assertion de client pour la connexion fédérée.",
   "loc.messages.AZ_UnsupportedAuthScheme0": "Modèle d'authentification '{0}' non pris en charge pour le point de terminaison Azure.",
@@ -12,19 +11,4 @@
   "loc.messages.AZ_MsiAccessTokenFetchFailure": "Impossible de récupérer (fetch) le jeton d'accès pour le principal du service managé. Code d'état : {0}, message d'état : {1}",
   "loc.messages.AZ_SPNCertificateAccessTokenFetchFailure": "Échec de l'obtention du jeton d'accès à l'aide du certificat client pour l'ID de principal du service {0}. {1}",
   "loc.messages.AZ_SPNCertificateAccessTokenFetchFailureTokenNull": "Échec de l'obtention du jeton d'accès à l'aide du certificat client pour l'ID de principal du service {0}, tokenResult a une valeur null."
-=======
-{
-  "loc.messages.AZ_CouldNotGenerateOidcToken": "Désolé… Nous n’avons pas pu générer une assertion de client pour la connexion fédérée.",
-  "loc.messages.AZ_UnsupportedAuthScheme0": "Modèle d'authentification '{0}' non pris en charge pour le point de terminaison Azure.",
-  "loc.messages.AZ_SpnAccessTokenFetchFailure": "Impossible de récupérer le jeton de l'ID de locataire {0}.",
-  "loc.messages.AZ_UserAccessTokenFetchFailure": "Impossible de récupérer le jeton pour l'utilisateur donné.",
-  "loc.messages.AZ_NoValidResourceIdFound": "La ressource avec serverName {0}, serverType {1} dans l'abonnement {2} est introuvable. Spécifiez des valeurs serverName/serverType correctes et réessayez.",
-  "loc.messages.AZ_UnableToFetchLoadbalancerDetails": "Impossible de récupérer (fetch) les détails de l'équilibreur de charge",
-  "loc.messages.AZ_UnableToFetchPublicIPAddressesDetails": "Impossible de récupérer (fetch) les détails des adresses IP publiques",
-  "loc.messages.AZ_UnableToFetchNetworkInterfacesDetails": "Impossible de récupérer (fetch) les détails des interfaces réseau",
-  "loc.messages.AZ_MsiAccessNotConfiguredProperlyFailure": "Impossible de récupérer (fetch) le jeton d'accès pour le principal du service managé. Configurez MSI (Managed Service Identity) pour la machine virtuelle 'https://aka.ms/azure-msi-docs'. Code d'état : {0}, message d'état : {1}",
-  "loc.messages.AZ_MsiAccessTokenFetchFailure": "Impossible de récupérer (fetch) le jeton d'accès pour le principal du service managé. Code d'état : {0}, message d'état : {1}",
-  "loc.messages.AZ_SPNCertificateAccessTokenFetchFailure": "Échec de l'obtention du jeton d'accès à l'aide du certificat client pour l'ID de principal du service {0}. {1}",
-  "loc.messages.AZ_SPNCertificateAccessTokenFetchFailureTokenNull": "Échec de l'obtention du jeton d'accès à l'aide du certificat client pour l'ID de principal du service {0}, tokenResult a une valeur null."
->>>>>>> da057566
 }