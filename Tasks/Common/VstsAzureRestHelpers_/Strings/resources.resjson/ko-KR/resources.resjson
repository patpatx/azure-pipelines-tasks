<<<<<<< HEAD
{
  "loc.messages.AZ_CouldNotGenerateOidcToken": "페더레이션 로그인에 대한 클라이언트 어설션을 생성할 수 없습니다.",
  "loc.messages.AZ_UnsupportedAuthScheme0": "Azure 엔드포인트에 대해 인증 체계 '{0}'은(는) 지원되지 않습니다.",
  "loc.messages.AZ_SpnAccessTokenFetchFailure": "테넌트 ID {0}에 대한 토큰을 가져올 수 없습니다.",
  "loc.messages.AZ_UserAccessTokenFetchFailure": "지정된 사용자에 대한 토큰을 가져올 수 없습니다.",
  "loc.messages.AZ_NoValidResourceIdFound": "구독 {2}에서 serverName이 {0}이고 serverType이 {1}인 리소스를 찾을 수 없습니다. 올바른 serverName/serverType을 지정하고 다시 시도하세요.",
  "loc.messages.AZ_UnableToFetchLoadbalancerDetails": "부하 분산 장치 정보를 페치할 수 없음",
  "loc.messages.AZ_UnableToFetchPublicIPAddressesDetails": "공용 IP 주소 정보를 페치할 수 없음",
  "loc.messages.AZ_UnableToFetchNetworkInterfacesDetails": "네트워크 인터페이스 정보를 페치할 수 없음",
  "loc.messages.AZ_MsiAccessNotConfiguredProperlyFailure": "관리 서비스 주체에 대한 액세스 토큰을 페치할 수 없습니다. 가상 머신에 대한 MSI(관리 서비스 ID)를 구성하세요('https://aka.ms/azure-msi-docs'). 상태 코드: {0}, 상태 메시지: {1}",
  "loc.messages.AZ_MsiAccessTokenFetchFailure": "관리 서비스 주체에 대한 액세스 토큰을 페치할 수 없습니다. 상태 코드: {0}, 상태 메시지: {1}",
  "loc.messages.AZ_SPNCertificateAccessTokenFetchFailure": "서비스 주체 ID {0}에 대해 클라이언트 인증서를 사용하여 액세스 토큰을 가져오지 못했습니다. {1}",
  "loc.messages.AZ_SPNCertificateAccessTokenFetchFailureTokenNull": "서비스 주체 ID {0}에 대해 클라이언트 인증서를 사용하여 액세스 토큰을 가져오지 못했습니다. tokenResult가 null입니다."
=======
{
  "loc.messages.AZ_CouldNotGenerateOidcToken": "페더레이션 로그인에 대한 클라이언트 어설션을 생성할 수 없습니다.",
  "loc.messages.AZ_UnsupportedAuthScheme0": "Azure 엔드포인트에 대해 인증 체계 '{0}'은(는) 지원되지 않습니다.",
  "loc.messages.AZ_SpnAccessTokenFetchFailure": "테넌트 ID {0}에 대한 토큰을 가져올 수 없습니다.",
  "loc.messages.AZ_UserAccessTokenFetchFailure": "지정된 사용자에 대한 토큰을 가져올 수 없습니다.",
  "loc.messages.AZ_NoValidResourceIdFound": "구독 {2}에서 serverName이 {0}이고 serverType이 {1}인 리소스를 찾을 수 없습니다. 올바른 serverName/serverType을 지정하고 다시 시도하세요.",
  "loc.messages.AZ_UnableToFetchLoadbalancerDetails": "부하 분산 장치 정보를 페치할 수 없음",
  "loc.messages.AZ_UnableToFetchPublicIPAddressesDetails": "공용 IP 주소 정보를 페치할 수 없음",
  "loc.messages.AZ_UnableToFetchNetworkInterfacesDetails": "네트워크 인터페이스 정보를 페치할 수 없음",
  "loc.messages.AZ_MsiAccessNotConfiguredProperlyFailure": "관리 서비스 주체에 대한 액세스 토큰을 페치할 수 없습니다. 가상 머신에 대한 MSI(관리 서비스 ID)를 구성하세요('https://aka.ms/azure-msi-docs'). 상태 코드: {0}, 상태 메시지: {1}",
  "loc.messages.AZ_MsiAccessTokenFetchFailure": "관리 서비스 주체에 대한 액세스 토큰을 페치할 수 없습니다. 상태 코드: {0}, 상태 메시지: {1}",
  "loc.messages.AZ_SPNCertificateAccessTokenFetchFailure": "서비스 주체 ID {0}에 대해 클라이언트 인증서를 사용하여 액세스 토큰을 가져오지 못했습니다. {1}",
  "loc.messages.AZ_SPNCertificateAccessTokenFetchFailureTokenNull": "서비스 주체 ID {0}에 대해 클라이언트 인증서를 사용하여 액세스 토큰을 가져오지 못했습니다. tokenResult가 null입니다."
>>>>>>> 95411b72
}<|MERGE_RESOLUTION|>--- conflicted
+++ resolved
@@ -1,4 +1,3 @@
-<<<<<<< HEAD
 {
   "loc.messages.AZ_CouldNotGenerateOidcToken": "페더레이션 로그인에 대한 클라이언트 어설션을 생성할 수 없습니다.",
   "loc.messages.AZ_UnsupportedAuthScheme0": "Azure 엔드포인트에 대해 인증 체계 '{0}'은(는) 지원되지 않습니다.",
@@ -12,19 +11,4 @@
   "loc.messages.AZ_MsiAccessTokenFetchFailure": "관리 서비스 주체에 대한 액세스 토큰을 페치할 수 없습니다. 상태 코드: {0}, 상태 메시지: {1}",
   "loc.messages.AZ_SPNCertificateAccessTokenFetchFailure": "서비스 주체 ID {0}에 대해 클라이언트 인증서를 사용하여 액세스 토큰을 가져오지 못했습니다. {1}",
   "loc.messages.AZ_SPNCertificateAccessTokenFetchFailureTokenNull": "서비스 주체 ID {0}에 대해 클라이언트 인증서를 사용하여 액세스 토큰을 가져오지 못했습니다. tokenResult가 null입니다."
-=======
-{
-  "loc.messages.AZ_CouldNotGenerateOidcToken": "페더레이션 로그인에 대한 클라이언트 어설션을 생성할 수 없습니다.",
-  "loc.messages.AZ_UnsupportedAuthScheme0": "Azure 엔드포인트에 대해 인증 체계 '{0}'은(는) 지원되지 않습니다.",
-  "loc.messages.AZ_SpnAccessTokenFetchFailure": "테넌트 ID {0}에 대한 토큰을 가져올 수 없습니다.",
-  "loc.messages.AZ_UserAccessTokenFetchFailure": "지정된 사용자에 대한 토큰을 가져올 수 없습니다.",
-  "loc.messages.AZ_NoValidResourceIdFound": "구독 {2}에서 serverName이 {0}이고 serverType이 {1}인 리소스를 찾을 수 없습니다. 올바른 serverName/serverType을 지정하고 다시 시도하세요.",
-  "loc.messages.AZ_UnableToFetchLoadbalancerDetails": "부하 분산 장치 정보를 페치할 수 없음",
-  "loc.messages.AZ_UnableToFetchPublicIPAddressesDetails": "공용 IP 주소 정보를 페치할 수 없음",
-  "loc.messages.AZ_UnableToFetchNetworkInterfacesDetails": "네트워크 인터페이스 정보를 페치할 수 없음",
-  "loc.messages.AZ_MsiAccessNotConfiguredProperlyFailure": "관리 서비스 주체에 대한 액세스 토큰을 페치할 수 없습니다. 가상 머신에 대한 MSI(관리 서비스 ID)를 구성하세요('https://aka.ms/azure-msi-docs'). 상태 코드: {0}, 상태 메시지: {1}",
-  "loc.messages.AZ_MsiAccessTokenFetchFailure": "관리 서비스 주체에 대한 액세스 토큰을 페치할 수 없습니다. 상태 코드: {0}, 상태 메시지: {1}",
-  "loc.messages.AZ_SPNCertificateAccessTokenFetchFailure": "서비스 주체 ID {0}에 대해 클라이언트 인증서를 사용하여 액세스 토큰을 가져오지 못했습니다. {1}",
-  "loc.messages.AZ_SPNCertificateAccessTokenFetchFailureTokenNull": "서비스 주체 ID {0}에 대해 클라이언트 인증서를 사용하여 액세스 토큰을 가져오지 못했습니다. tokenResult가 null입니다."
->>>>>>> 95411b72
 }