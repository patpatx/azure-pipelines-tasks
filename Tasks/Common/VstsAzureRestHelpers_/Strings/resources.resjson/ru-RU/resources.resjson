<<<<<<< HEAD
{
  "loc.messages.AZ_CouldNotGenerateOidcToken": "Не удалось создать утверждение клиента для федеративного входа.",
  "loc.messages.AZ_UnsupportedAuthScheme0": "Схема аутентификации \"{0}\" не поддерживается для конечной точки Azure.",
  "loc.messages.AZ_SpnAccessTokenFetchFailure": "Не удается получить токен для клиента с идентификатором {0}.",
  "loc.messages.AZ_UserAccessTokenFetchFailure": "Не удается получить токен для указанного пользователя.",
  "loc.messages.AZ_NoValidResourceIdFound": "В подписке {2} не найдено ни одного ресурса для названия сервера (serverName) {0} и типа сервера (serverType) {1}. Укажите правильные название и тип сервера и повторите попытку.",
  "loc.messages.AZ_UnableToFetchLoadbalancerDetails": "Не удалось получить сведения о балансировщике нагрузки",
  "loc.messages.AZ_UnableToFetchPublicIPAddressesDetails": "Не удалось получить сведения об общедоступных IP-адресах",
  "loc.messages.AZ_UnableToFetchNetworkInterfacesDetails": "Не удалось получить сведения о сетевых интерфейсах",
  "loc.messages.AZ_MsiAccessNotConfiguredProperlyFailure": "Не удалось получить маркер доступа для управляемого субъекта-службы. Настройте управляемое удостоверение службы (MSI) для виртуальной машины \"https://aka.ms/azure-msi-docs\". Код состояния: {0}, сообщения о состоянии: {1}.",
  "loc.messages.AZ_MsiAccessTokenFetchFailure": "Не удалось получить маркер доступа для управляемого субъекта-службы. Код состояния: {0}, сообщение о состоянии: {1}.",
  "loc.messages.AZ_SPNCertificateAccessTokenFetchFailure": "Не удалось получить маркер доступа с помощью сертификата клиента для субъекта-службы с идентификатором {0}. {1}",
  "loc.messages.AZ_SPNCertificateAccessTokenFetchFailureTokenNull": "Не удалось получить маркер доступа с помощью сертификата клиента для субъекта-службы с идентификатором {0}, tokenResult имеет значение NULL."
=======
{
  "loc.messages.AZ_CouldNotGenerateOidcToken": "Не удалось создать утверждение клиента для федеративного входа.",
  "loc.messages.AZ_UnsupportedAuthScheme0": "Схема аутентификации \"{0}\" не поддерживается для конечной точки Azure.",
  "loc.messages.AZ_SpnAccessTokenFetchFailure": "Не удается получить токен для клиента с идентификатором {0}.",
  "loc.messages.AZ_UserAccessTokenFetchFailure": "Не удается получить токен для указанного пользователя.",
  "loc.messages.AZ_NoValidResourceIdFound": "В подписке {2} не найдено ни одного ресурса для названия сервера (serverName) {0} и типа сервера (serverType) {1}. Укажите правильные название и тип сервера и повторите попытку.",
  "loc.messages.AZ_UnableToFetchLoadbalancerDetails": "Не удалось получить сведения о балансировщике нагрузки",
  "loc.messages.AZ_UnableToFetchPublicIPAddressesDetails": "Не удалось получить сведения об общедоступных IP-адресах",
  "loc.messages.AZ_UnableToFetchNetworkInterfacesDetails": "Не удалось получить сведения о сетевых интерфейсах",
  "loc.messages.AZ_MsiAccessNotConfiguredProperlyFailure": "Не удалось получить маркер доступа для управляемого субъекта-службы. Настройте управляемое удостоверение службы (MSI) для виртуальной машины \"https://aka.ms/azure-msi-docs\". Код состояния: {0}, сообщения о состоянии: {1}.",
  "loc.messages.AZ_MsiAccessTokenFetchFailure": "Не удалось получить маркер доступа для управляемого субъекта-службы. Код состояния: {0}, сообщение о состоянии: {1}.",
  "loc.messages.AZ_SPNCertificateAccessTokenFetchFailure": "Не удалось получить маркер доступа с помощью сертификата клиента для субъекта-службы с идентификатором {0}. {1}",
  "loc.messages.AZ_SPNCertificateAccessTokenFetchFailureTokenNull": "Не удалось получить маркер доступа с помощью сертификата клиента для субъекта-службы с идентификатором {0}, tokenResult имеет значение NULL."
>>>>>>> 95411b72
}<|MERGE_RESOLUTION|>--- conflicted
+++ resolved
@@ -1,4 +1,3 @@
-<<<<<<< HEAD
 {
   "loc.messages.AZ_CouldNotGenerateOidcToken": "Не удалось создать утверждение клиента для федеративного входа.",
   "loc.messages.AZ_UnsupportedAuthScheme0": "Схема аутентификации \"{0}\" не поддерживается для конечной точки Azure.",
@@ -12,19 +11,4 @@
   "loc.messages.AZ_MsiAccessTokenFetchFailure": "Не удалось получить маркер доступа для управляемого субъекта-службы. Код состояния: {0}, сообщение о состоянии: {1}.",
   "loc.messages.AZ_SPNCertificateAccessTokenFetchFailure": "Не удалось получить маркер доступа с помощью сертификата клиента для субъекта-службы с идентификатором {0}. {1}",
   "loc.messages.AZ_SPNCertificateAccessTokenFetchFailureTokenNull": "Не удалось получить маркер доступа с помощью сертификата клиента для субъекта-службы с идентификатором {0}, tokenResult имеет значение NULL."
-=======
-{
-  "loc.messages.AZ_CouldNotGenerateOidcToken": "Не удалось создать утверждение клиента для федеративного входа.",
-  "loc.messages.AZ_UnsupportedAuthScheme0": "Схема аутентификации \"{0}\" не поддерживается для конечной точки Azure.",
-  "loc.messages.AZ_SpnAccessTokenFetchFailure": "Не удается получить токен для клиента с идентификатором {0}.",
-  "loc.messages.AZ_UserAccessTokenFetchFailure": "Не удается получить токен для указанного пользователя.",
-  "loc.messages.AZ_NoValidResourceIdFound": "В подписке {2} не найдено ни одного ресурса для названия сервера (serverName) {0} и типа сервера (serverType) {1}. Укажите правильные название и тип сервера и повторите попытку.",
-  "loc.messages.AZ_UnableToFetchLoadbalancerDetails": "Не удалось получить сведения о балансировщике нагрузки",
-  "loc.messages.AZ_UnableToFetchPublicIPAddressesDetails": "Не удалось получить сведения об общедоступных IP-адресах",
-  "loc.messages.AZ_UnableToFetchNetworkInterfacesDetails": "Не удалось получить сведения о сетевых интерфейсах",
-  "loc.messages.AZ_MsiAccessNotConfiguredProperlyFailure": "Не удалось получить маркер доступа для управляемого субъекта-службы. Настройте управляемое удостоверение службы (MSI) для виртуальной машины \"https://aka.ms/azure-msi-docs\". Код состояния: {0}, сообщения о состоянии: {1}.",
-  "loc.messages.AZ_MsiAccessTokenFetchFailure": "Не удалось получить маркер доступа для управляемого субъекта-службы. Код состояния: {0}, сообщение о состоянии: {1}.",
-  "loc.messages.AZ_SPNCertificateAccessTokenFetchFailure": "Не удалось получить маркер доступа с помощью сертификата клиента для субъекта-службы с идентификатором {0}. {1}",
-  "loc.messages.AZ_SPNCertificateAccessTokenFetchFailureTokenNull": "Не удалось получить маркер доступа с помощью сертификата клиента для субъекта-службы с идентификатором {0}, tokenResult имеет значение NULL."
->>>>>>> 95411b72
 }