--- conflicted
+++ resolved
@@ -1,4 +1,3 @@
-<<<<<<< HEAD
 {
   "loc.messages.AZ_CouldNotGenerateOidcToken": "Impossibile generare un'asserzione client per l'account di accesso federato.",
   "loc.messages.AZ_UnsupportedAuthScheme0": "Lo schema di autenticazione '{0}' non è supportato per l'endpoint di Azure.",
@@ -12,19 +11,4 @@
   "loc.messages.AZ_MsiAccessTokenFetchFailure": "Non è stato possibile recuperare il token di accesso per l'entità servizio gestita. Codice di stato: {0}. Messaggio di stato: {1}",
   "loc.messages.AZ_SPNCertificateAccessTokenFetchFailure": "Non è stato possibile ottenere il token di accesso usando il certificato client per l'ID entità servizio: {0}. {1}",
   "loc.messages.AZ_SPNCertificateAccessTokenFetchFailureTokenNull": "Non è stato possibile ottenere il token di accesso usando il certificato client per l'ID entità servizio: {0}. tokenResult è Null."
-=======
-{
-  "loc.messages.AZ_CouldNotGenerateOidcToken": "Impossibile generare un'asserzione client per l'account di accesso federato.",
-  "loc.messages.AZ_UnsupportedAuthScheme0": "Lo schema di autenticazione '{0}' non è supportato per l'endpoint di Azure.",
-  "loc.messages.AZ_SpnAccessTokenFetchFailure": "Non è possibile recuperare il token per l'ID tenant {0}.",
-  "loc.messages.AZ_UserAccessTokenFetchFailure": "Non è possibile recuperare il token per l'utente specificato.",
-  "loc.messages.AZ_NoValidResourceIdFound": "Non è stata trovata alcuna risorsa con nome del server {0} e tipo di server {1} nella sottoscrizione {2}. Specificare la combinazione corretta di nome e tipo di server, quindi riprovare.",
-  "loc.messages.AZ_UnableToFetchLoadbalancerDetails": "Non è possibile recuperare i dettagli del bilanciamento del carico",
-  "loc.messages.AZ_UnableToFetchPublicIPAddressesDetails": "Non è possibile recuperare i dettagli degli indirizzi IP pubblici",
-  "loc.messages.AZ_UnableToFetchNetworkInterfacesDetails": "Non è possibile recuperare i dettagli delle interfacce di rete",
-  "loc.messages.AZ_MsiAccessNotConfiguredProperlyFailure": "Non è stato possibile recuperare il token di accesso per l'entità servizio gestita. Configurare l'identità del servizio gestita per la macchina virtuale 'https://aka.ms/azure-msi-docs'. Codice di stato: {0}. Messaggio di stato: {1}",
-  "loc.messages.AZ_MsiAccessTokenFetchFailure": "Non è stato possibile recuperare il token di accesso per l'entità servizio gestita. Codice di stato: {0}. Messaggio di stato: {1}",
-  "loc.messages.AZ_SPNCertificateAccessTokenFetchFailure": "Non è stato possibile ottenere il token di accesso usando il certificato client per l'ID entità servizio: {0}. {1}",
-  "loc.messages.AZ_SPNCertificateAccessTokenFetchFailureTokenNull": "Non è stato possibile ottenere il token di accesso usando il certificato client per l'ID entità servizio: {0}. tokenResult è Null."
->>>>>>> da057566
 }