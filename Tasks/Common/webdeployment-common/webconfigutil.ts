import tl = require('vsts-task-lib/task');
import fs = require('fs');
import path = require('path');
import util = require('util');

export function generateWebConfigFile(webConfigTargetPath: string, appType: string, substitutionParameters: any) {
    // Get the template path for the given appType
    var webConfigTemplatePath = path.join(__dirname, 'WebConfigTemplates', appType.toLowerCase());
    var webConfigContent: string = fs.readFileSync(webConfigTemplatePath, 'utf8');
    webConfigContent = replaceMultiple(webConfigContent, substitutionParameters);
    tl.writeFile(webConfigTargetPath, webConfigContent, { encoding: "utf8" });
}

function replaceMultiple(text: string, substitutions: any): string {
    for(var key in substitutions) {
        tl.debug('Replacing: ' + '{' + key + '} with: ' + substitutions[key]);
        text = text.replace(new RegExp('{' + key + '}', 'g'), substitutions[key]);
    }
    return text;
}

function addMissingParametersValue(appType: string, webConfigParameters) {
    var paramDefaultValue = {
        'node': {
            'Handler': 'iisnode',
            'NodeStartFile': 'server.js'
        },
        'python_Bottle': {
            'WSGI_HANDLER': 'app.wsgi_app()',
            'PYTHON_PATH': 'D:\\home\\python353x86\\python.exe',
            'PYTHON_WFASTCGI_PATH': 'D:\\home\\python353x86\\wfastcgi.py'
        },
        'python_Django': {
            'WSGI_HANDLER': 'django.core.wsgi.get_wsgi_application()',
            'PYTHON_PATH': 'D:\\home\\python353x86\\python.exe',
            'PYTHON_WFASTCGI_PATH': 'D:\\home\\python353x86\\wfastcgi.py',
            'DJANGO_SETTINGS_MODULE': ''
        },
        'python_Flask': {
            'WSGI_HANDLER': 'main.app',
            'PYTHON_PATH': 'D:\\home\\python353x86\\python.exe',
            'PYTHON_WFASTCGI_PATH': 'D:\\home\\python353x86\\wfastcgi.py',
            'STATIC_FOLDER_PATH': 'static'
        },
        'Go': {
            'GoExeFilePath': ''
        },
        'java_springboot': {
            'JAVA_PATH' : '%JAVA_HOME%\\bin\\java.exe',
            'JAR_PATH' : '',
            'ADDITIONAL_DEPLOYMENT_OPTIONS' : ''
        }
    };

    var selectedAppTypeParams = paramDefaultValue[appType];
    var resultAppTypeParams = {};
    for(var paramAtttribute in selectedAppTypeParams) {
        if(webConfigParameters[paramAtttribute]) {
            tl.debug("param Attribute'" + paramAtttribute + "' values provided as: " + webConfigParameters[paramAtttribute].value);
            resultAppTypeParams[paramAtttribute] = webConfigParameters[paramAtttribute].value;
        }
        else {
            tl.debug("param Attribute '" + paramAtttribute + "' is not provided. Overriding the value with '" + selectedAppTypeParams[paramAtttribute]+ "'");
            resultAppTypeParams[paramAtttribute] = selectedAppTypeParams[paramAtttribute];
        }
    }
    return resultAppTypeParams;
}
export function addWebConfigFile(folderPath: any, webConfigParameters, rootDirectoryPath: string) {
    //Generate the web.config file if it does not already exist.
    var webConfigPath = path.join(folderPath, "web.config");
    if (!tl.exist(webConfigPath)) {
        try {
            var supportedAppTypes = ['node', 'python_Bottle', 'python_Django', 'python_Flask', 'Go', 'java_springboot']
            // Create web.config
            tl.debug('web.config file does not exist. Generating.');
            if(!webConfigParameters['appType']) {
                throw new Error(tl.loc("MissingAppTypeWebConfigParameters"));
            }

            var appType: string = webConfigParameters['appType'].value;
            if(supportedAppTypes.indexOf(appType) === -1) {
                throw Error(tl.loc('UnsupportedAppType', appType));
            }
            tl.debug('Generating Web.config file for App type: ' + appType);
            delete webConfigParameters['appType'];

            var selectedAppTypeParams = addMissingParametersValue(appType, webConfigParameters);
            if(appType.startsWith("python")) {
                tl.debug('Root Directory path to be set on web.config: ' + rootDirectoryPath);
                selectedAppTypeParams['KUDU_WORKING_DIRECTORY'] = rootDirectoryPath;
                if(appType === 'python_Django' && webConfigParameters['DJANGO_SETTINGS_MODULE'].value === '') {
                    tl.debug('Auto detecting settings.py to set DJANGO_SETTINGS_MODULE...');
                    selectedAppTypeParams['DJANGO_SETTINGS_MODULE'] = getDjangoSettingsFile(folderPath);
                }
            } else if(appType == 'Go') {
                if (util.isNullOrUndefined(webConfigParameters['GoExeFileName'])
                        || util.isNullOrUndefined(webConfigParameters['GoExeFileName'].value) 
                        || webConfigParameters['GoExeFileName'].value.length <=0) {
                    throw Error(tl.loc('GoExeNameNotPresent'));
                }
                selectedAppTypeParams['GoExeFilePath'] = rootDirectoryPath + "\\" + webConfigParameters['GoExeFileName'].value;
            } else if(appType == 'java_springboot') {
                if (util.isNullOrUndefined(webConfigParameters['JAR_PATH'])
                || util.isNullOrUndefined(webConfigParameters['JAR_PATH'].value) 
<<<<<<< HEAD
                || webConfigParameters['JAR_PATH'].value.length <=0) {
=======
                || webConfigParameters['JAR_PATH'].value.length <= 0) {
>>>>>>> 014f9322
                    throw Error(tl.loc('JarPathNotPresent'));
                }
                selectedAppTypeParams['JAR_PATH'] = rootDirectoryPath + "\\" + webConfigParameters['JAR_PATH'].value;
            }

            generateWebConfigFile(webConfigPath, appType, selectedAppTypeParams);
            console.log(tl.loc("SuccessfullyGeneratedWebConfig"));
        }
        catch (error) {
            throw new Error(tl.loc("FailedToGenerateWebConfig", error));
        }
    }
    else {
        console.log(tl.loc('WebConfigAlreadyExists'));
    }
}

function getDjangoSettingsFile(folderPath: string) {
    var listDirFiles = tl.ls('', [folderPath]);
    for(var listDirFile of listDirFiles) {
        tl.debug('Searching for settings.py in ' + path.join(folderPath, listDirFile));
        if(!tl.stats(path.join(folderPath, listDirFile)).isFile() && tl.exist(path.join(folderPath, listDirFile, 'settings.py'))) {
            tl.debug('Found DJANGO_SETTINGS_MODULE in ' + listDirFile + ' folder');
            return listDirFile + '.settings';
        }
    }
    throw tl.loc('AutoDetectDjangoSettingsFailed');
}<|MERGE_RESOLUTION|>--- conflicted
+++ resolved
@@ -103,11 +103,7 @@
             } else if(appType == 'java_springboot') {
                 if (util.isNullOrUndefined(webConfigParameters['JAR_PATH'])
                 || util.isNullOrUndefined(webConfigParameters['JAR_PATH'].value) 
-<<<<<<< HEAD
-                || webConfigParameters['JAR_PATH'].value.length <=0) {
-=======
                 || webConfigParameters['JAR_PATH'].value.length <= 0) {
->>>>>>> 014f9322
                     throw Error(tl.loc('JarPathNotPresent'));
                 }
                 selectedAppTypeParams['JAR_PATH'] = rootDirectoryPath + "\\" + webConfigParameters['JAR_PATH'].value;
