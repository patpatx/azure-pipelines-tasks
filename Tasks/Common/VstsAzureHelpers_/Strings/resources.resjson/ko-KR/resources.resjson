--- conflicted
+++ resolved
@@ -1,4 +1,3 @@
-<<<<<<< HEAD
 {
   "loc.messages.AZ_AzureRMProfileModuleNotFound": "'AzureRM.Profile' 모듈을 찾을 수 없습니다. 'AzureRM' 모듈이 완전히 설치되지 않았을 수 있습니다. 관리자 권한 세션에서 다음 PowerShell 명령을 실행하면 이 문제가 해결될 수 있습니다. Import-Module AzureRM ; Install-AzureRM",
   "loc.messages.AZ_CertificateAuthNotSupported": "인증서 기반 인증은 지원되지 않습니다. Azure PowerShell 모듈을 찾을 수 없습니다.",
@@ -15,22 +14,4 @@
   "loc.messages.AZ_MsiAccessNotConfiguredProperlyFailure": "관리 ID의 액세스 토큰을 페치할 수 없습니다. 가상 머신에 대한 관리 ID를 구성하세요('https://aka.ms/azure-msi-docs'). 상태 코드: '{0}', 오류 메시지: {1}",
   "loc.messages.AZ_MsiAccessTokenFetchFailure": "관리 ID의 액세스 토큰을 페치할 수 없습니다. 상태 코드: '{0}', 오류 메시지: {1}",
   "loc.messages.AZ_MsiFailure": "관리 ID의 액세스 토큰을 페치할 수 없습니다. {0}"
-=======
-{
-  "loc.messages.AZ_AzureRMProfileModuleNotFound": "'AzureRM.Profile' 모듈을 찾을 수 없습니다. 'AzureRM' 모듈이 완전히 설치되지 않았을 수 있습니다. 관리자 권한 세션에서 다음 PowerShell 명령을 실행하면 이 문제가 해결될 수 있습니다. Import-Module AzureRM ; Install-AzureRM",
-  "loc.messages.AZ_CertificateAuthNotSupported": "인증서 기반 인증은 지원되지 않습니다. Azure PowerShell 모듈을 찾을 수 없습니다.",
-  "loc.messages.AZ_CredentialsError": "배포에 사용되는 Azure 자격 증명에 오류가 발생했습니다.",
-  "loc.messages.AZ_CouldNotGenerateOidcToken": "페더레이션 로그인에 대한 클라이언트 어설션을 생성할 수 없습니다.",
-  "loc.messages.AZ_FederatedTokenFailure": "워크로드 ID 페더레이션에 대한 페더레이션 토큰을 가져올 수 없습니다. {0}",
-  "loc.messages.AZ_ModuleNotFound": "버전이 '{0}'인 모듈 '{1}'을(를) 찾을 수 없습니다. 모듈이 최근에 설치된 경우 Azure Pipelines 작업 에이전트를 다시 시작한 후 다시 시도하세요.",
-  "loc.messages.AZ_RequiresMinVersion0": "필요한 Azure PowerShell 모듈의 최소 버전({0})이 설치되지 않았습니다.",
-  "loc.messages.AZ_ServicePrincipalError": "배포에 사용되는 서비스 사용자에 오류가 발생했습니다.",
-  "loc.messages.AZ_ServicePrincipalAuthNotSupportedAzureVersion0": "서비스 사용자 인증은 Azure 모듈의 '{0}' 버전에서 지원되지 않습니다.",
-  "loc.messages.AZ_UnsupportedAuthScheme0": "Azure 엔드포인트에 대해 인증 체계 '{0}'은(는) 지원되지 않습니다.",
-  "loc.messages.AZ_AvailableModules": "사용 가능한 {0} 모듈 목록:",
-  "loc.messages.AZ_InvalidARMEndpoint": "지정한 AzureRM 엔드포인트가 잘못되었습니다.",
-  "loc.messages.AZ_MsiAccessNotConfiguredProperlyFailure": "관리 ID의 액세스 토큰을 페치할 수 없습니다. 가상 머신에 대한 관리 ID를 구성하세요('https://aka.ms/azure-msi-docs'). 상태 코드: '{0}', 오류 메시지: {1}",
-  "loc.messages.AZ_MsiAccessTokenFetchFailure": "관리 ID의 액세스 토큰을 페치할 수 없습니다. 상태 코드: '{0}', 오류 메시지: {1}",
-  "loc.messages.AZ_MsiFailure": "관리 ID의 액세스 토큰을 페치할 수 없습니다. {0}"
->>>>>>> da057566
 }