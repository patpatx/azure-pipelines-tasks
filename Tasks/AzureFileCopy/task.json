{
    "id": "EB72CB01-A7E5-427B-A8A1-1B31CCAC8A43",
    "name": "AzureFileCopy",
    "friendlyName": "Azure File Copy",
    "description": "Copy files to Azure blob or VM(s)",
    "helpMarkDown": "[More Information](https://aka.ms/azurefilecopyreadme)",
    "category": "Deploy",
    "visibility": [
        "Build",
        "Release"
    ],
    "author": "Microsoft Corporation",
    "version": {
        "Major": 1,
        "Minor": 0,
<<<<<<< HEAD
        "Patch": 105
=======
        "Patch": 106
>>>>>>> e88e1eda
    },
    "demands": [
        "azureps"
    ],
    "minimumAgentVersion": "1.103.0",
    "groups": [
        {
            "name": "output",
            "displayName": "Output",
            "isExpanded": true
        }
    ],
    "inputs": [
        {
            "name": "SourcePath",
            "type": "filePath",
            "label": "Source",
            "defaultValue": "",
            "required": true,
            "helpMarkDown": "Absolute path of the source folder, or file on the local machine, or a UNC share. Expression should return a single folder or a file."
        },
        {
            "name": "ConnectedServiceNameSelector",
            "aliases": ["azureConnectionType"],
            "type": "pickList",
            "label": "Azure Connection Type",
            "required": false,
            "helpMarkDown": "",
            "defaultValue": "ConnectedServiceNameARM",
            "options": {
                "ConnectedServiceName": "Azure Classic",
                "ConnectedServiceNameARM": "Azure Resource Manager"
            }
        },
        {
            "name": "ConnectedServiceName",
            "aliases": ["azureClassicSubscription"],
            "type": "connectedService:Azure",
            "label": "Azure Classic Subscription",
            "defaultValue": "",
            "required": true,
            "helpMarkDown": "Azure Classic subscription to target for copying the files.",
            "visibleRule": "ConnectedServiceNameSelector = ConnectedServiceName"
        },
        {
            "name": "ConnectedServiceNameARM",
            "aliases": ["azureSubscription"],
            "type": "connectedService:AzureRM",
            "label": "Azure Subscription",
            "defaultValue": "",
            "required": true,
            "helpMarkDown": "Azure Resource Manager subscription to target for copying the files.",
            "visibleRule": "ConnectedServiceNameSelector = ConnectedServiceNameARM"
        },
        {
            "name": "Destination",
            "type": "pickList",
            "label": "Destination Type",
            "defaultValue": "",
            "required": true,
            "options": {
                "AzureBlob": "Azure Blob",
                "AzureVMs": "Azure VMs"
            },
            "helpMarkDown": "Select the destination, either Azure Blob or Azure VMs."
        },
        {
            "name": "StorageAccount",
            "aliases": ["classicStorage"],
            "type": "pickList",
            "label": "Classic Storage Account",
            "defaultValue": "",
            "required": true,
            "helpMarkDown": "Specify a pre-existing classic storage account. It is also used as an intermediary for copying files to Azure VMs",
            "properties": {
                "EditableOptions": "True"
            },
            "visibleRule": "ConnectedServiceNameSelector = ConnectedServiceName"
        },
        {
            "name": "StorageAccountRM",
            "aliases": ["storage"],
            "type": "pickList",
            "label": "RM Storage Account",
            "defaultValue": "",
            "required": true,
            "helpMarkDown": "Specify a pre-existing ARM storage account. It is also used as an intermediary for copying files to Azure VMs",
            "properties": {
                "EditableOptions": "True"
            },
            "visibleRule": "ConnectedServiceNameSelector = ConnectedServiceNameARM"
        },
        {
            "name": "ContainerName",
            "type": "string",
            "label": "Container Name",
            "defaultValue": "",
            "required": true,
            "helpMarkDown": "Name of the Container for uploading the files. Default is to create a container automatically.",
            "visibleRule": "Destination = AzureBlob"
        },
        {
            "name": "BlobPrefix",
            "type": "string",
            "label": "Blob Prefix",
            "defaultValue": "",
            "required": false,
            "helpMarkDown": "Useful for filtering files, for example, append build number to all the blobs to download files from that build only.",
            "visibleRule": "Destination = AzureBlob"
        },
        {
            "name": "EnvironmentName",
            "aliases": ["cloudService"],
            "type": "pickList",
            "label": "Cloud Service",
            "defaultValue": "",
            "required": true,
            "helpMarkDown": "Name of the target Cloud Service for copying files to.",
            "properties": {
                "EditableOptions": "True"
            },
            "visibleRule": "ConnectedServiceNameSelector = ConnectedServiceName && Destination = AzureVMs"
        },
        {
            "name": "EnvironmentNameRM",
            "aliases": ["resourceGroup"],
            "type": "pickList",
            "label": "Resource Group",
            "defaultValue": "",
            "required": true,
            "helpMarkDown": "Name of the target Resource Group for copying files to.",
            "properties": {
                "EditableOptions": "True"
            },
            "visibleRule": "ConnectedServiceNameSelector = ConnectedServiceNameARM && Destination = AzureVMs"
        },
        {
            "name": "ResourceFilteringMethod",
            "type": "radio",
            "label": "Select Machines By",
            "required": false,
            "defaultValue": "machineNames",
            "options": {
                "machineNames": "Machine Names",
                "tags": "Tags"
            },
            "helpMarkDown": "Optionally, select a subset of VMs in resource group either by providing VMs host name or tags. [Tags](https://azure.microsoft.com/en-in/documentation/articles/virtual-machines-tagging-arm/) are supported for resources created via the Azure Resource Manager only.",
            "visibleRule": "Destination = AzureVMs"
        },
        {
            "name": "MachineNames",
            "type": "string",
            "label": "Filter Criteria",
            "defaultValue": "",
            "required": false,
            "helpMarkDown": "Provide a list of VMs host name like ffweb, ffdb, or tags like Role:DB, Web; OS:Win8.1. Note the delimiters used for tags are &#44;(comma), &#58;(colon) and &#59;(semicolon). If multiple tags are provided, then the task will run in all the VMs with the specified tags. The default is to run the task in all the VMs.",
            "visibleRule": "Destination = AzureVMs"
        },
        {
            "name": "vmsAdminUserName",
            "type": "string",
            "label": "Admin Login",
            "defaultValue": "",
            "required": true,
            "helpMarkDown": "Administrator Username of the VMs.",
            "visibleRule": "Destination = AzureVMs"
        },
        {
            "name": "vmsAdminPassword",
            "type": "string",
            "label": "Password",
            "defaultValue": "",
            "required": true,
            "helpMarkDown": "Administrator Password of the VMs. <br>It can accept variable defined in Build/Release definitions as '$(passwordVariable)'. <br>You may mark variable type as 'secret' to secure it.",
            "visibleRule": "Destination = AzureVMs"
        },
        {
            "name": "TargetPath",
            "type": "string",
            "label": "Destination Folder",
            "defaultValue": "",
            "required": true,
            "helpMarkDown": "Local path on the target machines for copying the files from the source. Environment variable can be used like $env:windir\\BudgetIT\\Web.",
            "visibleRule": "Destination = AzureVMs"
        },
        {
            "name": "AdditionalArguments",
            "type": "multiLine",
            "label": "Additional Arguments",
            "required": false,
            "defaultValue": "",
            "helpMarkDown": "Additional AzCopy.exe arguments that will be applied when uploading to blob or uploading to VM like, /NC:10."
        },
        {
            "name": "enableCopyPrerequisites",
            "type": "boolean",
            "label": "Enable Copy Prerequisites",
            "defaultValue": "false",
            "visibleRule": "ConnectedServiceNameSelector = ConnectedServiceNameARM && Destination = AzureVMs",
            "required": false,
            "helpMarkDown": "Enabling this option configures Windows Remote Management (WinRM) listener over HTTPS protocol on port 5986, using a self-signed certificate. This configuration is required for performing copy operation on Azure machines. If the target Virtual Machines are backed by a Load balancer, ensure Inbound NAT rules are configured for target port (5986). Applicable only for ARM VMs."
        },
        {
            "name": "CopyFilesInParallel",
            "type": "boolean",
            "label": "Copy in Parallel",
            "defaultValue": "true",
            "required": false,
            "helpMarkDown": "Setting it to true will copy files in parallel to the target machines.",
            "visibleRule": "Destination = AzureVMs"
        },
        {
            "name": "CleanTargetBeforeCopy",
            "type": "boolean",
            "label": "Clean Target",
            "defaultValue": "false",
            "required": false,
            "helpMarkDown": "Setting it to true will clean-up the destination folder before copying the files.",
            "visibleRule": "Destination = AzureVMs"
        },
        {
            "name": "skipCACheck",
            "type": "boolean",
            "label": "Test Certificate",
            "defaultValue": "true",
            "required": false,
            "helpMarkDown": "If this option is selected, client skips the validation that the server certificate is signed by a trusted certificate authority (CA) when connecting over Hypertext Transfer Protocol over Secure Socket Layer (HTTPS).",
            "visibleRule": "Destination = AzureVMs"
        },
        {
            "name": "outputStorageUri",
            "type": "string",
            "label": "Storage Container URI",
            "required": false,
            "defaultValue": "",
            "groupName": "output",
            "helpMarkDown": "Provide a name for the variable for the storage container URI that the files were copied to with this task.  Valid only when the selected destination is Azure Blob."
        },
        {
            "name": "outputStorageContainerSasToken",
            "type": "string",
            "label": "Storage Container SAS Token",
            "required": false,
            "defaultValue": "",
            "groupName": "output",
            "helpMarkDown": "Provide a name for the variable for the storage container SAS Token used to access the files copied to with this task.  Valid only when the selected destination is Azure Blob."
        }
    ],
    "dataSourceBindings": [
        {
            "target": "StorageAccount",
            "endpointId": "$(ConnectedServiceName)",
            "dataSourceName": "AzureStorageServiceNames"
        },
        {
            "target": "EnvironmentName",
            "endpointId": "$(ConnectedServiceName)",
            "dataSourceName": "AzureHostedServiceNames"
        },
        {
            "target": "StorageAccountRM",
            "endpointId": "$(ConnectedServiceNameARM)",
            "dataSourceName": "AzureStorageAccountRM"
        },
        {
            "target": "EnvironmentNameRM",
            "endpointId": "$(ConnectedServiceNameARM)",
            "dataSourceName": "AzureVirtualMachinesV2Id",
            "resultTemplate": "{\"Value\":\"{{{ #extractResource resourceGroups}}}\",\"DisplayValue\":\"{{{ #extractResource resourceGroups}}}\"}"
        }
    ],
    "instanceNameFormat": "$(Destination) File Copy",
    "execution": {
        "PowerShell3": {
            "target": "AzureFileCopy.ps1"
        }
    },
    "messages": {
        "AFC_StorageAccountNotFound": "Storage account: {0} not found. Selected Connection 'ServicePrincipal' supports storage account of Azure Resource Manager type only.",
        "AFC_ResourceGroupNotFound": "Provided resource group '{0}' does not exist.",
        "AFC_GetVMStatus": "[Azure Call]Getting the status for vm '{0}'",
        "AFC_GetVMStatusComplete": "[Azure Call]Got the status for vm '{0}'",
        "AFC_GetCustomScriptExtension": "[Azure Call]Getting the custom script extension '{0}' for vm '{1}'",
        "AFC_GetCustomScriptExtensionComplete": "[Azure Call]Got the custom script extension '{0}' for vm '{1}'",
        "AFC_SetCustomScriptExtension": "[Azure Call]Setting the custom script extension '{0}' for vm '{1}'",
        "AFC_SetCustomScriptExtensionComplete": "[Azure Call]Set the custom script extension '{0}' for vm '{1}'",
        "AFC_RemoveCustomScriptExtension": "[Azure Call]Removing the custom script extension '{0}' for vm '{1}'",
        "AFC_RemoveCustomScriptExtensionComplete": "[Azure Call]Removed the custom script extension '{0}' for vm '{1}'",
        "AFC_NoNetworkInterface": "[Azure Call]No network interface found with virtual machine id {0} under resource group {1}",
        "AFC_NullOrEmptyResourceGroup": "[Azure Call]Resource group name and virtual machine ID should not be null or empty",
        "AFC_AzurePSNotInstalled": "The required minimum version {0} of the Azure Powershell Cmdlets are not installed. You can follow the instructions at https://azure.microsoft.com/en-in/documentation/articles/powershell-install-configure/ to get the latest Azure powershell",
        "AFC_ClassicStorageAccountNotFound": "Storage account: {0} not found. Selected Connection 'Certificate' supports storage account of Azure Classic type only.",
        "AFC_GenericStorageAccountNotFound": "Storage account: {0} not found. Please specify existing storage account",
        "AFC_AzureFileCopyMoreHelp": "For more info please refer to {0}",
        "AFC_UploadFilesStorageAccount": "Uploading files from source path: '{0}' to storage account: '{1}' in container: '{2}' with blob prefix: '{3}'",
        "AFC_UploadContainerStorageAccount": "Upload to container: '{0}' in storage account: '{1}' with blob prefix: '{2}' failed with error: '{3}'",
        "AFC_UploadFileSuccessful": "Uploaded files successfully from source path: '{0}' to storage account: '{1}' in container: '{2}' with blob prefix: '{3}'",
        "AFC_IncorrectTags": "Tags have been incorrectly specified. They have to be in the format Role:Web,DB;Location:East US;Dept.:Finance,HR",
        "AFC_MachineDoesNotExist": "The following machines either do not exist in the resource group or their names have not been specified correctly: {0}. Provide the exact same machine names present in the resource group. Use comma to separate multiple machine names.",
        "AFC_MachineNameFromIdErrorAllResources": "Unable to get {0} for all resources in ResourceGroup : '{1}'",
        "AFC_MachineNameFromIdError": "Unable to get {0} for '{1}' resources in ResourceGroup : '{2}'",
        "AFC_ResourceGroupNotFoundForSelectedConnection": "Unable to find the resource '{1}' using selected connection '{0}'. Selected connection '{0}' supports classic resources only (Service Management model).",
        "AFC_NoClassicVMResources": "No machine exists under resource group: '{0}' for copy. Selected Connection '{1}' supports Virtual Machines of Azure Classic type only.",
        "AFC_NoARMVMResources": "No machine exists under resource group: '{0}' for copy. Selected Connection '{1}' supports Virtual Machines of Azure Resource Manager type only.",
        "AFC_NoGenericVMResources": "No machine exists under resource group: '{0}' for copy.",
        "AFC_FilteringNoVMResources": "No machine exists under resource group: '{0}' with the following {1} '{2}'.",
        "AFC_CopyStarted": "Copy started for machine: '{0}'",
        "AFC_CopyCompleted": "Copy status for machine '{0}' : '{1}'",
        "AFC_WinRMHelpMessage": "To fix WinRM connection related issues, select the 'Enable Copy Prerequisites' option in the task. If set already, and the target Virtual Machines are backed by a Load balancer, ensure Inbound NAT rules are configured for target port (5986). Applicable only for ARM VMs.",
        "AFC_CopyFailed": "Copy failed on machine '{0}' with following message : '{1}'",
        "AFC_ParallelCopyFailed": "Copy to one or more machines failed.",
        "AFC_CopySuccessful": "Copied files from source path: '{0}' to target azure VMs in resource group: '{1}' successfully",
        "AFC_SetCustomScriptExtensionFailed": "Setting the custom script extension '{0}' for virtual machine '{1}' failed with error : {2}",
        "AFC_AddNetworkSecurityRuleFailed": "Failed to add the network security rule: {0}",
        "AFC_UnableToSetCustomScriptExtension": "Unable to set the custom script extension '{0}' for virtual machine '{1}': {2}",
        "AFC_CopyPrereqsFailed": "Failed to enable copy prerequisites. {0}",
        "AFC_BlobStorageNotFound": "Storage account: {0} not found. Please specify existing storage account",
        "AFC_RootContainerAndDirectory": "'/S' option is not valid for $root containers."
    }
}<|MERGE_RESOLUTION|>--- conflicted
+++ resolved
@@ -13,11 +13,7 @@
     "version": {
         "Major": 1,
         "Minor": 0,
-<<<<<<< HEAD
-        "Patch": 105
-=======
-        "Patch": 106
->>>>>>> e88e1eda
+        "Patch": 107
     },
     "demands": [
         "azureps"
