{
    "id": "94A74903-F93F-4075-884F-DC11F34058B4",
    "name": "AzureResourceGroupDeployment",
    "friendlyName": "Azure resource group deployment",
    "description": "Deploy an Azure Resource Manager (ARM) template to a resource group and manage virtual machines",
    "helpUrl": "https://docs.microsoft.com/azure/devops/pipelines/tasks/deploy/azure-resource-group-deployment",
    "helpMarkDown": "[Learn more about this task](https://aka.ms/argtaskreadme)",
    "category": "Deploy",
    "releaseNotes": "-Works with cross-platform agents (Linux, macOS, or Windows)\n- Supports Template JSONs located at any publicly accessible http/https URLs.\n- Enhanced UX for Override parameters which can now be viewed/edited in a grid.\n- NAT rule mapping for VMs which are backed by an Load balancer.\n- \"Resource group\" field is now renamed as \"VM details for  WinRM\" and is included in the section \"Advanced deployment options for virtual machines\".\n- Limitations: \n - No support for Classic subscriptions. Only for ARM subscriptions are supported.\n - No support for PowerShell syntax as the task is now node.js based. Ensure the case sensitivity of the parameter names match, when you override the template parameters. Also, remove the PowerShell cmdlets like \"ConvertTo-SecureString\" when you migrate from version 1.0 to version 2.0.",
    "visibility": [
        "Build",
        "Release"
    ],
    "author": "Microsoft Corporation",
    "version": {
        "Major": 2,
        "Minor": 163,
<<<<<<< HEAD
        "Patch": 1
=======
        "Patch": 2
>>>>>>> b6619a37
    },
    "demands": [],
    "minimumAgentVersion": "2.119.1",
    "groups": [
        {
            "name": "AzureDetails",
            "displayName": "Azure Details",
            "isExpanded": true
        },
        {
            "name": "Template",
            "displayName": "Template",
            "isExpanded": true,
            "visibleRule": "action = Create Or Update Resource Group"
        },
        {
            "name": "AdvancedDeploymentOptions",
            "displayName": "Advanced deployment options for virtual machines",
            "isExpanded": true,
            "visibleRule": "action = Create Or Update Resource Group || action = Select Resource Group"
        },
        {
            "name": "Advanced",
            "displayName": "Advanced",
            "isExpanded": true,
            "visibleRule": "action = Create Or Update Resource Group"
        }
    ],
    "inputs": [
        {
            "name": "ConnectedServiceName",
            "aliases": [
                "azureSubscription"
            ],
            "type": "connectedService:AzureRM",
            "label": "Azure subscription",
            "defaultValue": "",
            "required": true,
            "groupName": "AzureDetails",
            "helpMarkDown": "Select the Azure Resource Manager subscription for the deployment."
        },
        {
            "name": "action",
            "type": "pickList",
            "label": "Action",
            "defaultValue": "Create Or Update Resource Group",
            "required": true,
            "groupName": "AzureDetails",
            "helpMarkDown": "Action to be performed on the Azure resources or resource group.",
            "options": {
                "Create Or Update Resource Group": "Create or update resource group",
                "Select Resource Group": "Configure virtual machine deployment options",
                "Start": "Start virtual machines",
                "Stop": "Stop virtual machines",
                "StopWithDeallocate": "Stop and deallocate virtual machines",
                "Restart": "Restart virtual machines",
                "Delete": "Delete virtual machines",
                "DeleteRG": "Delete resource group"
            }
        },
        {
            "name": "resourceGroupName",
            "type": "pickList",
            "label": "Resource group",
            "required": true,
            "groupName": "AzureDetails",
            "helpMarkDown": "Provide the name of a resource group.",
            "properties": {
                "EditableOptions": "True"
            }
        },
        {
            "name": "location",
            "type": "pickList",
            "label": "Location",
            "required": true,
            "helpMarkDown": "Location for deploying the resource group. If the resource group already exists in the subscription, then this value will be ignored.",
            "groupName": "AzureDetails",
            "properties": {
                "EditableOptions": "True"
            },
            "visibleRule": "action = Create Or Update Resource Group"
        },
        {
            "name": "templateLocation",
            "type": "pickList",
            "label": "Template location",
            "required": true,
            "defaultValue": "Linked artifact",
            "groupName": "Template",
            "options": {
                "Linked artifact": "Linked artifact",
                "URL of the file": "URL of the file"
            }
        },
        {
            "name": "csmFileLink",
            "type": "string",
            "label": "Template link",
            "defaultValue": "",
            "required": true,
            "groupName": "Template",
            "helpMarkDown": "Specify the URL of the template file. Example: [https://raw.githubusercontent.com/Azure/...](https://raw.githubusercontent.com/Azure/azure-quickstart-templates/master/101-vm-simple-windows/azuredeploy.json) \n\nTo deploy a template stored in a private storage account, retrieve and include the shared access signature (SAS) token in the URL of the template. Example: `<blob_storage_url>/template.json?<SAStoken>` To upload a template file (or a linked template) to a storage account and generate a SAS token, you could use [Azure file copy](https://aka.ms/azurefilecopyreadme) task or follow the steps using [PowerShell](https://go.microsoft.com/fwlink/?linkid=838080) or [Azure CLI](https://go.microsoft.com/fwlink/?linkid=836911).\n\nTo  view the template parameters in a grid, click on “…” next to Override template parameters text box. This feature requires that CORS rules are enabled at the source. If templates are in Azure storage blob, refer to [this](https://docs.microsoft.com/en-us/rest/api/storageservices/fileservices/Cross-Origin-Resource-Sharing--CORS--Support-for-the-Azure-Storage-Services?redirectedfrom=MSDN#understanding-cors-requests) to enable CORS.",
            "visibleRule": "templateLocation = URL of the file"
        },
        {
            "name": "csmParametersFileLink",
            "type": "string",
            "label": "Template parameters link",
            "defaultValue": "",
            "required": false,
            "groupName": "Template",
            "helpMarkDown": "Specify the URL of the parameters file. Example: [https://raw.githubusercontent.com/Azure/...](https://raw.githubusercontent.com/Azure/azure-quickstart-templates/master/101-vm-simple-windows/azuredeploy.parameters.json) \n\nTo use a file stored in a private storage account, retrieve and include the shared access signature (SAS) token in the URL of the template. Example: `<blob_storage_url>/template.json?<SAStoken>` To upload a parameters file to a storage account and generate a SAS token, you could use [Azure file copy](https://aka.ms/azurefilecopyreadme) task or follow the steps using [PowerShell](https://go.microsoft.com/fwlink/?linkid=838080) or [Azure CLI](https://go.microsoft.com/fwlink/?linkid=836911). \n\nTo  view the template parameters in a grid, click on “…” next to Override template parameters text box. This feature requires that CORS rules are enabled at the source. If templates are in Azure storage blob, refer to [this](https://docs.microsoft.com/en-us/rest/api/storageservices/fileservices/Cross-Origin-Resource-Sharing--CORS--Support-for-the-Azure-Storage-Services?redirectedfrom=MSDN#understanding-cors-requests) to enable CORS.",
            "visibleRule": " templateLocation = URL of the file"
        },
        {
            "name": "csmFile",
            "type": "filePath",
            "label": "Template",
            "defaultValue": "",
            "required": true,
            "groupName": "Template",
            "visibleRule": " templateLocation = Linked artifact",
            "helpMarkDown": "Specify the path or a pattern pointing to the Azure Resource Manager template. For more information about the templates see https://aka.ms/azuretemplates. To get started immediately use template https://aka.ms/sampletemplate."
        },
        {
            "name": "csmParametersFile",
            "type": "filePath",
            "label": "Template parameters",
            "defaultValue": "",
            "required": false,
            "groupName": "Template",
            "helpMarkDown": "Specify the path or a pattern pointing for the parameters file for the Azure Resource Manager template.",
            "visibleRule": " templateLocation = Linked artifact"
        },
        {
            "name": "overrideParameters",
            "type": "multiLine",
            "label": "Override template parameters",
            "defaultValue": "",
            "required": false,
            "groupName": "Template",
            "helpMarkDown": "To view the template parameters in a grid, click on “…” next to Override Parameters textbox. This feature requires that CORS rules are enabled at the source. If templates are in Azure storage blob, refer to [this](https://docs.microsoft.com/en-us/rest/api/storageservices/fileservices/Cross-Origin-Resource-Sharing--CORS--Support-for-the-Azure-Storage-Services?redirectedfrom=MSDN#understanding-cors-requests) to enable CORS. Or type the template parameters to override in the textbox. Example, <br>–storageName fabrikam –adminUsername $(vmusername) -adminPassword $(password) –azureKeyVaultName $(fabrikamFibre).<br>If the parameter value you're using has multiple words, enclose them in quotes, even if you're passing them using variables. For example, -name \"parameter value\" -name2 \"$(var)\"<br>To override object type parameters use stringified JSON objects. For example, -options [\"option1\"] -map {\"key1\": \"value1\" }. ",
            "properties": {
                "editorExtension": "ms.vss-services-azure.azurerg-parameters-grid"
            }
        },
        {
            "name": "deploymentMode",
            "type": "pickList",
            "label": "Deployment mode",
            "defaultValue": "Incremental",
            "required": true,
            "groupName": "Template",
            "helpMarkDown": "Refer to [this](https://docs.microsoft.com/en-us/azure/azure-resource-manager/deployment-modes) for more details. \n\n Incremental mode handles deployments as incremental updates to the resource group. It leaves unchanged resources that exist in the resource group but are not specified in the template. \n\n Complete mode deletes resources that are not in your template. Complete mode takes relatively more time than incremental mode. If the task times out, consider increasing the timeout, or changing the mode to 'Incremental'. \n [Warning] This action will delete all the existing resources in the resource group that are not specified in the template. \n\n Validate mode enables you to find problems with the template before creating actual resources. \n\n By default, Incremental mode is used.",
            "options": {
                "Incremental": "Incremental",
                "Complete": "Complete",
                "Validation": "Validation only"
            }
        },
        {
            "name": "enableDeploymentPrerequisites",
            "type": "pickList",
            "label": "Enable prerequisites",
            "defaultValue": "None",
            "groupName": "AdvancedDeploymentOptions",
            "options": {
                "None": "None",
                "ConfigureVMwithWinRM": "Configure with WinRM agent",
                "ConfigureVMWithDGAgent": "Configure with Deployment Group agent"
            },
            "helpMarkDown": "These options would be applicable only when the Resource group contains virtual machines. <br><br>Choosing Deployment Group option would configure Deployment Group agent on each of the virtual machines. <br><br>Selecting WinRM option configures Windows Remote Management (WinRM) listener over HTTPS protocol on port 5986, using a self-signed certificate. This configuration is required for performing deployment operation on Azure machines. If the target Virtual Machines are backed by a Load balancer, ensure Inbound NAT rules are configured for target port (5986)."
        },
        {
            "name": "deploymentGroupEndpoint",
            "aliases": [
                "teamServicesConnection"
            ],
            "type": "connectedService:ExternalTfs",
            "label": "Azure Pipelines service connection",
            "groupName": "AdvancedDeploymentOptions",
            "visibleRule": "enableDeploymentPrerequisites = ConfigureVMWithDGAgent",
            "required": true,
            "helpMarkDown": "Specify the service connection to connect to an Azure DevOps organization or collection for agent registration.<br><br>You can create a service connection using \"+New\", and select \"Token-based authentication\". You need a [personal access token(PAT)](https://docs.microsoft.com/en-us/vsts/accounts/use-personal-access-tokens-to-authenticate?view=vsts) to setup a service connection. <br><br>​Click \"Manage\" to update the service connection details.",
            "properties": {
                "EditableOptions": "True"
            }
        },
        {
            "name": "project",
            "aliases": [
                "teamProject"
            ],
            "type": "pickList",
            "label": "Team project",
            "groupName": "AdvancedDeploymentOptions",
            "visibleRule": "enableDeploymentPrerequisites = ConfigureVMWithDGAgent",
            "required": true,
            "helpMarkDown": "Specify the Team Project which has the Deployment Group defined in it​",
            "properties": {
                "EditableOptions": "True"
            }
        },
        {
            "name": "deploymentGroupName",
            "type": "pickList",
            "label": "Deployment Group",
            "groupName": "AdvancedDeploymentOptions",
            "visibleRule": "enableDeploymentPrerequisites = ConfigureVMWithDGAgent",
            "required": true,
            "helpMarkDown": "Specify the Deployment Group against which the agent(s) will be registered. For more guidance, refer to [Deployment Groups](https://aka.ms/832442)",
            "properties": {
                "EditableOptions": "True"
            }
        },
        {
            "name": "copyAzureVMTags",
            "type": "boolean",
            "label": "Copy Azure VM tags to agents",
            "groupName": "AdvancedDeploymentOptions",
            "visibleRule": "enableDeploymentPrerequisites = ConfigureVMWithDGAgent",
            "defaultValue": true,
            "helpMarkDown": "Choose if the tags configured on the Azure VM need to be copied to the corresponding Deployment Group agent. <br><br>​By default all Azure tags will be copied following the format “Key: Value”. Example: An Azure Tag “Role : Web” would be copied  as-is to the Agent machine. <br><br>For more information on how tag Azure resources refer to [link](https://docs.microsoft.com/en-us/azure/azure-resource-manager/resource-group-using-tags​)"
        },
        {
            "name": "runAgentServiceAsUser",
            "type": "boolean",
            "label": "Run agent service as a user",
            "groupName": "AdvancedDeploymentOptions",
            "visibleRule": "enableDeploymentPrerequisites = ConfigureVMWithDGAgent",
            "defaultValue": false,
            "helpMarkDown": "Decide whether to run the agent service as a user other than the default. <br>The default user is \"NT AUTHORITY\\SYSTEM\" in Windows and \"root\" in Linux."
        },
        {
            "name": "userName",
            "type": "string",
            "label": "User name",
            "groupName": "AdvancedDeploymentOptions",
            "visibleRule": "enableDeploymentPrerequisites = ConfigureVMWithDGAgent && runAgentServiceAsUser = true",
            "defaultValue": "",
            "required": true,
            "helpMarkDown": "The username to run the agent service on the virtual machines. <br>For domain users, please enter values as \"domain\\username\" or \"username@domain.com\". For local users, please enter just the user name. <br>It is assumed that the same domain user\\a local user with the same name, respectively, is present on all the virtual machines in the resource group."
        },
        {
            "name": "password",
            "type": "string",
            "label": "Password",
            "groupName": "AdvancedDeploymentOptions",
            "visibleRule": "enableDeploymentPrerequisites = ConfigureVMWithDGAgent && runAgentServiceAsUser = true",
            "defaultValue": "",
            "required": false,
            "helpMarkDown": "The password for the user to run the agent service on the Windows VMs. <br>It is assumed that the password is the same for the specified user on all the VMs. <br>It can accept variable defined in build or release pipelines as '$(passwordVariable)'. You may mark variable as 'secret' to secure it. <br>For linux VMs, a password is not required and will be ignored. "
        },
        {
            "name": "outputVariable",
            "type": "string",
            "label": "VM details for WinRM",
            "required": false,
            "defaultValue": "",
            "groupName": "AdvancedDeploymentOptions",
            "visibleRule": "enableDeploymentPrerequisites = ConfigureVMwithWinRM || enableDeploymentPrerequisites = None",
            "helpMarkDown": "Provide a name for the variable for the resource group. The variable can be used as $(variableName) to refer to the resource group in subsequent tasks like in the PowerShell on Target Machines task for deploying applications. <br>Valid only when the selected action is Create, Update or Select, and required when an existing resource group is selected."
        },
        {
            "name": "deploymentName",
            "type": "string",
            "label": "Deployment name",
            "defaultValue": "",
            "required": false,
            "groupName": "Advanced",
            "helpMarkDown": "Specifies the name of the resource group deployment to create."
        },
        {
            "name": "deploymentOutputs",
            "type": "string",
            "label": "Deployment outputs",
            "required": false,
            "defaultValue": "",
            "groupName": "Advanced",
            "helpMarkDown": "Provide a name for the variable for the output variable which will contain the outputs section of the current deployment object in string format. You can use the “ConvertFrom-Json” PowerShell cmdlet to parse the JSON object and access the individual output values. For more details refer to [this](https://github.com/microsoft/azure-pipelines-tasks/tree/master/Tasks/AzureResourceGroupDeploymentV2#deployment-outputs)"
        },
        {
            "name": "addSpnToEnvironment",
            "type": "boolean",
            "label": "Access service principal details in override parameters",
            "defaultValue": "false",
            "required": false,
            "helpMarkDown": "Adds service principal id and key of the Azure endpoint you chose to the script's execution environment. You can use these variables: `$servicePrincipalId` and `$servicePrincipalKey` in your override parameters like `-key $servicePrincipalKey`",
            "groupName": "Advanced"
        }
    ],
    "dataSourceBindings": [
        {
            "target": "resourceGroupName",
            "endpointId": "$(ConnectedServiceName)",
            "dataSourceName": "AzureResourceGroups"
        },
        {
            "target": "location",
            "endpointId": "$(ConnectedServiceName)",
            "dataSourceName": "AzureLocations"
        },
        {
            "target": "project",
            "endpointId": "$(deploymentGroupEndpoint)",
            "dataSourceName": "Projects",
            "resultTemplate": "{ \"Value\" : \"{{{name}}}\", \"DisplayValue\" : \"{{{name}}}\" }"
        },
        {
            "target": "deploymentGroupName",
            "endpointId": "$(deploymentGroupEndpoint)",
            "dataSourceName": "DeploymentGroups",
            "parameters": {
                "project": "$(project)"
            },
            "resultTemplate": "{ \"Value\" : \"{{{name}}}\", \"DisplayValue\" : \"{{{name}}}\" }"
        }
    ],
    "instanceNameFormat": "Azure Deployment:$(action) action on $(resourceGroupName)",
    "execution": {
        "Node": {
            "target": "main.js"
        }
    },
    "messages": {
        "CheckResourceGroupExistence": "Checking if the following resource group exists: %s.",
        "ResourceGroupStatusFetchFailed": "Failed to check the resource group status. Error: %s.",
        "ResourceGroupStatus": "Resource group exists: %s.",
        "ResourceGroupCreationFailed": "Failed to create the resource group. Error: %s",
        "CreatingNewRG": "Creating resource Group: %s",
        "CreatedRG": "Resource Group created successfully.",
        "CreatingTemplateDeployment": "Creating deployment parameters.",
        "TemplateParsingFailed": "Ensure the Template file ( '%s' ) is valid. Task failed while parsing with following error: %s",
        "FileFetchFailed": "Failed to download the file. URL: '%s'. Error: %s",
        "ParametersFileParsingFailed": "Ensure the Parameters file ( '%s' ) is valid. Task failed while parsing with following error: %s",
        "StartingDeployment": "Starting Deployment.",
        "CreateTemplateDeploymentSucceeded": "Successfully deployed the template.",
        "CreateTemplateDeploymentFailed": "Task failed while creating or updating the template deployment.",
        "ErrorsInYourDeployment": "There were errors in your deployment. Error code: %s.",
        "Details": "Details:",
        "ErrorType": "Error Type:",
        "PolicyDefinitionName": "Policy Definition Name :",
        "PolicyAssignmentName": "Policy Assignment Name :",
        "StartingValidation": "Starting template validation.",
        "ValidDeployment": "Template deployment validation was completed successfully.",
        "CreateTemplateDeploymentValidationFailed": "Template validation failed. Error: %s.",
        "TemplateValidationHadErrors": "Task failed while validating the template deployment.",
        "DeletingResourceGroup": "Deleting resource group: %s",
        "CouldNotDeletedResourceGroup": "Could not delete resource group: '%s'. Operation failed with error: %s",
        "DeletedResourceGroup": "Deleted resource group: %s",
        "VM_ListFetchFailed": "Failed to fetch the list of virtual machines from resource group: %s. Error: %s",
        "NoVMsFound": "No virtual machines found in the resource group.",
        "VM_Start": "Starting virtual machine: %s",
        "VM_Restart": "Restarting virtual machine: %s",
        "VM_Stop": "Stopping virtual machine: %s",
        "VM_Deallocate": "Deallocating virtual machine: %s",
        "VM_Delete": "Deleting virtual machine: %s",
        "SucceededOnVMOperation": "Operation: '%s' succeeded on all the virtual machines.",
        "FailureOnVMOperation": "Operation: '%s' did not succeed on all the virtual machines. Errors: \n%s",
        "VirtualMachineNameAndError": "%s: %s",
        "RegisteringEnvironmentVariable": "Selecting the resource group details: %s.",
        "FailedToFetchNetworkInterfaces": "Failed to fetch the list of network interfaces. Error: %s.",
        "FailedToFetchLoadBalancers": "Failed to fetch the list of load balancers. Error: %s.",
        "FailedToFetchPublicAddresses": "Failed to fetch the list of public addresses. Error: %s.",
        "AddedToOutputVariable": "Resource group details were saved in following output variable: %s.",
        "InvalidAction": "This action is not defined. Check with the task author.",
        "TaskNotFound": "Task.json file could not be found: %s",
        "ARGD_ConstructorFailed": "Task failed while initializing. Error: %s",
        "RuleExistsAlready": "Rule %s already exists on the security group '%s'",
        "AddExtension": "Adding extension '%s' on virtual machine '%s'",
        "DeleteExtension": "Trying to delete extension %s from virtual machine %s",
        "FailedToAddExtension": "Failed to add the network security rule with exception: %s",
        "AddingSecurityRuleNSG": "Adding security rule for the network security group: %s",
        "AddedSecurityRuleNSG": "Added inbound network security rule config %s with priority %s for port %s under security group %s with result: %s",
        "FailedAddingNSGRule3Times": "Failed to add the network security rule to the security group %s after trying 3 times",
        "FailedToDeleteExtension": "Deletion of extension failed",
        "CredentialsCannotBeNull": "'credentials' cannot be null.",
        "SubscriptionIdCannotBeNull": "'subscriptionId' cannot be null.",
        "CallbackCannotBeNull": "callback cannot be null.",
        "ResourceGroupCannotBeNull": "resourceGroupName cannot be null or undefined and it must be of type string.",
        "ResourceGroupExceededLength": "\"resourceGroupName\" should satisfy the constraint - \"MaxLength\": 90",
        "ResourceGroupDeceededLength": "\"resourceGroupName\" should satisfy the constraint - \"MinLength\": 1",
        "ResourceGroupDoesntMatchPattern": "\"resourceGroupName\" should satisfy the constraint - \"Pattern\": /^[-\\w\\._\\(\\)]+$/",
        "ParametersCannotBeNull": "parameters cannot be null or undefined.",
        "DeploymentNameCannotBeNull": "deploymentName cannot be null or undefined and it must be of type string.",
        "VMNameCannotBeNull": "vmName cannot be null or undefined and it must be of type string.",
        "InvalidValue": "%s is not a valid value. The valid values are: %s",
        "VmExtensionNameCannotBeNull": "vmExtensionName cannot be null or undefined and it must be of type string.",
        "ExpandShouldBeOfTypeString": "expand must be of type string.",
        "ExtensionParametersCannotBeNull": "extensionParameters cannot be null or undefined.",
        "ClientIdCannotBeEmpty": "clientId must be a non empty string.",
        "DomainCannotBeEmpty": "domain must be a non empty string.",
        "SecretCannotBeEmpty": "secret must be a non empty string.",
        "armUrlCannotBeEmpty": "arm URL must be a non empty string.",
        "authorityUrlCannotBeEmpty": "authority must be a non empty string.",
        "LoadBalancerNameCannotBeNull": "'loadBalancerName cannot be null or undefined and it must be of type string.'",
        "NetworkInterfaceNameCannotBeNull": "networkInterfaceName cannot be null or undefined and it must be of type string.",
        "NetworkSecurityGroupNameCannotBeNull": "networkSecurityGroupName cannot be null or undefined and it must be of type string.",
        "SecurityRuleNameCannotBeNull": "securityRuleName cannot be null or undefined and it must be of type string.",
        "SecurityRuleParametersCannotBeNull": "securityRuleParameters cannot be null or undefined.",
        "OutputVariableShouldNotBeEmpty": "Output variable should not be empty.",
        "ARG_SetExtensionFailedForVm": "Standard Error Message: Failed to set extension on Virtual Machine %s. Error: %s",
        "InvalidResponseLongRunningOperation": "Invalid response received for fetching status of a long running operation.",
        "AddingInboundNatRule": "Adding Inbound Nat Rule for the Virtual Machine %s to the Load Balancer %s",
        "InboundNatRuleAdditionFailed": "Addition of Inbound Nat Rule to the Load Balancer %s failed. Error: %s ",
        "InboundNatRulesToNICFailed": "Addition of rule Id to the loadBalancerInboundNatRules of nic %s failed with the error: %s",
        "AddedTargetInboundNatRuleLB": "Added the target virtual machine for the inbound NAT rules of load balancer %s",
        "FailedToFetchInstanceViewVM": "Failed to fetch the instance view of the virtual machine. Error : %s",
        "CreationOfExtensionFailed": "Failed to add the extension to the vm: '%s'. Error: %s",
        "AddedExtension": "Successfully added the WinRMCustomScriptExtension for the virtual Machine %s",
        "AddingExtensionSucceeded": "Addition of extension on vm %s succeeded",
        "DeletionSucceeded": "Deletion of extension on vm %s succeeded",
        "AdditionFailed": "Addition of %s on vm %s failed. Error : %s",
        "DeletionFailed": "Deletion of %s on vm %s failed. Error : %s",
        "DeleteAgentManually": "After the task execution completes, if the deployment group agent corresponding to the virtual machine %s is present but not active in the deployment group %s, then please delete it manually from the deployment group.",
        "DGAgentAddedOnAllVMs": "Deployment group agent added on all virtual machines of the resource group",
        "DGAgentDeletedFromAllVMs": "Deployment group agent deleted from all virtual machines of the resource group",
        "DGAgentHandlerMajorVersion": "Deployment group extension handler major version is 1",
        "VMStartFailed": "Could not start the virtual machine %s. Error : %s",
        "VMStarted": "Started virtual machine: %s",
        "VMTransitioningSkipExtensionAddition": "Virtual machine %s is in a transitioning state. Skipping adding extension on it.",
        "VMDetailsFetchFailed": "Could not get details of virtual machine %s. Error : %s",
        "VMDetailsFetchSucceeded": "Fetched details of virtual machine %s.",
        "AddingDGAgentOnVMs": "Adding deployment group agent on the resource group virtual machines.",
        "DeletingDGAgentOnVMs": "Deleting deployment group agent on virtual machines",
        "AddingExtensionFailed": "Addition of extension on vm %s failed",
        "TimeoutWhileWaiting": "Timed out while waiting",
        "InvalidTemplateLocation": "The template location supplied is invalid. Task only supports 'Linked artifact' or 'URL of the file'",
        "EncodingNotSupported": "Encoding of the file '%s' is '%s' which is not supported. Supported file encodings are ['utf-8', 'utf-16le']",
        "CouldNotDetectEncoding": "Could not detect encoding of file '%s'",
        "DetectedFileEncoding": "The detected encoding for file '%s' is '%s'",
        "HostUrlCannotBeEmpty": "Host URL must be a non empty string.",
        "PatTokenCannotBeEmpty": "Personal access token must be a non empty string.",
        "OnlyTokenAuthAllowed": "Service connection can be of Token authorization type only.",
        "DeploymentGroupEndpointUrlCannotBeEmpty": "Deployment group service connection URL cannot be empty",
        "DeploymentGroupEndpointPatTokenCannotBeEmpty": "Deployment group service connection personal access token cannot be empty",
        "ErrorWhileParsingParameter": "There was an error while overriding '%s' parameter because of '%s', make sure it follows JavaScript Object Notation (JSON)",
        "TemplateFilePatternMatchingMoreThanOneFile": "Found multiple files matching template file pattern: %s",
        "TemplateParameterFilePatternMatchingMoreThanOneFile": "Found multiple files matching template parameters file pattern: %s",
        "TemplateFilePatternMatchingNoFile": "Could not find any file matching the template file pattern",
        "TemplateParameterFilePatternMatchingNoFile": "Could not find any file matching the template file pattern",
        "ParametersPatternMatchesADirectoryInsteadOfAFile": "Parameters file pattern matches a directory instead of a file.",
        "CsmFilePatternMatchesADirectoryInsteadOfAFile": "Template file pattern matches a directory instead of a file: %s",
        "ResourceNameCannotBeNull": "Resource name cannot be null.",
        "ProvisioningStatusOfExtensionIsNotSucceeded": "Provisioning State of WinRMCustomScriptExtension is not succeeded on vm: '%s'.",
        "ListingOfExtensionsFailed": "Failed to list the extensions for the vm: '%s'. Error '%s'",
        "ExtensionNotFound": "Extension not found on the vm: %s",
        "AddedOutputVariable": "Updated output variable '%s', which contains the outputs section of the current deployment object in string format.",
        "UnableToFetchAuthorityURL": "Unable to fetch authority URL.",
        "UnableToFetchActiveDirectory": "Unable to fetch Active Directory resource ID.",
        "SpecifiedAzureRmEndpointIsInvalid": "Specified AzureRm service connection URL: '{0}' is invalid.",
        "FailedToFetchAzureStackDependencyData": "Failed to fetch azure stack dependency data, error message: {0}",
        "UnableToReadResponseBody": "Unable to read response body. Error: %s",
        "CouldNotFetchAccessTokenforAzureStatusCode": "Could not fetch access token for Azure. Status code: %s, status message: %s",
        "CouldNotFetchAccessTokenforMSIDueToMSINotConfiguredProperlyStatusCode": "Could not fetch access token for Managed Service Principal. Please configure Managed Service Identity (MSI) for virtual machine 'https://aka.ms/azure-msi-docs'. Status code: %s, status message: %s",
        "CouldNotFetchAccessTokenforMSIStatusCode": "Could not fetch access token for Managed Service Principal. Status code: %s, status message: %s",
        "UserNameCannotBeNull": "If the 'Run agent service as a user' input is selected, then 'User name' cannot be null.",
        "ASE_SSLIssueRecommendation": "To use a certificate, the certificate must be signed by a trusted certificate authority. If getting certificate validation errors, you're probably using a self-signed certificate and to resolve them you need to set a variable named VSTS_ARM_REST_IGNORE_SSL_ERRORS to the value true in the build or release pipeline.",
        "MoreInformationOnAzurePortal": "More information on Azure Portal",
        "ResponseNotValid": "Response is not in a valid format",
        "LogDeploymentName": "Deployment name is %s",
        "ExpiredServicePrincipal": "Could not fetch access token for Azure. Verify if the Service Principal used is valid and not expired.",
        "DeploymentGroupConfigurationNotSucceeded": "Deployment group configuration did not succeed on one or more Virtual Machine(s): %s",
        "DeploymentGroupConfigurationFailedOnVM": "Failure for Virtual Machine '%s': %s"
    }
}<|MERGE_RESOLUTION|>--- conflicted
+++ resolved
@@ -15,11 +15,7 @@
     "version": {
         "Major": 2,
         "Minor": 163,
-<<<<<<< HEAD
-        "Patch": 1
-=======
-        "Patch": 2
->>>>>>> b6619a37
+        "Patch": 3
     },
     "demands": [],
     "minimumAgentVersion": "2.119.1",
