--- conflicted
+++ resolved
@@ -583,17 +583,15 @@
         }
     }
 
-<<<<<<< HEAD
     protected async getServicePrincipalName(): Promise<string> {
         var graphClient: azureGraph.GraphManagementClient = new azureGraph.GraphManagementClient(this.taskParameters.graphCredentials);
         var servicePrincipalObject = await graphClient.servicePrincipals.GetServicePrincipal(null);
         return !!servicePrincipalObject ? servicePrincipalObject.appDisplayName : "";
-    }	    
-=======
+    }
+    	    
     private escapeBlockCharacters(str: string): string {
         return str.replace(/[\[]/g, '$&[]');
     }
->>>>>>> a2f763c2
 
     private enablePrereqDG = "ConfigureVMWithDGAgent";
     private enablePrereqWinRM = "ConfigureVMwithWinRM";
