--- conflicted
+++ resolved
@@ -15,11 +15,7 @@
   "version": {
     "Major": 2,
     "Minor": 157,
-<<<<<<< HEAD
-    "Patch": 1
-=======
     "Patch": 0
->>>>>>> b39895da
   },
   "demands": [],
   "minimumAgentVersion": "2.119.1",
