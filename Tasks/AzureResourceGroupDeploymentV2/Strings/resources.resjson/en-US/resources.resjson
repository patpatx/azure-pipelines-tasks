{
  "loc.friendlyName": "Azure resource group deployment",
  "loc.helpMarkDown": "[Learn more about this task](https://aka.ms/argtaskreadme)",
  "loc.description": "Deploy an Azure Resource Manager (ARM) template to a resource group and manage virtual machines",
  "loc.instanceNameFormat": "Azure Deployment:$(action) action on $(resourceGroupName)",
  "loc.releaseNotes": "-Works with cross-platform agents (Linux, macOS, or Windows)\n- Supports Template JSONs located at any publicly accessible http/https URLs.\n- Enhanced UX for Override parameters which can now be viewed/edited in a grid.\n- NAT rule mapping for VMs which are backed by an Load balancer.\n- \"Resource group\" field is now renamed as \"VM details for  WinRM\" and is included in the section \"Advanced deployment options for virtual machines\".\n- Limitations: \n - No support for Classic subscriptions. Only for ARM subscriptions are supported.\n - No support for PowerShell syntax as the task is now node.js based. Ensure the case sensitivity of the parameter names match, when you override the template parameters. Also, remove the PowerShell cmdlets like \"ConvertTo-SecureString\" when you migrate from version 1.0 to version 2.0.",
  "loc.group.displayName.AzureDetails": "Azure Details",
  "loc.group.displayName.Template": "Template",
  "loc.group.displayName.AdvancedDeploymentOptions": "Advanced deployment options for virtual machines",
  "loc.group.displayName.Advanced": "Advanced",
  "loc.input.label.ConnectedServiceName": "Azure subscription",
  "loc.input.help.ConnectedServiceName": "Select the Azure Resource Manager subscription for the deployment.",
  "loc.input.label.action": "Action",
  "loc.input.help.action": "Action to be performed on the Azure resources or resource group.",
  "loc.input.label.resourceGroupName": "Resource group",
  "loc.input.help.resourceGroupName": "Provide the name of a resource group.",
  "loc.input.label.location": "Location",
  "loc.input.help.location": "Location for deploying the resource group. If the resource group already exists in the subscription, then this value will be ignored.",
  "loc.input.label.templateLocation": "Template location",
  "loc.input.label.csmFileLink": "Template link",
  "loc.input.help.csmFileLink": "Specify the URL of the template file. Example: [https://raw.githubusercontent.com/Azure/...](https://raw.githubusercontent.com/Azure/azure-quickstart-templates/master/101-vm-simple-windows/azuredeploy.json) \n\nTo deploy a template stored in a private storage account, retrieve and include the shared access signature (SAS) token in the URL of the template. Example: `<blob_storage_url>/template.json?<SAStoken>` To upload a template file (or a linked template) to a storage account and generate a SAS token, you could use [Azure file copy](https://aka.ms/azurefilecopyreadme) task or follow the steps using [PowerShell](https://go.microsoft.com/fwlink/?linkid=838080) or [Azure CLI](https://go.microsoft.com/fwlink/?linkid=836911).\n\nTo  view the template parameters in a grid, click on “…” next to Override template parameters text box. This feature requires that CORS rules are enabled at the source. If templates are in Azure storage blob, refer to [this](https://docs.microsoft.com/en-us/rest/api/storageservices/fileservices/Cross-Origin-Resource-Sharing--CORS--Support-for-the-Azure-Storage-Services?redirectedfrom=MSDN#understanding-cors-requests) to enable CORS.",
  "loc.input.label.csmParametersFileLink": "Template parameters link",
  "loc.input.help.csmParametersFileLink": "Specify the URL of the parameters file. Example: [https://raw.githubusercontent.com/Azure/...](https://raw.githubusercontent.com/Azure/azure-quickstart-templates/master/101-vm-simple-windows/azuredeploy.parameters.json) \n\nTo use a file stored in a private storage account, retrieve and include the shared access signature (SAS) token in the URL of the template. Example: `<blob_storage_url>/template.json?<SAStoken>` To upload a parameters file to a storage account and generate a SAS token, you could use [Azure file copy](https://aka.ms/azurefilecopyreadme) task or follow the steps using [PowerShell](https://go.microsoft.com/fwlink/?linkid=838080) or [Azure CLI](https://go.microsoft.com/fwlink/?linkid=836911). \n\nTo  view the template parameters in a grid, click on “…” next to Override template parameters text box. This feature requires that CORS rules are enabled at the source. If templates are in Azure storage blob, refer to [this](https://docs.microsoft.com/en-us/rest/api/storageservices/fileservices/Cross-Origin-Resource-Sharing--CORS--Support-for-the-Azure-Storage-Services?redirectedfrom=MSDN#understanding-cors-requests) to enable CORS.",
  "loc.input.label.csmFile": "Template",
  "loc.input.help.csmFile": "Specify the path or a pattern pointing to the Azure Resource Manager template. For more information about the templates see https://aka.ms/azuretemplates. To get started immediately use template https://aka.ms/sampletemplate.",
  "loc.input.label.csmParametersFile": "Template parameters",
  "loc.input.help.csmParametersFile": "Specify the path or a pattern pointing for the parameters file for the Azure Resource Manager template.",
  "loc.input.label.overrideParameters": "Override template parameters",
  "loc.input.help.overrideParameters": "To view the template parameters in a grid, click on “…” next to Override Parameters textbox. This feature requires that CORS rules are enabled at the source. If templates are in Azure storage blob, refer to [this](https://docs.microsoft.com/en-us/rest/api/storageservices/fileservices/Cross-Origin-Resource-Sharing--CORS--Support-for-the-Azure-Storage-Services?redirectedfrom=MSDN#understanding-cors-requests) to enable CORS. Or type the template parameters to override in the textbox. Example, <br>–storageName fabrikam –adminUsername $(vmusername) -adminPassword $(password) –azureKeyVaultName $(fabrikamFibre).<br>If the parameter value you're using has multiple words, enclose them in quotes, even if you're passing them using variables. For example, -name \"parameter value\" -name2 \"$(var)\"<br>To override object type parameters use stringified JSON objects. For example, -options [\"option1\"] -map {\"key1\": \"value1\" }. ",
  "loc.input.label.deploymentMode": "Deployment mode",
  "loc.input.help.deploymentMode": "Refer to [this](https://docs.microsoft.com/en-us/azure/azure-resource-manager/deployment-modes) for more details. \n\n Incremental mode handles deployments as incremental updates to the resource group. It leaves unchanged resources that exist in the resource group but are not specified in the template. \n\n Complete mode deletes resources that are not in your template. Complete mode takes relatively more time than incremental mode. If the task times out, consider increasing the timeout, or changing the mode to 'Incremental'. \n [Warning] This action will delete all the existing resources in the resource group that are not specified in the template. \n\n Validate mode enables you to find problems with the template before creating actual resources. \n\n By default, Incremental mode is used.",
  "loc.input.label.enableDeploymentPrerequisites": "Enable prerequisites",
  "loc.input.help.enableDeploymentPrerequisites": "These options would be applicable only when the Resource group contains virtual machines. <br><br>Choosing Deployment Group option would configure Deployment Group agent on each of the virtual machines. <br><br>Selecting WinRM option configures Windows Remote Management (WinRM) listener over HTTPS protocol on port 5986, using a self-signed certificate. This configuration is required for performing deployment operation on Azure machines. If the target Virtual Machines are backed by a Load balancer, ensure Inbound NAT rules are configured for target port (5986).",
  "loc.input.label.deploymentGroupEndpoint": "Azure Pipelines service connection",
  "loc.input.help.deploymentGroupEndpoint": "Specify the service connection to connect to an Azure DevOps organization or collection for agent registration.<br><br>You can create a service connection using \"+New\", and select \"Token-based authentication\". You need a [personal access token(PAT)](https://docs.microsoft.com/en-us/vsts/accounts/use-personal-access-tokens-to-authenticate?view=vsts) to setup a service connection. <br><br>​Click \"Manage\" to update the service connection details.",
  "loc.input.label.project": "Team project",
  "loc.input.help.project": "Specify the Team Project which has the Deployment Group defined in it​",
  "loc.input.label.deploymentGroupName": "Deployment Group",
  "loc.input.help.deploymentGroupName": "Specify the Deployment Group against which the agent(s) will be registered. For more guidance, refer to [Deployment Groups](https://aka.ms/832442)",
  "loc.input.label.copyAzureVMTags": "Copy Azure VM tags to agents",
  "loc.input.help.copyAzureVMTags": "Choose if the tags configured on the Azure VM need to be copied to the corresponding Deployment Group agent. <br><br>​By default all Azure tags will be copied following the format “Key: Value”. Example: An Azure Tag “Role : Web” would be copied  as-is to the Agent machine. <br><br>For more information on how tag Azure resources refer to [link](https://docs.microsoft.com/en-us/azure/azure-resource-manager/resource-group-using-tags​)",
  "loc.input.label.runAgentServiceAsUser": "Run agent service as a user",
  "loc.input.help.runAgentServiceAsUser": "Decide whether to run the agent service as a user other than the default. <br>The default user is \"NT AUTHORITY\\SYSTEM\" in Windows and \"root\" in Linux.",
  "loc.input.label.userName": "User name",
  "loc.input.help.userName": "The username to run the agent service on the virtual machines. <br>For domain users, please enter values as \"domain\\username\" or \"username@domain.com\". For local users, please enter just the user name. <br>It is assumed that the same domain user\\a local user with the same name, respectively, is present on all the virtual machines in the resource group.",
  "loc.input.label.password": "Password",
  "loc.input.help.password": "The password for the user to run the agent service on the Windows VMs. <br>It is assumed that the password is the same for the specified user on all the VMs. <br>It can accept variable defined in build or release pipelines as '$(passwordVariable)'. You may mark variable as 'secret' to secure it. <br>For linux VMs, a password is not required and will be ignored. ",
  "loc.input.label.outputVariable": "VM details for WinRM",
  "loc.input.help.outputVariable": "Provide a name for the variable for the resource group. The variable can be used as $(variableName) to refer to the resource group in subsequent tasks like in the PowerShell on Target Machines task for deploying applications. <br>Valid only when the selected action is Create, Update or Select, and required when an existing resource group is selected.",
  "loc.input.label.deploymentName": "Deployment name",
  "loc.input.help.deploymentName": "Specifies the name of the resource group deployment to create.",
  "loc.input.label.deploymentOutputs": "Deployment outputs",
  "loc.input.help.deploymentOutputs": "Provide a name for the variable for the output variable which will contain the outputs section of the current deployment object in string format. You can use the “ConvertFrom-Json” PowerShell cmdlet to parse the JSON object and access the individual output values. For more details refer to [this](https://github.com/microsoft/azure-pipelines-tasks/tree/master/Tasks/AzureResourceGroupDeploymentV2#deployment-outputs)",
  "loc.input.label.addSpnToEnvironment": "Access service principal details in override parameters",
  "loc.input.help.addSpnToEnvironment": "Adds service principal id and key of the Azure endpoint you chose to the script's execution environment. You can use these variables: `$servicePrincipalId` and `$servicePrincipalKey` in your override parameters like `-key $servicePrincipalKey`",
  "loc.messages.CheckResourceGroupExistence": "Checking if the following resource group exists: %s.",
  "loc.messages.ResourceGroupStatusFetchFailed": "Failed to check the resource group status. Error: %s.",
  "loc.messages.ResourceGroupStatus": "Resource group exists: %s.",
  "loc.messages.ResourceGroupCreationFailed": "Failed to create the resource group. Error: %s",
  "loc.messages.CreatingNewRG": "Creating resource Group: %s",
  "loc.messages.CreatedRG": "Resource Group created successfully.",
  "loc.messages.CreatingTemplateDeployment": "Creating deployment parameters.",
  "loc.messages.TemplateParsingFailed": "Ensure the Template file ( '%s' ) is valid. Task failed while parsing with following error: %s",
  "loc.messages.FileFetchFailed": "Failed to download the file. URL: '%s'. Error: %s",
  "loc.messages.ParametersFileParsingFailed": "Ensure the Parameters file ( '%s' ) is valid. Task failed while parsing with following error: %s",
  "loc.messages.StartingDeployment": "Starting Deployment.",
  "loc.messages.CreateTemplateDeploymentSucceeded": "Successfully deployed the template.",
  "loc.messages.CreateTemplateDeploymentFailed": "Task failed while creating or updating the template deployment.",
  "loc.messages.ErrorsInYourDeployment": "There were errors in your deployment. Error code: %s.",
  "loc.messages.Details": "Details:",
  "loc.messages.ErrorType": "Error Type:",
  "loc.messages.PolicyDefinitionName": "Policy Definition Name :",
  "loc.messages.PolicyAssignmentName": "Policy Assignment Name :",
  "loc.messages.StartingValidation": "Starting template validation.",
  "loc.messages.ValidDeployment": "Template deployment validation was completed successfully.",
  "loc.messages.CreateTemplateDeploymentValidationFailed": "Template validation failed. Error: %s.",
  "loc.messages.TemplateValidationHadErrors": "Task failed while validating the template deployment.",
  "loc.messages.DeletingResourceGroup": "Deleting resource group: %s",
  "loc.messages.CouldNotDeletedResourceGroup": "Could not delete resource group: '%s'. Operation failed with error: %s",
  "loc.messages.DeletedResourceGroup": "Deleted resource group: %s",
  "loc.messages.VM_ListFetchFailed": "Failed to fetch the list of virtual machines from resource group: %s. Error: %s",
  "loc.messages.NoVMsFound": "No virtual machines found in the resource group.",
  "loc.messages.VM_Start": "Starting virtual machine: %s",
  "loc.messages.VM_Restart": "Restarting virtual machine: %s",
  "loc.messages.VM_Stop": "Stopping virtual machine: %s",
  "loc.messages.VM_Deallocate": "Deallocating virtual machine: %s",
  "loc.messages.VM_Delete": "Deleting virtual machine: %s",
  "loc.messages.SucceededOnVMOperation": "Operation: '%s' succeeded on all the virtual machines.",
  "loc.messages.FailureOnVMOperation": "Operation: '%s' did not succeed on all the virtual machines. Errors: \n%s",
  "loc.messages.VirtualMachineNameAndError": "%s: %s",
  "loc.messages.RegisteringEnvironmentVariable": "Selecting the resource group details: %s.",
  "loc.messages.FailedToFetchNetworkInterfaces": "Failed to fetch the list of network interfaces. Error: %s.",
  "loc.messages.FailedToFetchLoadBalancers": "Failed to fetch the list of load balancers. Error: %s.",
  "loc.messages.FailedToFetchPublicAddresses": "Failed to fetch the list of public addresses. Error: %s.",
  "loc.messages.AddedToOutputVariable": "Resource group details were saved in following output variable: %s.",
  "loc.messages.InvalidAction": "This action is not defined. Check with the task author.",
  "loc.messages.TaskNotFound": "Task.json file could not be found: %s",
  "loc.messages.ARGD_ConstructorFailed": "Task failed while initializing. Error: %s",
  "loc.messages.RuleExistsAlready": "Rule %s already exists on the security group '%s'",
  "loc.messages.AddExtension": "Adding extension '%s' on virtual machine '%s'",
  "loc.messages.DeleteExtension": "Trying to delete extension %s from virtual machine %s",
  "loc.messages.FailedToAddExtension": "Failed to add the network security rule with exception: %s",
  "loc.messages.AddingSecurityRuleNSG": "Adding security rule for the network security group: %s",
  "loc.messages.AddedSecurityRuleNSG": "Added inbound network security rule config %s with priority %s for port %s under security group %s with result: %s",
  "loc.messages.FailedAddingNSGRule3Times": "Failed to add the network security rule to the security group %s after trying 3 times",
  "loc.messages.FailedToDeleteExtension": "Deletion of extension failed",
  "loc.messages.CredentialsCannotBeNull": "'credentials' cannot be null.",
  "loc.messages.SubscriptionIdCannotBeNull": "'subscriptionId' cannot be null.",
  "loc.messages.CallbackCannotBeNull": "callback cannot be null.",
  "loc.messages.ResourceGroupCannotBeNull": "resourceGroupName cannot be null or undefined and it must be of type string.",
  "loc.messages.ResourceGroupExceededLength": "\"resourceGroupName\" should satisfy the constraint - \"MaxLength\": 90",
  "loc.messages.ResourceGroupDeceededLength": "\"resourceGroupName\" should satisfy the constraint - \"MinLength\": 1",
  "loc.messages.ResourceGroupDoesntMatchPattern": "\"resourceGroupName\" should satisfy the constraint - \"Pattern\": /^[-\\w\\._\\(\\)]+$/",
  "loc.messages.ParametersCannotBeNull": "parameters cannot be null or undefined.",
  "loc.messages.DeploymentNameCannotBeNull": "deploymentName cannot be null or undefined and it must be of type string.",
  "loc.messages.VMNameCannotBeNull": "vmName cannot be null or undefined and it must be of type string.",
  "loc.messages.InvalidValue": "%s is not a valid value. The valid values are: %s",
  "loc.messages.VmExtensionNameCannotBeNull": "vmExtensionName cannot be null or undefined and it must be of type string.",
  "loc.messages.ExpandShouldBeOfTypeString": "expand must be of type string.",
  "loc.messages.ExtensionParametersCannotBeNull": "extensionParameters cannot be null or undefined.",
  "loc.messages.ClientIdCannotBeEmpty": "clientId must be a non empty string.",
  "loc.messages.DomainCannotBeEmpty": "domain must be a non empty string.",
  "loc.messages.SecretCannotBeEmpty": "secret must be a non empty string.",
  "loc.messages.armUrlCannotBeEmpty": "arm URL must be a non empty string.",
  "loc.messages.authorityUrlCannotBeEmpty": "authority must be a non empty string.",
  "loc.messages.LoadBalancerNameCannotBeNull": "'loadBalancerName cannot be null or undefined and it must be of type string.'",
  "loc.messages.NetworkInterfaceNameCannotBeNull": "networkInterfaceName cannot be null or undefined and it must be of type string.",
  "loc.messages.NetworkSecurityGroupNameCannotBeNull": "networkSecurityGroupName cannot be null or undefined and it must be of type string.",
  "loc.messages.SecurityRuleNameCannotBeNull": "securityRuleName cannot be null or undefined and it must be of type string.",
  "loc.messages.SecurityRuleParametersCannotBeNull": "securityRuleParameters cannot be null or undefined.",
  "loc.messages.OutputVariableShouldNotBeEmpty": "Output variable should not be empty.",
  "loc.messages.ARG_SetExtensionFailedForVm": "Standard Error Message: Failed to set extension on Virtual Machine %s. Error: %s",
  "loc.messages.InvalidResponseLongRunningOperation": "Invalid response received for fetching status of a long running operation.",
  "loc.messages.AddingInboundNatRule": "Adding Inbound Nat Rule for the Virtual Machine %s to the Load Balancer %s",
  "loc.messages.InboundNatRuleAdditionFailed": "Addition of Inbound Nat Rule to the Load Balancer %s failed. Error: %s ",
  "loc.messages.InboundNatRulesToNICFailed": "Addition of rule Id to the loadBalancerInboundNatRules of nic %s failed with the error: %s",
  "loc.messages.AddedTargetInboundNatRuleLB": "Added the target virtual machine for the inbound NAT rules of load balancer %s",
  "loc.messages.FailedToFetchInstanceViewVM": "Failed to fetch the instance view of the virtual machine. Error : %s",
  "loc.messages.CreationOfExtensionFailed": "Failed to add the extension to the vm: '%s'. Error: %s",
  "loc.messages.AddedExtension": "Successfully added the WinRMCustomScriptExtension for the virtual Machine %s",
  "loc.messages.AddingExtensionSucceeded": "Addition of extension on vm %s succeeded",
  "loc.messages.DeletionSucceeded": "Deletion of extension on vm %s succeeded",
  "loc.messages.AdditionFailed": "Addition of %s on vm %s failed. Error : %s",
  "loc.messages.DeletionFailed": "Deletion of %s on vm %s failed. Error : %s",
  "loc.messages.DeleteAgentManually": "After the task execution completes, if the deployment group agent corresponding to the virtual machine %s is present but not active in the deployment group %s, then please delete it manually from the deployment group.",
  "loc.messages.DGAgentAddedOnAllVMs": "Deployment group agent added on all virtual machines of the resource group",
  "loc.messages.DGAgentDeletedFromAllVMs": "Deployment group agent deleted from all virtual machines of the resource group",
  "loc.messages.DGAgentHandlerMajorVersion": "Deployment group extension handler major version is 1",
  "loc.messages.VMStartFailed": "Could not start the virtual machine %s. Error : %s",
  "loc.messages.VMStarted": "Started virtual machine: %s",
  "loc.messages.VMTransitioningSkipExtensionAddition": "Virtual machine %s is in a transitioning state. Skipping adding extension on it.",
  "loc.messages.VMDetailsFetchFailed": "Could not get details of virtual machine %s. Error : %s",
  "loc.messages.VMDetailsFetchSucceeded": "Fetched details of virtual machine %s.",
  "loc.messages.AddingDGAgentOnVMs": "Adding deployment group agent on the resource group virtual machines.",
  "loc.messages.DeletingDGAgentOnVMs": "Deleting deployment group agent on virtual machines",
  "loc.messages.AddingExtensionFailed": "Addition of extension on vm %s failed",
  "loc.messages.TimeoutWhileWaiting": "Timed out while waiting",
  "loc.messages.InvalidTemplateLocation": "The template location supplied is invalid. Task only supports 'Linked artifact' or 'URL of the file'",
  "loc.messages.EncodingNotSupported": "Encoding of the file '%s' is '%s' which is not supported. Supported file encodings are ['utf-8', 'utf-16le']",
  "loc.messages.CouldNotDetectEncoding": "Could not detect encoding of file '%s'",
  "loc.messages.DetectedFileEncoding": "The detected encoding for file '%s' is '%s'",
  "loc.messages.HostUrlCannotBeEmpty": "Host URL must be a non empty string.",
  "loc.messages.PatTokenCannotBeEmpty": "Personal access token must be a non empty string.",
  "loc.messages.OnlyTokenAuthAllowed": "Service connection can be of Token authorization type only.",
  "loc.messages.DeploymentGroupEndpointUrlCannotBeEmpty": "Deployment group service connection URL cannot be empty",
  "loc.messages.DeploymentGroupEndpointPatTokenCannotBeEmpty": "Deployment group service connection personal access token cannot be empty",
  "loc.messages.ErrorWhileParsingParameter": "There was an error while overriding '%s' parameter because of '%s', make sure it follows JavaScript Object Notation (JSON)",
  "loc.messages.TemplateFilePatternMatchingMoreThanOneFile": "Found multiple files matching template file pattern: %s",
  "loc.messages.TemplateParameterFilePatternMatchingMoreThanOneFile": "Found multiple files matching template parameters file pattern: %s",
  "loc.messages.TemplateFilePatternMatchingNoFile": "Could not find any file matching the template file pattern",
  "loc.messages.TemplateParameterFilePatternMatchingNoFile": "Could not find any file matching the template file pattern",
  "loc.messages.ParametersPatternMatchesADirectoryInsteadOfAFile": "Parameters file pattern matches a directory instead of a file.",
  "loc.messages.CsmFilePatternMatchesADirectoryInsteadOfAFile": "Template file pattern matches a directory instead of a file: %s",
  "loc.messages.ResourceNameCannotBeNull": "Resource name cannot be null.",
  "loc.messages.ProvisioningStatusOfExtensionIsNotSucceeded": "Provisioning State of WinRMCustomScriptExtension is not succeeded on vm: '%s'.",
  "loc.messages.ListingOfExtensionsFailed": "Failed to list the extensions for the vm: '%s'. Error '%s'",
  "loc.messages.ExtensionNotFound": "Extension not found on the vm: %s",
  "loc.messages.AddedOutputVariable": "Updated output variable '%s', which contains the outputs section of the current deployment object in string format.",
  "loc.messages.UnableToFetchAuthorityURL": "Unable to fetch authority URL.",
  "loc.messages.UnableToFetchActiveDirectory": "Unable to fetch Active Directory resource ID.",
  "loc.messages.SpecifiedAzureRmEndpointIsInvalid": "Specified AzureRm service connection URL: '{0}' is invalid.",
  "loc.messages.FailedToFetchAzureStackDependencyData": "Failed to fetch azure stack dependency data, error message: {0}",
  "loc.messages.UnableToReadResponseBody": "Unable to read response body. Error: %s",
  "loc.messages.CouldNotFetchAccessTokenforAzureStatusCode": "Could not fetch access token for Azure. Status code: %s, status message: %s",
  "loc.messages.CouldNotFetchAccessTokenforMSIDueToMSINotConfiguredProperlyStatusCode": "Could not fetch access token for Managed Service Principal. Please configure Managed Service Identity (MSI) for virtual machine 'https://aka.ms/azure-msi-docs'. Status code: %s, status message: %s",
  "loc.messages.CouldNotFetchAccessTokenforMSIStatusCode": "Could not fetch access token for Managed Service Principal. Status code: %s, status message: %s",
  "loc.messages.UserNameCannotBeNull": "If the 'Run agent service as a user' input is selected, then 'User name' cannot be null.",
  "loc.messages.ASE_SSLIssueRecommendation": "To use a certificate, the certificate must be signed by a trusted certificate authority. If getting certificate validation errors, you're probably using a self-signed certificate and to resolve them you need to set a variable named VSTS_ARM_REST_IGNORE_SSL_ERRORS to the value true in the build or release pipeline.",
  "loc.messages.MoreInformationOnAzurePortal": "More information on Azure Portal",
  "loc.messages.ResponseNotValid": "Response is not in a valid format",
  "loc.messages.LogDeploymentName": "Deployment name is %s",
  "loc.messages.ExpiredServicePrincipal": "Could not fetch access token for Azure. Verify if the Service Principal used is valid and not expired.",
  "loc.messages.DeploymentGroupConfigurationNotSucceeded": "Deployment group configuration did not succeed on one or more Virtual Machine(s): %s",
  "loc.messages.DeploymentGroupConfigurationFailedOnVM": "Failure for Virtual Machine '%s': %s",
  "loc.messages.ServicePrincipalRoleAssignmentDetails": "Please make sure the Service Principal with name %s is assigned the right roles for the Resource Group %s. Follow the link for more details: https://docs.microsoft.com/en-us/azure/role-based-access-control/role-assignments-portal",
  "loc.messages.ServicePrincipalFetchFailed": "Error while fetching Service Principal details: %s",
  "loc.messages.FindMoreDeploymentDetailsAzurePortal": "Task successfully created an Azure Resource Manager deployment, but the deployment failed. Please see more detailed Azure resource manager deployment logs at: (Please Copy-Paste the link) %s",
<<<<<<< HEAD
  "loc.messages.TemplateValidationFailure": "Validation errors were found in the Azure Resource Manager template. %s"
=======
  "loc.messages.ManagedServiceIdentityDetails": "Please make sure the Managed Service Identity used for deployment is assigned the right roles for the Resource Group %s. Follow the link for more details: https://docs.microsoft.com/en-us/azure/active-directory/managed-identities-azure-resources/howto-assign-access-portal"
>>>>>>> 45371436
}<|MERGE_RESOLUTION|>--- conflicted
+++ resolved
@@ -195,9 +195,6 @@
   "loc.messages.ServicePrincipalRoleAssignmentDetails": "Please make sure the Service Principal with name %s is assigned the right roles for the Resource Group %s. Follow the link for more details: https://docs.microsoft.com/en-us/azure/role-based-access-control/role-assignments-portal",
   "loc.messages.ServicePrincipalFetchFailed": "Error while fetching Service Principal details: %s",
   "loc.messages.FindMoreDeploymentDetailsAzurePortal": "Task successfully created an Azure Resource Manager deployment, but the deployment failed. Please see more detailed Azure resource manager deployment logs at: (Please Copy-Paste the link) %s",
-<<<<<<< HEAD
-  "loc.messages.TemplateValidationFailure": "Validation errors were found in the Azure Resource Manager template. %s"
-=======
+  "loc.messages.TemplateValidationFailure": "Validation errors were found in the Azure Resource Manager template. %s",
   "loc.messages.ManagedServiceIdentityDetails": "Please make sure the Managed Service Identity used for deployment is assigned the right roles for the Resource Group %s. Follow the link for more details: https://docs.microsoft.com/en-us/azure/active-directory/managed-identities-azure-resources/howto-assign-access-portal"
->>>>>>> 45371436
 }