--- conflicted
+++ resolved
@@ -20,13 +20,8 @@
     "@types/mocha": "^5.2.7",
     "@types/node": "^10.17.0",
     "@types/q": "1.0.7",
-<<<<<<< HEAD
-    "azure-pipelines-tasks-azure-arm-rest-v2": "^2.0.4",
-    "azure-pipelines-tasks-webdeployment-common": "^3.0.3",
-=======
     "azure-pipelines-tasks-azure-arm-rest-v2": "^2.208.0",
     "azure-pipelines-tasks-webdeployment-common-v4": "^4.208.0",
->>>>>>> 0ff76dba
     "moment": "^2.29.4",
     "q": "1.4.1",
     "uuid": "3.1.0",
