{
  "id": "497D490F-EEA7-4F2B-AB94-48D9C1ACDCB1",
  "name": "AzureRmWebAppDeployment",
  "friendlyName": "ms-resource:loc.friendlyName",
  "description": "ms-resource:loc.description",
  "helpUrl": "https://aka.ms/azureappservicetroubleshooting",
  "helpMarkDown": "ms-resource:loc.helpMarkDown",
  "category": "Deploy",
  "visibility": [
    "Build",
    "Release"
  ],
  "runsOn": [
    "Agent",
    "DeploymentGroup"
  ],
  "author": "Microsoft Corporation",
  "version": {
    "Major": 4,
    "Minor": 217,
<<<<<<< HEAD
    "Patch": 0
=======
    "Patch": 1
>>>>>>> e5b116e8
  },
  "releaseNotes": "ms-resource:loc.releaseNotes",
  "minimumAgentVersion": "2.144.0",
  "groups": [
    {
      "name": "FileTransformsAndVariableSubstitution",
      "displayName": "ms-resource:loc.group.displayName.FileTransformsAndVariableSubstitution",
      "isExpanded": false,
      "visibleRule": "WebAppKind != webAppContainer && WebAppkind != functionAppContainer && WebAppKind != webAppLinux && webAppKind != functionAppLinux && Package NotEndsWith .war"
    },
    {
      "name": "AdditionalDeploymentOptions",
      "displayName": "ms-resource:loc.group.displayName.AdditionalDeploymentOptions",
      "isExpanded": false,
      "visibleRule": "ConnectionType = AzureRM && WebAppKind != webAppLinux && WebAppKind != webAppContainer && WebAppkind != functionAppContainer && webAppKind != functionAppLinux && WebAppKind != \"\" && Package NotEndsWith .war && Package NotEndsWith .jar"
    },
    {
      "name": "PostDeploymentAction",
      "displayName": "ms-resource:loc.group.displayName.PostDeploymentAction",
      "isExpanded": false,
      "visibleRule": "ConnectionType = AzureRM && WebAppKind != \"\" && WebAppKind != webAppContainer && WebAppkind != functionAppContainer"
    },
    {
      "name": "ApplicationAndConfigurationSettings",
      "displayName": "ms-resource:loc.group.displayName.ApplicationAndConfigurationSettings",
      "isExpanded": false,
      "visibleRule": "ConnectionType = AzureRM"
    }
  ],
  "inputs": [
    {
      "name": "ConnectionType",
      "type": "pickList",
      "label": "ms-resource:loc.input.label.ConnectionType",
      "defaultValue": "AzureRM",
      "options": {
        "AzureRM": "Azure Resource Manager",
        "PublishProfile": "Publish Profile"
      },
      "required": true,
      "helpMarkDown": "ms-resource:loc.input.help.ConnectionType"
    },
    {
      "name": "ConnectedServiceName",
      "aliases": [
        "azureSubscription"
      ],
      "type": "connectedService:AzureRM",
      "label": "ms-resource:loc.input.label.ConnectedServiceName",
      "defaultValue": "",
      "required": true,
      "helpMarkDown": "ms-resource:loc.input.help.ConnectedServiceName",
      "visibleRule": "ConnectionType = AzureRM"
    },
    {
      "name": "PublishProfilePath",
      "type": "filePath",
      "label": "ms-resource:loc.input.label.PublishProfilePath",
      "defaultValue": "$(System.DefaultWorkingDirectory)/**/*.pubxml",
      "required": true,
      "helpMarkDown": "ms-resource:loc.input.help.PublishProfilePath",
      "visibleRule": "ConnectionType = PublishProfile"
    },
    {
      "name": "PublishProfilePassword",
      "type": "string",
      "label": "ms-resource:loc.input.label.PublishProfilePassword",
      "required": true,
      "helpMarkDown": "ms-resource:loc.input.help.PublishProfilePassword",
      "visibleRule": "ConnectionType = PublishProfile"
    },
    {
      "name": "WebAppKind",
      "aliases": [
        "appType"
      ],
      "type": "pickList",
      "label": "ms-resource:loc.input.label.WebAppKind",
      "defaultValue": "webApp",
      "required": true,
      "options": {
        "webApp": "Web App on Windows",
        "webAppLinux": "Web App on Linux",
        "webAppContainer": "Web App for Containers (Linux)",
        "webAppHyperVContainer": "Web App for Containers (Windows)",
        "functionApp": "Function App on Windows (Not Recommended, Use Azure Functions Task)",
        "functionAppLinux": "Function App on Linux (Not Recommended, Use Azure Functions Task)",
        "functionAppContainer": "Function App for Containers (Linux) (Not Recommended, Use Azure Functions for container Task)",
        "apiApp": "API App",
        "mobileApp": "Mobile App"
      },
      "properties": {
        "EditableOptions": "true"
      },
      "helpMarkDown": "ms-resource:loc.input.help.WebAppKind",
      "visibleRule": "ConnectionType = AzureRM"
    },
    {
      "name": "WebAppName",
      "type": "pickList",
      "label": "ms-resource:loc.input.label.WebAppName",
      "defaultValue": "",
      "required": true,
      "properties": {
        "EditableOptions": "True"
      },
      "helpMarkDown": "ms-resource:loc.input.help.WebAppName",
      "visibleRule": "ConnectionType = AzureRM"
    },
    {
      "name": "DeployToSlotOrASEFlag",
      "aliases": [
        "deployToSlotOrASE"
      ],
      "type": "boolean",
      "label": "ms-resource:loc.input.label.DeployToSlotOrASEFlag",
      "defaultValue": "false",
      "required": false,
      "helpMarkDown": "ms-resource:loc.input.help.DeployToSlotOrASEFlag",
      "visibleRule": "ConnectionType = AzureRM && WebAppKind != \"\""
    },
    {
      "name": "ResourceGroupName",
      "type": "pickList",
      "label": "ms-resource:loc.input.label.ResourceGroupName",
      "defaultValue": "",
      "required": true,
      "properties": {
        "EditableOptions": "True"
      },
      "helpMarkDown": "ms-resource:loc.input.help.ResourceGroupName",
      "visibleRule": "DeployToSlotOrASEFlag = true"
    },
    {
      "name": "SlotName",
      "type": "pickList",
      "label": "ms-resource:loc.input.label.SlotName",
      "defaultValue": "production",
      "required": true,
      "properties": {
        "EditableOptions": "True"
      },
      "helpMarkDown": "ms-resource:loc.input.help.SlotName",
      "visibleRule": "DeployToSlotOrASEFlag = true"
    },
    {
      "name": "DockerNamespace",
      "type": "string",
      "label": "ms-resource:loc.input.label.DockerNamespace",
      "defaultValue": "",
      "required": true,
      "visibleRule": "WebAppKind = webAppContainer || WebAppkind = functionAppContainer || WebAppkind = webAppHyperVContainer",
      "helpMarkDown": "ms-resource:loc.input.help.DockerNamespace"
    },
    {
      "name": "DockerRepository",
      "type": "string",
      "label": "ms-resource:loc.input.label.DockerRepository",
      "defaultValue": "",
      "required": true,
      "visibleRule": "WebAppKind = webAppContainer || WebAppkind = functionAppContainer || WebAppkind = webAppHyperVContainer",
      "helpMarkDown": "ms-resource:loc.input.help.DockerRepository"
    },
    {
      "name": "DockerImageTag",
      "type": "string",
      "label": "ms-resource:loc.input.label.DockerImageTag",
      "defaultValue": "",
      "required": false,
      "visibleRule": "WebAppKind = webAppContainer || WebAppkind = functionAppContainer || WebAppkind = webAppHyperVContainer",
      "helpMarkDown": "ms-resource:loc.input.help.DockerImageTag"
    },
    {
      "name": "VirtualApplication",
      "type": "string",
      "label": "ms-resource:loc.input.label.VirtualApplication",
      "defaultValue": "",
      "required": false,
      "visibleRule": "WebAppKind != webAppLinux && WebAppKind != webAppContainer && WebAppkind != functionAppContainer && WebAppKind != functionApp && webAppKind != functionAppLinux && WebAppKind != \"\"",
      "helpMarkDown": "ms-resource:loc.input.help.VirtualApplication"
    },
    {
      "name": "Package",
      "aliases": [
        "packageForLinux"
      ],
      "type": "filePath",
      "label": "ms-resource:loc.input.label.Package",
      "defaultValue": "$(System.DefaultWorkingDirectory)/**/*.zip",
      "required": true,
      "visibleRule": "ConnectionType = PublishProfile || WebAppKind = webApp || WebAppKind = apiApp || WebAppKind = functionApp || WebAppKind = mobileApp || WebAppKind = webAppLinux || webAppKind = functionAppLinux",
      "helpMarkDown": "ms-resource:loc.input.help.Package"
    },
    {
      "name": "RuntimeStack",
      "type": "pickList",
      "label": "ms-resource:loc.input.label.RuntimeStack",
      "defaultValue": "",
      "required": false,
      "properties": {
        "EditableOptions": "True"
      },
      "helpMarkDown": "ms-resource:loc.input.help.RuntimeStack",
      "visibleRule": "WebAppKind = webAppLinux"
    },
    {
      "name": "RuntimeStackFunction",
      "type": "pickList",
      "label": "ms-resource:loc.input.label.RuntimeStackFunction",
      "defaultValue": "",
      "required": false,
      "properties": {
        "EditableOptions": "True"
      },
      "options": {
        "DOTNET|2.2": "DOTNET|2.2 (functionapp v2)",
        "DOTNET|3.1": "DOTNET|3.1 (functionapp v3)",
        "JAVA|8": "JAVA|8 (functionapp v2/v3)",
        "JAVA|11": "JAVA|11  (functionapp v3)",
        "NODE|8": "NODE|8 (functionapp v2)",
        "NODE|10": "NODE|10 (functionapp v2/v3)",
        "NODE|12": "NODE|12 (functionapp v3)",
        "NODE|14": "NODE|14 (functionapp v3)",
        "PYTHON|3.6": "PYTHON|3.6 (functionapp v2/v3)",
        "PYTHON|3.7": "PYTHON|3.7 (functionapp v2/v3)",
        "PYTHON|3.8": "PYTHON|3.8 (functionapp v3)"
      },
      "helpMarkDown": "ms-resource:loc.input.help.RuntimeStackFunction",
      "visibleRule": "WebAppKind = functionAppLinux"
    },
    {
      "name": "StartupCommand",
      "type": "string",
      "label": "ms-resource:loc.input.label.StartupCommand",
      "defaultValue": "",
      "required": false,
      "visibleRule": "WebAppKind = webAppLinux || WebAppKind = webAppContainer || WebAppkind = functionAppContainer || WebAppKind = functionAppLinux || WebAppkind = webAppHyperVContainer",
      "helpMarkDown": "ms-resource:loc.input.help.StartupCommand"
    },
    {
      "name": "ScriptType",
      "type": "pickList",
      "label": "ms-resource:loc.input.label.ScriptType",
      "defaultValue": "",
      "options": {
        "": "Select deployment script type (inline or file)",
        "Inline Script": "Inline Script",
        "File Path": "Script File Path"
      },
      "groupName": "PostDeploymentAction",
      "helpMarkDown": "ms-resource:loc.input.help.ScriptType"
    },
    {
      "name": "InlineScript",
      "type": "multiLine",
      "label": "ms-resource:loc.input.label.InlineScript",
      "defaultValue": ":: You can provide your deployment commands here. One command per line.",
      "groupName": "PostDeploymentAction",
      "required": true,
      "visibleRule": "ScriptType == Inline Script",
      "properties": {
        "resizable": "true",
        "rows": "10",
        "maxLength": "500"
      }
    },
    {
      "name": "ScriptPath",
      "type": "filePath",
      "label": "ms-resource:loc.input.label.ScriptPath",
      "required": true,
      "groupName": "PostDeploymentAction",
      "visibleRule": "ScriptType == File Path"
    },
    {
      "name": "WebConfigParameters",
      "type": "multiLine",
      "label": "ms-resource:loc.input.label.WebConfigParameters",
      "required": false,
      "defaultValue": "",
      "groupName": "FileTransformsAndVariableSubstitution",
      "helpMarkDown": "ms-resource:loc.input.help.WebConfigParameters",
      "properties": {
        "editorExtension": "ms.vss-services-azure.webconfig-parameters-grid"
      }
    },
    {
      "name": "AppSettings",
      "type": "multiLine",
      "label": "ms-resource:loc.input.label.AppSettings",
      "defaultValue": "",
      "required": false,
      "groupName": "ApplicationAndConfigurationSettings",
      "helpMarkDown": "ms-resource:loc.input.help.AppSettings",
      "properties": {
        "editorExtension": "ms.vss-services-azure.parameters-grid"
      }
    },
    {
      "name": "ConfigurationSettings",
      "type": "multiLine",
      "label": "ms-resource:loc.input.label.ConfigurationSettings",
      "defaultValue": "",
      "required": false,
      "groupName": "ApplicationAndConfigurationSettings",
      "helpMarkDown": "ms-resource:loc.input.help.ConfigurationSettings",
      "properties": {
        "editorExtension": "ms.vss-services-azure.parameters-grid"
      }
    },
    {
      "name": "UseWebDeploy",
      "aliases": [
        "enableCustomDeployment"
      ],
      "type": "boolean",
      "label": "ms-resource:loc.input.label.UseWebDeploy",
      "required": false,
      "defaultValue": "false",
      "groupName": "AdditionalDeploymentOptions",
      "helpMarkDown": "ms-resource:loc.input.help.UseWebDeploy"
    },
    {
      "name": "DeploymentType",
      "type": "pickList",
      "label": "ms-resource:loc.input.label.DeploymentType",
      "defaultValue": "webDeploy",
      "required": true,
      "groupName": "AdditionalDeploymentOptions",
      "options": {
        "webDeploy": "Web Deploy",
        "zipDeploy": "Zip Deploy",
        "runFromZip": "Run From Package"
      },
      "helpMarkDown": "ms-resource:loc.input.help.DeploymentType",
      "visibleRule": "UseWebDeploy == true"
    },
    {
      "name": "TakeAppOfflineFlag",
      "type": "boolean",
      "label": "ms-resource:loc.input.label.TakeAppOfflineFlag",
      "defaultValue": "true",
      "required": false,
      "groupName": "AdditionalDeploymentOptions",
      "visibleRule": "UseWebDeploy == true && DeploymentType != runFromZip",
      "helpMarkDown": "ms-resource:loc.input.help.TakeAppOfflineFlag"
    },
    {
      "name": "SetParametersFile",
      "type": "filePath",
      "label": "ms-resource:loc.input.label.SetParametersFile",
      "defaultValue": "",
      "required": false,
      "groupName": "AdditionalDeploymentOptions",
      "visibleRule": "UseWebDeploy == true && DeploymentType == webDeploy",
      "helpMarkDown": "ms-resource:loc.input.help.SetParametersFile"
    },
    {
      "name": "RemoveAdditionalFilesFlag",
      "type": "boolean",
      "label": "ms-resource:loc.input.label.RemoveAdditionalFilesFlag",
      "defaultValue": "false",
      "required": false,
      "groupName": "AdditionalDeploymentOptions",
      "visibleRule": "UseWebDeploy == true && DeploymentType == webDeploy",
      "helpMarkDown": "ms-resource:loc.input.help.RemoveAdditionalFilesFlag"
    },
    {
      "name": "ExcludeFilesFromAppDataFlag",
      "type": "boolean",
      "label": "ms-resource:loc.input.label.ExcludeFilesFromAppDataFlag",
      "defaultValue": "true",
      "required": false,
      "groupName": "AdditionalDeploymentOptions",
      "visibleRule": "UseWebDeploy == true && DeploymentType == webDeploy",
      "helpMarkDown": "ms-resource:loc.input.help.ExcludeFilesFromAppDataFlag"
    },
    {
      "name": "AdditionalArguments",
      "type": "string",
      "label": "ms-resource:loc.input.label.AdditionalArguments",
      "required": false,
      "defaultValue": "-retryAttempts:6 -retryInterval:10000",
      "groupName": "AdditionalDeploymentOptions",
      "visibleRule": "UseWebDeploy == true && DeploymentType == webDeploy",
      "helpMarkDown": "ms-resource:loc.input.help.AdditionalArguments"
    },
    {
      "name": "RenameFilesFlag",
      "type": "boolean",
      "label": "ms-resource:loc.input.label.RenameFilesFlag",
      "defaultValue": "true",
      "required": false,
      "visibleRule": "UseWebDeploy == true && DeploymentType == webDeploy",
      "groupName": "AdditionalDeploymentOptions",
      "helpMarkDown": "ms-resource:loc.input.help.RenameFilesFlag"
    },
    {
      "name": "XmlTransformation",
      "aliases": [
        "enableXmlTransform"
      ],
      "type": "boolean",
      "label": "ms-resource:loc.input.label.XmlTransformation",
      "required": false,
      "defaultValue": false,
      "groupName": "FileTransformsAndVariableSubstitution",
      "helpMarkDown": "ms-resource:loc.input.help.XmlTransformation"
    },
    {
      "name": "XmlVariableSubstitution",
      "aliases": [
        "enableXmlVariableSubstitution"
      ],
      "type": "boolean",
      "label": "ms-resource:loc.input.label.XmlVariableSubstitution",
      "required": false,
      "defaultValue": false,
      "groupName": "FileTransformsAndVariableSubstitution",
      "helpMarkDown": "ms-resource:loc.input.help.XmlVariableSubstitution"
    },
    {
      "name": "JSONFiles",
      "type": "multiLine",
      "label": "ms-resource:loc.input.label.JSONFiles",
      "required": false,
      "defaultValue": "",
      "groupName": "FileTransformsAndVariableSubstitution",
      "helpMarkDown": "ms-resource:loc.input.help.JSONFiles"
    }
  ],
  "outputVariables": [
    {
      "name": "AppServiceApplicationUrl",
      "description": "Application URL of the selected App Service."
    }
  ],
  "dataSourceBindings": [
    {
      "target": "WebAppName",
      "endpointId": "$(ConnectedServiceName)",
      "dataSourceName": "AzureRMWebAppNamesByAppType",
      "parameters": {
        "WebAppKind": "$(WebAppKind)"
      }
    },
    {
      "target": "ResourceGroupName",
      "endpointId": "$(ConnectedServiceName)",
      "dataSourceName": "AzureRMWebAppResourceGroup",
      "parameters": {
        "WebAppName": "$(WebAppName)"
      }
    },
    {
      "target": "SlotName",
      "endpointId": "$(ConnectedServiceName)",
      "dataSourceName": "AzureRMWebAppSlotsId",
      "parameters": {
        "WebAppName": "$(WebAppName)",
        "ResourceGroupName": "$(ResourceGroupName)"
      },
      "resultTemplate": "{\"Value\":\"{{{ #extractResource slots}}}\",\"DisplayValue\":\"{{{ #extractResource slots}}}\"}"
    },
    {
      "target": "RuntimeStack",
      "endpointId": "$(ConnectedServiceName)",
      "dataSourceName": "AzureRMWebAppRuntimeStacksByOsType",
      "parameters": {
        "osTypeSelected": "Linux"
      },
      "resultTemplate": "{\"Value\":\"{{{ runtimeVersion }}}\",\"DisplayValue\":\"{{{ displayVersion }}} ({{{ runtimeVersion }}})\"}"
    }
  ],
  "instanceNameFormat": "ms-resource:loc.instanceNameFormat",
  "execution": {
    "Node10": {
      "target": "azurermwebappdeployment.js"
    }
  },
  "messages": {
    "Invalidwebapppackageorfolderpathprovided": "ms-resource:loc.messages.Invalidwebapppackageorfolderpathprovided",
    "SetParamFilenotfound0": "ms-resource:loc.messages.SetParamFilenotfound0",
    "XDTTransformationsappliedsuccessfully": "ms-resource:loc.messages.XDTTransformationsappliedsuccessfully",
    "GotconnectiondetailsforazureRMWebApp0": "ms-resource:loc.messages.GotconnectiondetailsforazureRMWebApp0",
    "ErrorNoSuchDeployingMethodExists": "ms-resource:loc.messages.ErrorNoSuchDeployingMethodExists",
    "UnabletoretrieveconnectiondetailsforazureRMWebApp": "ms-resource:loc.messages.UnabletoretrieveconnectiondetailsforazureRMWebApp",
    "UnabletoretrieveResourceID": "ms-resource:loc.messages.UnabletoretrieveResourceID",
    "Successfullyupdateddeploymenthistory": "ms-resource:loc.messages.Successfullyupdateddeploymenthistory",
    "Failedtoupdatedeploymenthistory": "ms-resource:loc.messages.Failedtoupdatedeploymenthistory",
    "WARNINGCannotupdatedeploymentstatusSCMendpointisnotenabledforthiswebsite": "ms-resource:loc.messages.WARNINGCannotupdatedeploymentstatusSCMendpointisnotenabledforthiswebsite",
    "Unabletoretrievewebconfigdetails": "ms-resource:loc.messages.Unabletoretrievewebconfigdetails",
    "Unabletoretrievewebappsettings": "ms-resource:loc.messages.Unabletoretrievewebappsettings",
    "Unabletoupdatewebappsettings": "ms-resource:loc.messages.Unabletoupdatewebappsettings",
    "CannotupdatedeploymentstatusuniquedeploymentIdCannotBeRetrieved": "ms-resource:loc.messages.CannotupdatedeploymentstatusuniquedeploymentIdCannotBeRetrieved",
    "PackageDeploymentSuccess": "ms-resource:loc.messages.PackageDeploymentSuccess",
    "PackageDeploymentFailed": "ms-resource:loc.messages.PackageDeploymentFailed",
    "Runningcommand": "ms-resource:loc.messages.Runningcommand",
    "Deployingwebapplicationatvirtualpathandphysicalpath": "ms-resource:loc.messages.Deployingwebapplicationatvirtualpathandphysicalpath",
    "Successfullydeployedpackageusingkuduserviceat": "ms-resource:loc.messages.Successfullydeployedpackageusingkuduserviceat",
    "Failedtodeploywebapppackageusingkuduservice": "ms-resource:loc.messages.Failedtodeploywebapppackageusingkuduservice",
    "Unabletodeploywebappresponsecode": "ms-resource:loc.messages.Unabletodeploywebappresponsecode",
    "MSDeploygeneratedpackageareonlysupportedforWindowsplatform": "ms-resource:loc.messages.MSDeploygeneratedpackageareonlysupportedforWindowsplatform",
    "UnsupportedinstalledversionfoundforMSDeployversionshouldbeatleast3orabove": "ms-resource:loc.messages.UnsupportedinstalledversionfoundforMSDeployversionshouldbeatleast3orabove",
    "UnabletofindthelocationofMSDeployfromregistryonmachineError": "ms-resource:loc.messages.UnabletofindthelocationofMSDeployfromregistryonmachineError",
    "Nopackagefoundwithspecifiedpattern": "ms-resource:loc.messages.Nopackagefoundwithspecifiedpattern",
    "MorethanonepackagematchedwithspecifiedpatternPleaserestrainthesearchpattern": "ms-resource:loc.messages.MorethanonepackagematchedwithspecifiedpatternPleaserestrainthesearchpattern",
    "Trytodeploywebappagainwithappofflineoptionselected": "ms-resource:loc.messages.Trytodeploywebappagainwithappofflineoptionselected",
    "Trytodeploywebappagainwithrenamefileoptionselected": "ms-resource:loc.messages.Trytodeploywebappagainwithrenamefileoptionselected",
    "NOJSONfilematchedwithspecificpattern": "ms-resource:loc.messages.NOJSONfilematchedwithspecificpattern",
    "Configfiledoesntexists": "ms-resource:loc.messages.Configfiledoesntexists",
    "Failedtowritetoconfigfilewitherror": "ms-resource:loc.messages.Failedtowritetoconfigfilewitherror",
    "AppOfflineModeenabled": "ms-resource:loc.messages.AppOfflineModeenabled",
    "Failedtoenableappofflinemode": "ms-resource:loc.messages.Failedtoenableappofflinemode",
    "AppOflineModedisabled": "ms-resource:loc.messages.AppOflineModedisabled",
    "FailedtodisableAppOfflineMode": "ms-resource:loc.messages.FailedtodisableAppOfflineMode",
    "CannotPerformXdtTransformationOnNonWindowsPlatform": "ms-resource:loc.messages.CannotPerformXdtTransformationOnNonWindowsPlatform",
    "XdtTransformationErrorWhileTransforming": "ms-resource:loc.messages.XdtTransformationErrorWhileTransforming",
    "PublishusingwebdeployoptionsaresupportedonlywhenusingWindowsagent": "ms-resource:loc.messages.PublishusingwebdeployoptionsaresupportedonlywhenusingWindowsagent",
    "Publishusingzipdeploynotsupportedformsbuildpackage": "ms-resource:loc.messages.Publishusingzipdeploynotsupportedformsbuildpackage",
    "Publishusingzipdeploynotsupportedforvirtualapplication": "ms-resource:loc.messages.Publishusingzipdeploynotsupportedforvirtualapplication",
    "Publishusingzipdeploydoesnotsupportwarfile": "ms-resource:loc.messages.Publishusingzipdeploydoesnotsupportwarfile",
    "Publishusingrunfromzipwithpostdeploymentscript": "ms-resource:loc.messages.Publishusingrunfromzipwithpostdeploymentscript",
    "ResourceDoesntExist": "ms-resource:loc.messages.ResourceDoesntExist",
    "EncodeNotSupported": "ms-resource:loc.messages.EncodeNotSupported",
    "UnknownFileEncodeError": "ms-resource:loc.messages.UnknownFileEncodeError",
    "ShortFileBufferError": "ms-resource:loc.messages.ShortFileBufferError",
    "FailedToUpdateAzureRMWebAppConfigDetails": "ms-resource:loc.messages.FailedToUpdateAzureRMWebAppConfigDetails",
    "SuccessfullyUpdatedAzureRMWebAppConfigDetails": "ms-resource:loc.messages.SuccessfullyUpdatedAzureRMWebAppConfigDetails",
    "RequestedURLforkuduphysicalpath": "ms-resource:loc.messages.RequestedURLforkuduphysicalpath",
    "Physicalpathalreadyexists": "ms-resource:loc.messages.Physicalpathalreadyexists",
    "KuduPhysicalpathCreatedSuccessfully": "ms-resource:loc.messages.KuduPhysicalpathCreatedSuccessfully",
    "FailedtocreateKuduPhysicalPath": "ms-resource:loc.messages.FailedtocreateKuduPhysicalPath",
    "FailedtocheckphysicalPath": "ms-resource:loc.messages.FailedtocheckphysicalPath",
    "VirtualApplicationDoesNotExist": "ms-resource:loc.messages.VirtualApplicationDoesNotExist",
    "JSONParseError": "ms-resource:loc.messages.JSONParseError",
    "JSONvariablesubstitutionappliedsuccessfully": "ms-resource:loc.messages.JSONvariablesubstitutionappliedsuccessfully",
    "XMLvariablesubstitutionappliedsuccessfully": "ms-resource:loc.messages.XMLvariablesubstitutionappliedsuccessfully",
    "failedtoUploadFileToKudu": "ms-resource:loc.messages.failedtoUploadFileToKudu",
    "failedtoUploadFileToKuduError": "ms-resource:loc.messages.failedtoUploadFileToKuduError",
    "ExecuteScriptOnKudu": "ms-resource:loc.messages.ExecuteScriptOnKudu",
    "FailedToRunScriptOnKuduError": "ms-resource:loc.messages.FailedToRunScriptOnKuduError",
    "FailedToRunScriptOnKudu": "ms-resource:loc.messages.FailedToRunScriptOnKudu",
    "ScriptExecutionOnKuduSuccess": "ms-resource:loc.messages.ScriptExecutionOnKuduSuccess",
    "ScriptExecutionOnKuduFailed": "ms-resource:loc.messages.ScriptExecutionOnKuduFailed",
    "FailedtoDeleteFileFromKudu": "ms-resource:loc.messages.FailedtoDeleteFileFromKudu",
    "FailedtoDeleteFileFromKuduError": "ms-resource:loc.messages.FailedtoDeleteFileFromKuduError",
    "ScriptFileNotFound": "ms-resource:loc.messages.ScriptFileNotFound",
    "InvalidScriptFile": "ms-resource:loc.messages.InvalidScriptFile",
    "RetryForTimeoutIssue": "ms-resource:loc.messages.RetryForTimeoutIssue",
    "stdoutFromScript": "ms-resource:loc.messages.stdoutFromScript",
    "stderrFromScript": "ms-resource:loc.messages.stderrFromScript",
    "WebConfigAlreadyExists": "ms-resource:loc.messages.WebConfigAlreadyExists",
    "SuccessfullyGeneratedWebConfig": "ms-resource:loc.messages.SuccessfullyGeneratedWebConfig",
    "FailedToGenerateWebConfig": "ms-resource:loc.messages.FailedToGenerateWebConfig",
    "FailedToGetKuduFileContent": "ms-resource:loc.messages.FailedToGetKuduFileContent",
    "FailedToGetKuduFileContentError": "ms-resource:loc.messages.FailedToGetKuduFileContentError",
    "ScriptStatusTimeout": "ms-resource:loc.messages.ScriptStatusTimeout",
    "PollingForFileTimeOut": "ms-resource:loc.messages.PollingForFileTimeOut",
    "InvalidPollOption": "ms-resource:loc.messages.InvalidPollOption",
    "MissingAppTypeWebConfigParameters": "ms-resource:loc.messages.MissingAppTypeWebConfigParameters",
    "AutoDetectDjangoSettingsFailed": "ms-resource:loc.messages.AutoDetectDjangoSettingsFailed",
    "FailedToApplyTransformation": "ms-resource:loc.messages.FailedToApplyTransformation",
    "FailedToApplyTransformationReason1": "ms-resource:loc.messages.FailedToApplyTransformationReason1",
    "FailedToApplyTransformationReason2": "ms-resource:loc.messages.FailedToApplyTransformationReason2",
    "AutoParameterizationMessage": "ms-resource:loc.messages.AutoParameterizationMessage",
    "UnsupportedAppType": "ms-resource:loc.messages.UnsupportedAppType",
    "UnableToFetchAuthorityURL": "ms-resource:loc.messages.UnableToFetchAuthorityURL",
    "UnableToFetchActiveDirectory": "ms-resource:loc.messages.UnableToFetchActiveDirectory",
    "SuccessfullyUpdatedRuntimeStackAndStartupCommand": "ms-resource:loc.messages.SuccessfullyUpdatedRuntimeStackAndStartupCommand",
    "FailedToUpdateRuntimeStackAndStartupCommand": "ms-resource:loc.messages.FailedToUpdateRuntimeStackAndStartupCommand",
    "SuccessfullyUpdatedWebAppSettings": "ms-resource:loc.messages.SuccessfullyUpdatedWebAppSettings",
    "FailedToUpdateAppSettingsInConfigDetails": "ms-resource:loc.messages.FailedToUpdateAppSettingsInConfigDetails",
    "UnableToGetAzureRMWebAppMetadata": "ms-resource:loc.messages.UnableToGetAzureRMWebAppMetadata",
    "UnableToUpdateAzureRMWebAppMetadata": "ms-resource:loc.messages.UnableToUpdateAzureRMWebAppMetadata",
    "Unabletoretrieveazureregistrycredentials": "ms-resource:loc.messages.Unabletoretrieveazureregistrycredentials",
    "UnableToReadResponseBody": "ms-resource:loc.messages.UnableToReadResponseBody",
    "UnableToUpdateWebAppConfigDetails": "ms-resource:loc.messages.UnableToUpdateWebAppConfigDetails",
    "AddingReleaseAnnotation": "ms-resource:loc.messages.AddingReleaseAnnotation",
    "SuccessfullyAddedReleaseAnnotation": "ms-resource:loc.messages.SuccessfullyAddedReleaseAnnotation",
    "FailedAddingReleaseAnnotation": "ms-resource:loc.messages.FailedAddingReleaseAnnotation",
    "RenameLockedFilesEnabled": "ms-resource:loc.messages.RenameLockedFilesEnabled",
    "FailedToEnableRenameLockedFiles": "ms-resource:loc.messages.FailedToEnableRenameLockedFiles",
    "WebJobsInProgressIssue": "ms-resource:loc.messages.WebJobsInProgressIssue",
    "FailedToFetchKuduAppSettings": "ms-resource:loc.messages.FailedToFetchKuduAppSettings",
    "FailedToCreatePath": "ms-resource:loc.messages.FailedToCreatePath",
    "FailedToDeleteFile": "ms-resource:loc.messages.FailedToDeleteFile",
    "FailedToDeleteFolder": "ms-resource:loc.messages.FailedToDeleteFolder",
    "FailedToUploadFile": "ms-resource:loc.messages.FailedToUploadFile",
    "FailedToGetFileContent": "ms-resource:loc.messages.FailedToGetFileContent",
    "FailedToListPath": "ms-resource:loc.messages.FailedToListPath",
    "RetryToDeploy": "ms-resource:loc.messages.RetryToDeploy",
    "FailedToGetAppServiceDetails": "ms-resource:loc.messages.FailedToGetAppServiceDetails",
    "FailedToGetAppServicePublishingProfile": "ms-resource:loc.messages.FailedToGetAppServicePublishingProfile",
    "FailedToUpdateAppServiceMetadata": "ms-resource:loc.messages.FailedToUpdateAppServiceMetadata",
    "FailedToGetAppServiceMetadata": "ms-resource:loc.messages.FailedToGetAppServiceMetadata",
    "FailedToPatchAppServiceConfiguration": "ms-resource:loc.messages.FailedToPatchAppServiceConfiguration",
    "FailedToUpdateAppServiceConfiguration": "ms-resource:loc.messages.FailedToUpdateAppServiceConfiguration",
    "FailedToGetAppServiceConfiguration": "ms-resource:loc.messages.FailedToGetAppServiceConfiguration",
    "FailedToGetAppServicePublishingCredentials": "ms-resource:loc.messages.FailedToGetAppServicePublishingCredentials",
    "FailedToGetAppServiceApplicationSettings": "ms-resource:loc.messages.FailedToGetAppServiceApplicationSettings",
    "FailedToUpdateAppServiceApplicationSettings": "ms-resource:loc.messages.FailedToUpdateAppServiceApplicationSettings",
    "UpdatingAppServiceConfigurationSettings": "ms-resource:loc.messages.UpdatingAppServiceConfigurationSettings",
    "UpdatedAppServiceConfigurationSettings": "ms-resource:loc.messages.UpdatedAppServiceConfigurationSettings",
    "UpdatingAppServiceApplicationSettings": "ms-resource:loc.messages.UpdatingAppServiceApplicationSettings",
    "AppServiceApplicationSettingsAlreadyPresent": "ms-resource:loc.messages.AppServiceApplicationSettingsAlreadyPresent",
    "AppServiceConnectionStringsAlreadyPresent": "ms-resource:loc.messages.AppServiceConnectionStringsAlreadyPresent",
    "UpdatedAppServiceApplicationSettings": "ms-resource:loc.messages.UpdatedAppServiceApplicationSettings",
    "MultipleResourceGroupFoundForAppService": "ms-resource:loc.messages.MultipleResourceGroupFoundForAppService",
    "PackageDeploymentUsingZipDeployFailed": "ms-resource:loc.messages.PackageDeploymentUsingZipDeployFailed",
    "PackageDeploymentInitiated": "ms-resource:loc.messages.PackageDeploymentInitiated",
    "WarPackageDeploymentInitiated": "ms-resource:loc.messages.WarPackageDeploymentInitiated",
    "FailedToGetDeploymentLogs": "ms-resource:loc.messages.FailedToGetDeploymentLogs",
    "GoExeNameNotPresent": "ms-resource:loc.messages.GoExeNameNotPresent",
    "WarDeploymentRetry": "ms-resource:loc.messages.WarDeploymentRetry",
    "Updatemachinetoenablesecuretlsprotocol": "ms-resource:loc.messages.Updatemachinetoenablesecuretlsprotocol",
    "CouldNotFetchAccessTokenforAzureStatusCode": "ms-resource:loc.messages.CouldNotFetchAccessTokenforAzureStatusCode",
    "CouldNotFetchAccessTokenforMSIDueToMSINotConfiguredProperlyStatusCode": "ms-resource:loc.messages.CouldNotFetchAccessTokenforMSIDueToMSINotConfiguredProperlyStatusCode",
    "CouldNotFetchAccessTokenforMSIStatusCode": "ms-resource:loc.messages.CouldNotFetchAccessTokenforMSIStatusCode",
    "XmlParsingFailed": "ms-resource:loc.messages.XmlParsingFailed",
    "PropertyDoesntExistPublishProfile": "ms-resource:loc.messages.PropertyDoesntExistPublishProfile",
    "InvalidConnectionType": "ms-resource:loc.messages.InvalidConnectionType",
    "InvalidImageSourceType": "ms-resource:loc.messages.InvalidImageSourceType",
    "InvalidPublishProfile": "ms-resource:loc.messages.InvalidPublishProfile",
    "ASE_SSLIssueRecommendation": "ms-resource:loc.messages.ASE_SSLIssueRecommendation",
    "ZipDeployLogsURL": "ms-resource:loc.messages.ZipDeployLogsURL",
    "DeployLogsURL": "ms-resource:loc.messages.DeployLogsURL",
    "AppServiceApplicationURL": "ms-resource:loc.messages.AppServiceApplicationURL",
    "ASE_WebDeploySSLIssueRecommendation": "ms-resource:loc.messages.ASE_WebDeploySSLIssueRecommendation",
    "FailedToGetResourceID": "ms-resource:loc.messages.FailedToGetResourceID",
    "JarPathNotPresent": "ms-resource:loc.messages.JarPathNotPresent",
    "FailedToUpdateApplicationInsightsResource": "ms-resource:loc.messages.FailedToUpdateApplicationInsightsResource",
    "RunFromZipPreventsFileInUseError": "ms-resource:loc.messages.RunFromZipPreventsFileInUseError"
  }
}<|MERGE_RESOLUTION|>--- conflicted
+++ resolved
@@ -18,11 +18,7 @@
   "version": {
     "Major": 4,
     "Minor": 217,
-<<<<<<< HEAD
-    "Patch": 0
-=======
-    "Patch": 1
->>>>>>> e5b116e8
+    "Patch": 2
   },
   "releaseNotes": "ms-resource:loc.releaseNotes",
   "minimumAgentVersion": "2.144.0",
