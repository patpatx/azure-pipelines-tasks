--- conflicted
+++ resolved
@@ -17,13 +17,8 @@
   "author": "Microsoft Corporation",
   "version": {
     "Major": 4,
-<<<<<<< HEAD
-    "Minor": 160,
-    "Patch": 3
-=======
     "Minor": 163,
-    "Patch": 1
->>>>>>> 1ce4d23f
+    "Patch": 2
   },
   "releaseNotes": "ms-resource:loc.releaseNotes",
   "minimumAgentVersion": "2.104.1",
