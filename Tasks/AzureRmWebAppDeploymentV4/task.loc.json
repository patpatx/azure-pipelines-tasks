{
  "id": "497D490F-EEA7-4F2B-AB94-48D9C1ACDCB1",
  "name": "AzureRmWebAppDeployment",
  "friendlyName": "ms-resource:loc.friendlyName",
  "description": "ms-resource:loc.description",
  "helpUrl": "https://docs.microsoft.com/azure/devops/pipelines/tasks/deploy/azure-rm-web-app-deployment",
  "helpMarkDown": "ms-resource:loc.helpMarkDown",
  "category": "Deploy",
  "visibility": [
    "Build",
    "Release"
  ],
  "runsOn": [
    "Agent",
    "DeploymentGroup"
  ],
  "author": "Microsoft Corporation",
  "version": {
    "Major": 4,
<<<<<<< HEAD
    "Minor": 3,
    "Patch": 37
=======
    "Minor": 156,
    "Patch": 2
>>>>>>> db1a26a7
  },
  "releaseNotes": "ms-resource:loc.releaseNotes",
  "minimumAgentVersion": "2.104.1",
  "groups": [
    {
      "name": "FileTransformsAndVariableSubstitution",
      "displayName": "ms-resource:loc.group.displayName.FileTransformsAndVariableSubstitution",
      "isExpanded": false,
      "visibleRule": "WebAppKind != webAppContainer && WebAppkind != functionAppContainer && WebAppKind != webAppLinux && webAppKind != functionAppLinux && Package NotEndsWith .war"
    },
    {
      "name": "AdditionalDeploymentOptions",
      "displayName": "ms-resource:loc.group.displayName.AdditionalDeploymentOptions",
      "isExpanded": false,
      "visibleRule": "ConnectionType = AzureRM && WebAppKind != webAppLinux && WebAppKind != webAppContainer && WebAppkind != functionAppContainer && webAppKind != functionAppLinux && WebAppKind != \"\" && Package NotEndsWith .war && Package NotEndsWith .jar"
    },
    {
      "name": "PostDeploymentAction",
      "displayName": "ms-resource:loc.group.displayName.PostDeploymentAction",
      "isExpanded": false,
      "visibleRule": "ConnectionType = AzureRM && WebAppKind != \"\" && WebAppKind != webAppContainer && WebAppkind != functionAppContainer"
    },
    {
      "name": "ApplicationAndConfigurationSettings",
      "displayName": "ms-resource:loc.group.displayName.ApplicationAndConfigurationSettings",
      "isExpanded": false,
      "visibleRule": "ConnectionType = AzureRM"
    }
  ],
  "inputs": [
    {
      "name": "ConnectionType",
      "type": "pickList",
      "label": "ms-resource:loc.input.label.ConnectionType",
      "defaultValue": "AzureRM",
      "options": {
        "AzureRM": "Azure Resource Manager",
        "PublishProfile": "Publish Profile"
      },
      "required": true,
      "helpMarkDown": "ms-resource:loc.input.help.ConnectionType"
    },
    {
      "name": "ConnectedServiceName",
      "aliases": [
        "azureSubscription"
      ],
      "type": "connectedService:AzureRM",
      "label": "ms-resource:loc.input.label.ConnectedServiceName",
      "defaultValue": "",
      "required": true,
      "helpMarkDown": "ms-resource:loc.input.help.ConnectedServiceName",
      "visibleRule": "ConnectionType = AzureRM"
    },
    {
      "name": "PublishProfilePath",
      "type": "filePath",
      "label": "ms-resource:loc.input.label.PublishProfilePath",
      "defaultValue": "$(System.DefaultWorkingDirectory)/**/*.pubxml",
      "required": true,
      "helpMarkDown": "ms-resource:loc.input.help.PublishProfilePath",
      "visibleRule": "ConnectionType = PublishProfile"
    },
    {
      "name": "PublishProfilePassword",
      "type": "string",
      "label": "ms-resource:loc.input.label.PublishProfilePassword",
      "required": true,
      "helpMarkDown": "ms-resource:loc.input.help.PublishProfilePassword",
      "visibleRule": "ConnectionType = PublishProfile"
    },
    {
      "name": "WebAppKind",
      "aliases": [
        "appType"
      ],
      "type": "pickList",
      "label": "ms-resource:loc.input.label.WebAppKind",
      "defaultValue": "webApp",
      "required": true,
      "options": {
        "webApp": "Web App on Windows",
        "webAppLinux": "Web App on Linux",
        "webAppContainer": "Web App for Containers (Linux)",
        "functionApp": "Function App on Windows",
        "functionAppLinux": "Function App on Linux",
        "functionAppContainer": "Function App for Containers (Linux)",
        "apiApp": "API App",
        "mobileApp": "Mobile App"
      },
      "helpMarkDown": "ms-resource:loc.input.help.WebAppKind",
      "visibleRule": "ConnectionType = AzureRM"
    },
    {
      "name": "WebAppName",
      "type": "pickList",
      "label": "ms-resource:loc.input.label.WebAppName",
      "defaultValue": "",
      "required": true,
      "properties": {
        "EditableOptions": "True"
      },
      "helpMarkDown": "ms-resource:loc.input.help.WebAppName",
      "visibleRule": "ConnectionType = AzureRM"
    },
    {
      "name": "DeployToSlotOrASEFlag",
      "aliases": [
        "deployToSlotOrASE"
      ],
      "type": "boolean",
      "label": "ms-resource:loc.input.label.DeployToSlotOrASEFlag",
      "defaultValue": "false",
      "required": false,
      "helpMarkDown": "ms-resource:loc.input.help.DeployToSlotOrASEFlag",
      "visibleRule": "ConnectionType = AzureRM && WebAppKind != \"\""
    },
    {
      "name": "ResourceGroupName",
      "type": "pickList",
      "label": "ms-resource:loc.input.label.ResourceGroupName",
      "defaultValue": "",
      "required": true,
      "properties": {
        "EditableOptions": "True"
      },
      "helpMarkDown": "ms-resource:loc.input.help.ResourceGroupName",
      "visibleRule": "DeployToSlotOrASEFlag = true"
    },
    {
      "name": "SlotName",
      "type": "pickList",
      "label": "ms-resource:loc.input.label.SlotName",
      "defaultValue": "production",
      "required": true,
      "properties": {
        "EditableOptions": "True"
      },
      "helpMarkDown": "ms-resource:loc.input.help.SlotName",
      "visibleRule": "DeployToSlotOrASEFlag = true"
    },
    {
      "name": "DockerNamespace",
      "type": "string",
      "label": "ms-resource:loc.input.label.DockerNamespace",
      "defaultValue": "",
      "required": true,
      "visibleRule": "WebAppKind = webAppContainer || WebAppkind = functionAppContainer",
      "helpMarkDown": "ms-resource:loc.input.help.DockerNamespace"
    },
    {
      "name": "DockerRepository",
      "type": "string",
      "label": "ms-resource:loc.input.label.DockerRepository",
      "defaultValue": "",
      "required": true,
      "visibleRule": "WebAppKind = webAppContainer || WebAppkind = functionAppContainer",
      "helpMarkDown": "ms-resource:loc.input.help.DockerRepository"
    },
    {
      "name": "DockerImageTag",
      "type": "string",
      "label": "ms-resource:loc.input.label.DockerImageTag",
      "defaultValue": "",
      "required": false,
      "visibleRule": "WebAppKind = webAppContainer || WebAppkind = functionAppContainer",
      "helpMarkDown": "ms-resource:loc.input.help.DockerImageTag"
    },
    {
      "name": "VirtualApplication",
      "type": "string",
      "label": "ms-resource:loc.input.label.VirtualApplication",
      "defaultValue": "",
      "required": false,
      "visibleRule": "WebAppKind != webAppLinux && WebAppKind != webAppContainer && WebAppkind != functionAppContainer && WebAppKind != functionApp && webAppKind != functionAppLinux && WebAppKind != \"\"",
      "helpMarkDown": "ms-resource:loc.input.help.VirtualApplication"
    },
    {
      "name": "Package",
      "aliases": [
        "packageForLinux"
      ],
      "type": "filePath",
      "label": "ms-resource:loc.input.label.Package",
      "defaultValue": "$(System.DefaultWorkingDirectory)/**/*.zip",
      "required": true,
      "visibleRule": "ConnectionType = PublishProfile || WebAppKind = webApp || WebAppKind = apiApp || WebAppKind = functionApp || WebAppKind = mobileApp || WebAppKind = webAppLinux || webAppKind = functionAppLinux",
      "helpMarkDown": "ms-resource:loc.input.help.Package"
    },
    {
      "name": "RuntimeStack",
      "type": "pickList",
      "label": "ms-resource:loc.input.label.RuntimeStack",
      "defaultValue": "",
      "required": false,
      "properties": {
        "EditableOptions": "True"
      },
      "helpMarkDown": "ms-resource:loc.input.help.RuntimeStack",
      "visibleRule": "WebAppKind = webAppLinux"
    },
    {
      "name": "RuntimeStackFunction",
      "type": "pickList",
      "label": "ms-resource:loc.input.label.RuntimeStackFunction",
      "defaultValue": "",
      "required": false,
      "properties": {
        "EditableOptions": "True"
      },
      "options": {
        "DOCKER|microsoft/azure-functions-dotnet-core2.0:2.0": ".NET",
        "DOCKER|microsoft/azure-functions-node8:2.0": "JavaScript"
      },
      "helpMarkDown": "ms-resource:loc.input.help.RuntimeStackFunction",
      "visibleRule": "WebAppKind = functionAppLinux"
    },
    {
      "name": "StartupCommand",
      "type": "string",
      "label": "ms-resource:loc.input.label.StartupCommand",
      "defaultValue": "",
      "required": false,
      "visibleRule": "WebAppKind = webAppLinux || WebAppKind = webAppContainer || WebAppkind = functionAppContainer || WebAppKind = functionAppLinux",
      "helpMarkDown": "ms-resource:loc.input.help.StartupCommand"
    },
    {
      "name": "ScriptType",
      "type": "pickList",
      "label": "ms-resource:loc.input.label.ScriptType",
      "defaultValue": "",
      "options": {
        "": "Select deployment script type (inline or file)",
        "Inline Script": "Inline Script",
        "File Path": "Script File Path"
      },
      "groupName": "PostDeploymentAction",
      "helpMarkDown": "ms-resource:loc.input.help.ScriptType"
    },
    {
      "name": "InlineScript",
      "type": "multiLine",
      "label": "ms-resource:loc.input.label.InlineScript",
      "defaultValue": ":: You can provide your deployment commands here. One command per line.",
      "groupName": "PostDeploymentAction",
      "required": true,
      "visibleRule": "ScriptType == Inline Script",
      "properties": {
        "resizable": "true",
        "rows": "10",
        "maxLength": "500"
      }
    },
    {
      "name": "ScriptPath",
      "type": "filePath",
      "label": "ms-resource:loc.input.label.ScriptPath",
      "required": true,
      "groupName": "PostDeploymentAction",
      "visibleRule": "ScriptType == File Path"
    },
    {
      "name": "WebConfigParameters",
      "type": "multiLine",
      "label": "ms-resource:loc.input.label.WebConfigParameters",
      "required": false,
      "defaultValue": "",
      "groupName": "FileTransformsAndVariableSubstitution",
      "helpMarkDown": "ms-resource:loc.input.help.WebConfigParameters",
      "properties": {
        "editorExtension": "ms.vss-services-azure.webconfig-parameters-grid"
      }
    },
    {
      "name": "AppSettings",
      "type": "multiLine",
      "label": "ms-resource:loc.input.label.AppSettings",
      "defaultValue": "",
      "required": false,
      "groupName": "ApplicationAndConfigurationSettings",
      "helpMarkDown": "ms-resource:loc.input.help.AppSettings",
      "properties": {
        "editorExtension": "ms.vss-services-azure.parameters-grid"
      }
    },
    {
      "name": "ConfigurationSettings",
      "type": "multiLine",
      "label": "ms-resource:loc.input.label.ConfigurationSettings",
      "defaultValue": "",
      "required": false,
      "groupName": "ApplicationAndConfigurationSettings",
      "helpMarkDown": "ms-resource:loc.input.help.ConfigurationSettings",
      "properties": {
        "editorExtension": "ms.vss-services-azure.parameters-grid"
      }
    },
    {
      "name": "UseWebDeploy",
      "aliases": [
        "enableCustomDeployment"
      ],
      "type": "boolean",
      "label": "ms-resource:loc.input.label.UseWebDeploy",
      "required": false,
      "defaultValue": "false",
      "groupName": "AdditionalDeploymentOptions",
      "helpMarkDown": "ms-resource:loc.input.help.UseWebDeploy"
    },
    {
      "name": "DeploymentType",
      "type": "pickList",
      "label": "ms-resource:loc.input.label.DeploymentType",
      "defaultValue": "webDeploy",
      "required": true,
      "groupName": "AdditionalDeploymentOptions",
      "options": {
        "webDeploy": "Web Deploy",
        "zipDeploy": "Zip Deploy",
        "runFromZip": "Run From Package"
      },
      "helpMarkDown": "ms-resource:loc.input.help.DeploymentType",
      "visibleRule": "UseWebDeploy == true"
    },
    {
      "name": "TakeAppOfflineFlag",
      "type": "boolean",
      "label": "ms-resource:loc.input.label.TakeAppOfflineFlag",
      "defaultValue": "true",
      "required": false,
      "groupName": "AdditionalDeploymentOptions",
      "visibleRule": "UseWebDeploy == true && DeploymentType != runFromZip",
      "helpMarkDown": "ms-resource:loc.input.help.TakeAppOfflineFlag"
    },
    {
      "name": "SetParametersFile",
      "type": "filePath",
      "label": "ms-resource:loc.input.label.SetParametersFile",
      "defaultValue": "",
      "required": false,
      "groupName": "AdditionalDeploymentOptions",
      "visibleRule": "UseWebDeploy == true && DeploymentType == webDeploy",
      "helpMarkDown": "ms-resource:loc.input.help.SetParametersFile"
    },
    {
      "name": "RemoveAdditionalFilesFlag",
      "type": "boolean",
      "label": "ms-resource:loc.input.label.RemoveAdditionalFilesFlag",
      "defaultValue": "false",
      "required": false,
      "groupName": "AdditionalDeploymentOptions",
      "visibleRule": "UseWebDeploy == true && DeploymentType == webDeploy",
      "helpMarkDown": "ms-resource:loc.input.help.RemoveAdditionalFilesFlag"
    },
    {
      "name": "ExcludeFilesFromAppDataFlag",
      "type": "boolean",
      "label": "ms-resource:loc.input.label.ExcludeFilesFromAppDataFlag",
      "defaultValue": "true",
      "required": false,
      "groupName": "AdditionalDeploymentOptions",
      "visibleRule": "UseWebDeploy == true && DeploymentType == webDeploy",
      "helpMarkDown": "ms-resource:loc.input.help.ExcludeFilesFromAppDataFlag"
    },
    {
      "name": "AdditionalArguments",
      "type": "string",
      "label": "ms-resource:loc.input.label.AdditionalArguments",
      "required": false,
      "defaultValue": "-retryAttempts:6 -retryInterval:10000",
      "groupName": "AdditionalDeploymentOptions",
      "visibleRule": "UseWebDeploy == true && DeploymentType == webDeploy",
      "helpMarkDown": "ms-resource:loc.input.help.AdditionalArguments"
    },
    {
      "name": "RenameFilesFlag",
      "type": "boolean",
      "label": "ms-resource:loc.input.label.RenameFilesFlag",
      "defaultValue": "true",
      "required": false,
      "visibleRule": "UseWebDeploy == true && DeploymentType == webDeploy",
      "groupName": "AdditionalDeploymentOptions",
      "helpMarkDown": "ms-resource:loc.input.help.RenameFilesFlag"
    },
    {
      "name": "XmlTransformation",
      "aliases": [
        "enableXmlTransform"
      ],
      "type": "boolean",
      "label": "ms-resource:loc.input.label.XmlTransformation",
      "required": false,
      "defaultValue": false,
      "groupName": "FileTransformsAndVariableSubstitution",
      "helpMarkDown": "ms-resource:loc.input.help.XmlTransformation"
    },
    {
      "name": "XmlVariableSubstitution",
      "aliases": [
        "enableXmlVariableSubstitution"
      ],
      "type": "boolean",
      "label": "ms-resource:loc.input.label.XmlVariableSubstitution",
      "required": false,
      "defaultValue": false,
      "groupName": "FileTransformsAndVariableSubstitution",
      "helpMarkDown": "ms-resource:loc.input.help.XmlVariableSubstitution"
    },
    {
      "name": "JSONFiles",
      "type": "multiLine",
      "label": "ms-resource:loc.input.label.JSONFiles",
      "required": false,
      "defaultValue": "",
      "groupName": "FileTransformsAndVariableSubstitution",
      "helpMarkDown": "ms-resource:loc.input.help.JSONFiles"
    }
  ],
  "outputVariables": [
    {
      "name": "AppServiceApplicationUrl",
      "description": "Application URL of the selected App Service."
    }
  ],
  "dataSourceBindings": [
    {
      "target": "WebAppName",
      "endpointId": "$(ConnectedServiceName)",
      "dataSourceName": "AzureRMWebAppNamesByAppType",
      "parameters": {
        "WebAppKind": "$(WebAppKind)"
      }
    },
    {
      "target": "ResourceGroupName",
      "endpointId": "$(ConnectedServiceName)",
      "dataSourceName": "AzureRMWebAppResourceGroup",
      "parameters": {
        "WebAppName": "$(WebAppName)"
      }
    },
    {
      "target": "SlotName",
      "endpointId": "$(ConnectedServiceName)",
      "dataSourceName": "AzureRMWebAppSlotsId",
      "parameters": {
        "WebAppName": "$(WebAppName)",
        "ResourceGroupName": "$(ResourceGroupName)"
      },
      "resultTemplate": "{\"Value\":\"{{{ #extractResource slots}}}\",\"DisplayValue\":\"{{{ #extractResource slots}}}\"}"
    },
    {
      "target": "RuntimeStack",
      "endpointId": "$(ConnectedServiceName)",
      "dataSourceName": "AzureRMWebAppRuntimeStacksByOsType",
      "parameters": {
        "osTypeSelected": "Linux"
      },
      "resultTemplate": "{\"Value\":\"{{{ runtimeVersion }}}\",\"DisplayValue\":\"{{{ displayVersion }}} ({{{ runtimeVersion }}})\"}"
    }
  ],
  "instanceNameFormat": "ms-resource:loc.instanceNameFormat",
  "execution": {
    "Node": {
      "target": "azurermwebappdeployment.js"
    }
  },
  "messages": {
    "Invalidwebapppackageorfolderpathprovided": "ms-resource:loc.messages.Invalidwebapppackageorfolderpathprovided",
    "SetParamFilenotfound0": "ms-resource:loc.messages.SetParamFilenotfound0",
    "XDTTransformationsappliedsuccessfully": "ms-resource:loc.messages.XDTTransformationsappliedsuccessfully",
    "GotconnectiondetailsforazureRMWebApp0": "ms-resource:loc.messages.GotconnectiondetailsforazureRMWebApp0",
    "ErrorNoSuchDeployingMethodExists": "ms-resource:loc.messages.ErrorNoSuchDeployingMethodExists",
    "UnabletoretrieveconnectiondetailsforazureRMWebApp": "ms-resource:loc.messages.UnabletoretrieveconnectiondetailsforazureRMWebApp",
    "UnabletoretrieveResourceID": "ms-resource:loc.messages.UnabletoretrieveResourceID",
    "Successfullyupdateddeploymenthistory": "ms-resource:loc.messages.Successfullyupdateddeploymenthistory",
    "Failedtoupdatedeploymenthistory": "ms-resource:loc.messages.Failedtoupdatedeploymenthistory",
    "WARNINGCannotupdatedeploymentstatusSCMendpointisnotenabledforthiswebsite": "ms-resource:loc.messages.WARNINGCannotupdatedeploymentstatusSCMendpointisnotenabledforthiswebsite",
    "Unabletoretrievewebconfigdetails": "ms-resource:loc.messages.Unabletoretrievewebconfigdetails",
    "Unabletoretrievewebappsettings": "ms-resource:loc.messages.Unabletoretrievewebappsettings",
    "Unabletoupdatewebappsettings": "ms-resource:loc.messages.Unabletoupdatewebappsettings",
    "CannotupdatedeploymentstatusuniquedeploymentIdCannotBeRetrieved": "ms-resource:loc.messages.CannotupdatedeploymentstatusuniquedeploymentIdCannotBeRetrieved",
    "PackageDeploymentSuccess": "ms-resource:loc.messages.PackageDeploymentSuccess",
    "PackageDeploymentFailed": "ms-resource:loc.messages.PackageDeploymentFailed",
    "Runningcommand": "ms-resource:loc.messages.Runningcommand",
    "Deployingwebapplicationatvirtualpathandphysicalpath": "ms-resource:loc.messages.Deployingwebapplicationatvirtualpathandphysicalpath",
    "Successfullydeployedpackageusingkuduserviceat": "ms-resource:loc.messages.Successfullydeployedpackageusingkuduserviceat",
    "Failedtodeploywebapppackageusingkuduservice": "ms-resource:loc.messages.Failedtodeploywebapppackageusingkuduservice",
    "Unabletodeploywebappresponsecode": "ms-resource:loc.messages.Unabletodeploywebappresponsecode",
    "MSDeploygeneratedpackageareonlysupportedforWindowsplatform": "ms-resource:loc.messages.MSDeploygeneratedpackageareonlysupportedforWindowsplatform",
    "UnsupportedinstalledversionfoundforMSDeployversionshouldbeatleast3orabove": "ms-resource:loc.messages.UnsupportedinstalledversionfoundforMSDeployversionshouldbeatleast3orabove",
    "UnabletofindthelocationofMSDeployfromregistryonmachineError": "ms-resource:loc.messages.UnabletofindthelocationofMSDeployfromregistryonmachineError",
    "Nopackagefoundwithspecifiedpattern": "ms-resource:loc.messages.Nopackagefoundwithspecifiedpattern",
    "MorethanonepackagematchedwithspecifiedpatternPleaserestrainthesearchpattern": "ms-resource:loc.messages.MorethanonepackagematchedwithspecifiedpatternPleaserestrainthesearchpattern",
    "Trytodeploywebappagainwithappofflineoptionselected": "ms-resource:loc.messages.Trytodeploywebappagainwithappofflineoptionselected",
    "Trytodeploywebappagainwithrenamefileoptionselected": "ms-resource:loc.messages.Trytodeploywebappagainwithrenamefileoptionselected",
    "NOJSONfilematchedwithspecificpattern": "ms-resource:loc.messages.NOJSONfilematchedwithspecificpattern",
    "Configfiledoesntexists": "ms-resource:loc.messages.Configfiledoesntexists",
    "Failedtowritetoconfigfilewitherror": "ms-resource:loc.messages.Failedtowritetoconfigfilewitherror",
    "AppOfflineModeenabled": "ms-resource:loc.messages.AppOfflineModeenabled",
    "Failedtoenableappofflinemode": "ms-resource:loc.messages.Failedtoenableappofflinemode",
    "AppOflineModedisabled": "ms-resource:loc.messages.AppOflineModedisabled",
    "FailedtodisableAppOfflineMode": "ms-resource:loc.messages.FailedtodisableAppOfflineMode",
    "CannotPerformXdtTransformationOnNonWindowsPlatform": "ms-resource:loc.messages.CannotPerformXdtTransformationOnNonWindowsPlatform",
    "XdtTransformationErrorWhileTransforming": "ms-resource:loc.messages.XdtTransformationErrorWhileTransforming",
    "PublishusingwebdeployoptionsaresupportedonlywhenusingWindowsagent": "ms-resource:loc.messages.PublishusingwebdeployoptionsaresupportedonlywhenusingWindowsagent",
    "Publishusingzipdeploynotsupportedformsbuildpackage": "ms-resource:loc.messages.Publishusingzipdeploynotsupportedformsbuildpackage",
    "Publishusingzipdeploynotsupportedforvirtualapplication": "ms-resource:loc.messages.Publishusingzipdeploynotsupportedforvirtualapplication",
    "Publishusingzipdeploydoesnotsupportwarfile": "ms-resource:loc.messages.Publishusingzipdeploydoesnotsupportwarfile",
    "Publishusingrunfromzipwithpostdeploymentscript": "ms-resource:loc.messages.Publishusingrunfromzipwithpostdeploymentscript",
    "ResourceDoesntExist": "ms-resource:loc.messages.ResourceDoesntExist",
    "EncodeNotSupported": "ms-resource:loc.messages.EncodeNotSupported",
    "UnknownFileEncodeError": "ms-resource:loc.messages.UnknownFileEncodeError",
    "ShortFileBufferError": "ms-resource:loc.messages.ShortFileBufferError",
    "FailedToUpdateAzureRMWebAppConfigDetails": "ms-resource:loc.messages.FailedToUpdateAzureRMWebAppConfigDetails",
    "SuccessfullyUpdatedAzureRMWebAppConfigDetails": "ms-resource:loc.messages.SuccessfullyUpdatedAzureRMWebAppConfigDetails",
    "RequestedURLforkuduphysicalpath": "ms-resource:loc.messages.RequestedURLforkuduphysicalpath",
    "Physicalpathalreadyexists": "ms-resource:loc.messages.Physicalpathalreadyexists",
    "KuduPhysicalpathCreatedSuccessfully": "ms-resource:loc.messages.KuduPhysicalpathCreatedSuccessfully",
    "FailedtocreateKuduPhysicalPath": "ms-resource:loc.messages.FailedtocreateKuduPhysicalPath",
    "FailedtocheckphysicalPath": "ms-resource:loc.messages.FailedtocheckphysicalPath",
    "VirtualApplicationDoesNotExist": "ms-resource:loc.messages.VirtualApplicationDoesNotExist",
    "JSONParseError": "ms-resource:loc.messages.JSONParseError",
    "JSONvariablesubstitutionappliedsuccessfully": "ms-resource:loc.messages.JSONvariablesubstitutionappliedsuccessfully",
    "XMLvariablesubstitutionappliedsuccessfully": "ms-resource:loc.messages.XMLvariablesubstitutionappliedsuccessfully",
    "failedtoUploadFileToKudu": "ms-resource:loc.messages.failedtoUploadFileToKudu",
    "failedtoUploadFileToKuduError": "ms-resource:loc.messages.failedtoUploadFileToKuduError",
    "ExecuteScriptOnKudu": "ms-resource:loc.messages.ExecuteScriptOnKudu",
    "FailedToRunScriptOnKuduError": "ms-resource:loc.messages.FailedToRunScriptOnKuduError",
    "FailedToRunScriptOnKudu": "ms-resource:loc.messages.FailedToRunScriptOnKudu",
    "ScriptExecutionOnKuduSuccess": "ms-resource:loc.messages.ScriptExecutionOnKuduSuccess",
    "ScriptExecutionOnKuduFailed": "ms-resource:loc.messages.ScriptExecutionOnKuduFailed",
    "FailedtoDeleteFileFromKudu": "ms-resource:loc.messages.FailedtoDeleteFileFromKudu",
    "FailedtoDeleteFileFromKuduError": "ms-resource:loc.messages.FailedtoDeleteFileFromKuduError",
    "ScriptFileNotFound": "ms-resource:loc.messages.ScriptFileNotFound",
    "InvalidScriptFile": "ms-resource:loc.messages.InvalidScriptFile",
    "RetryForTimeoutIssue": "ms-resource:loc.messages.RetryForTimeoutIssue",
    "stdoutFromScript": "ms-resource:loc.messages.stdoutFromScript",
    "stderrFromScript": "ms-resource:loc.messages.stderrFromScript",
    "WebConfigAlreadyExists": "ms-resource:loc.messages.WebConfigAlreadyExists",
    "SuccessfullyGeneratedWebConfig": "ms-resource:loc.messages.SuccessfullyGeneratedWebConfig",
    "FailedToGenerateWebConfig": "ms-resource:loc.messages.FailedToGenerateWebConfig",
    "FailedToGetKuduFileContent": "ms-resource:loc.messages.FailedToGetKuduFileContent",
    "FailedToGetKuduFileContentError": "ms-resource:loc.messages.FailedToGetKuduFileContentError",
    "ScriptStatusTimeout": "ms-resource:loc.messages.ScriptStatusTimeout",
    "PollingForFileTimeOut": "ms-resource:loc.messages.PollingForFileTimeOut",
    "InvalidPollOption": "ms-resource:loc.messages.InvalidPollOption",
    "MissingAppTypeWebConfigParameters": "ms-resource:loc.messages.MissingAppTypeWebConfigParameters",
    "AutoDetectDjangoSettingsFailed": "ms-resource:loc.messages.AutoDetectDjangoSettingsFailed",
    "FailedToApplyTransformation": "ms-resource:loc.messages.FailedToApplyTransformation",
    "FailedToApplyTransformationReason1": "ms-resource:loc.messages.FailedToApplyTransformationReason1",
    "FailedToApplyTransformationReason2": "ms-resource:loc.messages.FailedToApplyTransformationReason2",
    "AutoParameterizationMessage": "ms-resource:loc.messages.AutoParameterizationMessage",
    "UnsupportedAppType": "ms-resource:loc.messages.UnsupportedAppType",
    "UnableToFetchAuthorityURL": "ms-resource:loc.messages.UnableToFetchAuthorityURL",
    "UnableToFetchActiveDirectory": "ms-resource:loc.messages.UnableToFetchActiveDirectory",
    "SuccessfullyUpdatedRuntimeStackAndStartupCommand": "ms-resource:loc.messages.SuccessfullyUpdatedRuntimeStackAndStartupCommand",
    "FailedToUpdateRuntimeStackAndStartupCommand": "ms-resource:loc.messages.FailedToUpdateRuntimeStackAndStartupCommand",
    "SuccessfullyUpdatedWebAppSettings": "ms-resource:loc.messages.SuccessfullyUpdatedWebAppSettings",
    "FailedToUpdateAppSettingsInConfigDetails": "ms-resource:loc.messages.FailedToUpdateAppSettingsInConfigDetails",
    "UnableToGetAzureRMWebAppMetadata": "ms-resource:loc.messages.UnableToGetAzureRMWebAppMetadata",
    "UnableToUpdateAzureRMWebAppMetadata": "ms-resource:loc.messages.UnableToUpdateAzureRMWebAppMetadata",
    "Unabletoretrieveazureregistrycredentials": "ms-resource:loc.messages.Unabletoretrieveazureregistrycredentials",
    "UnableToReadResponseBody": "ms-resource:loc.messages.UnableToReadResponseBody",
    "UnableToUpdateWebAppConfigDetails": "ms-resource:loc.messages.UnableToUpdateWebAppConfigDetails",
    "AddingReleaseAnnotation": "ms-resource:loc.messages.AddingReleaseAnnotation",
    "SuccessfullyAddedReleaseAnnotation": "ms-resource:loc.messages.SuccessfullyAddedReleaseAnnotation",
    "FailedAddingReleaseAnnotation": "ms-resource:loc.messages.FailedAddingReleaseAnnotation",
    "RenameLockedFilesEnabled": "ms-resource:loc.messages.RenameLockedFilesEnabled",
    "FailedToEnableRenameLockedFiles": "ms-resource:loc.messages.FailedToEnableRenameLockedFiles",
    "WebJobsInProgressIssue": "ms-resource:loc.messages.WebJobsInProgressIssue",
    "FailedToFetchKuduAppSettings": "ms-resource:loc.messages.FailedToFetchKuduAppSettings",
    "FailedToCreatePath": "ms-resource:loc.messages.FailedToCreatePath",
    "FailedToDeleteFile": "ms-resource:loc.messages.FailedToDeleteFile",
    "FailedToDeleteFolder": "ms-resource:loc.messages.FailedToDeleteFolder",
    "FailedToUploadFile": "ms-resource:loc.messages.FailedToUploadFile",
    "FailedToGetFileContent": "ms-resource:loc.messages.FailedToGetFileContent",
    "FailedToListPath": "ms-resource:loc.messages.FailedToListPath",
    "RetryToDeploy": "ms-resource:loc.messages.RetryToDeploy",
    "FailedToGetAppServiceDetails": "ms-resource:loc.messages.FailedToGetAppServiceDetails",
    "FailedToGetAppServicePublishingProfile": "ms-resource:loc.messages.FailedToGetAppServicePublishingProfile",
    "FailedToUpdateAppServiceMetadata": "ms-resource:loc.messages.FailedToUpdateAppServiceMetadata",
    "FailedToGetAppServiceMetadata": "ms-resource:loc.messages.FailedToGetAppServiceMetadata",
    "FailedToPatchAppServiceConfiguration": "ms-resource:loc.messages.FailedToPatchAppServiceConfiguration",
    "FailedToUpdateAppServiceConfiguration": "ms-resource:loc.messages.FailedToUpdateAppServiceConfiguration",
    "FailedToGetAppServiceConfiguration": "ms-resource:loc.messages.FailedToGetAppServiceConfiguration",
    "FailedToGetAppServicePublishingCredentials": "ms-resource:loc.messages.FailedToGetAppServicePublishingCredentials",
    "FailedToGetAppServiceApplicationSettings": "ms-resource:loc.messages.FailedToGetAppServiceApplicationSettings",
    "FailedToUpdateAppServiceApplicationSettings": "ms-resource:loc.messages.FailedToUpdateAppServiceApplicationSettings",
    "UpdatingAppServiceConfigurationSettings": "ms-resource:loc.messages.UpdatingAppServiceConfigurationSettings",
    "UpdatedAppServiceConfigurationSettings": "ms-resource:loc.messages.UpdatedAppServiceConfigurationSettings",
    "UpdatingAppServiceApplicationSettings": "ms-resource:loc.messages.UpdatingAppServiceApplicationSettings",
    "UpdatedAppServiceApplicationSettings": "ms-resource:loc.messages.UpdatedAppServiceApplicationSettings",
    "MultipleResourceGroupFoundForAppService": "ms-resource:loc.messages.MultipleResourceGroupFoundForAppService",
    "PackageDeploymentUsingZipDeployFailed": "ms-resource:loc.messages.PackageDeploymentUsingZipDeployFailed",
    "PackageDeploymentInitiated": "ms-resource:loc.messages.PackageDeploymentInitiated",
    "WarPackageDeploymentInitiated": "ms-resource:loc.messages.WarPackageDeploymentInitiated",
    "FailedToGetDeploymentLogs": "ms-resource:loc.messages.FailedToGetDeploymentLogs",
    "GoExeNameNotPresent": "ms-resource:loc.messages.GoExeNameNotPresent",
    "WarDeploymentRetry": "ms-resource:loc.messages.WarDeploymentRetry",
    "Updatemachinetoenablesecuretlsprotocol": "ms-resource:loc.messages.Updatemachinetoenablesecuretlsprotocol",
    "CouldNotFetchAccessTokenforAzureStatusCode": "ms-resource:loc.messages.CouldNotFetchAccessTokenforAzureStatusCode",
    "CouldNotFetchAccessTokenforMSIDueToMSINotConfiguredProperlyStatusCode": "ms-resource:loc.messages.CouldNotFetchAccessTokenforMSIDueToMSINotConfiguredProperlyStatusCode",
    "CouldNotFetchAccessTokenforMSIStatusCode": "ms-resource:loc.messages.CouldNotFetchAccessTokenforMSIStatusCode",
    "XmlParsingFailed": "ms-resource:loc.messages.XmlParsingFailed",
    "PropertyDoesntExistPublishProfile": "ms-resource:loc.messages.PropertyDoesntExistPublishProfile",
    "InvalidConnectionType": "ms-resource:loc.messages.InvalidConnectionType",
    "InvalidImageSourceType": "ms-resource:loc.messages.InvalidImageSourceType",
    "InvalidPublishProfile": "ms-resource:loc.messages.InvalidPublishProfile",
    "ASE_SSLIssueRecommendation": "ms-resource:loc.messages.ASE_SSLIssueRecommendation",
    "ZipDeployLogsURL": "ms-resource:loc.messages.ZipDeployLogsURL",
    "DeployLogsURL": "ms-resource:loc.messages.DeployLogsURL",
    "AppServiceApplicationURL": "ms-resource:loc.messages.AppServiceApplicationURL",
    "ASE_WebDeploySSLIssueRecommendation": "ms-resource:loc.messages.ASE_WebDeploySSLIssueRecommendation",
    "FailedToGetResourceID": "ms-resource:loc.messages.FailedToGetResourceID",
    "JarPathNotPresent": "ms-resource:loc.messages.JarPathNotPresent",
    "FailedToUpdateApplicationInsightsResource": "ms-resource:loc.messages.FailedToUpdateApplicationInsightsResource",
    "RunFromZipPreventsFileInUseError": "ms-resource:loc.messages.RunFromZipPreventsFileInUseError",
    "ExpiredServicePrincipal": "ms-resource:loc.messages.ExpiredServicePrincipal"
  }
}<|MERGE_RESOLUTION|>--- conflicted
+++ resolved
@@ -17,13 +17,8 @@
   "author": "Microsoft Corporation",
   "version": {
     "Major": 4,
-<<<<<<< HEAD
-    "Minor": 3,
-    "Patch": 37
-=======
     "Minor": 156,
-    "Patch": 2
->>>>>>> db1a26a7
+    "Patch": 3
   },
   "releaseNotes": "ms-resource:loc.releaseNotes",
   "minimumAgentVersion": "2.104.1",
