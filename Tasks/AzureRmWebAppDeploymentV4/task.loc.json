{
  "id": "497D490F-EEA7-4F2B-AB94-48D9C1ACDCB1",
  "name": "AzureRmWebAppDeployment",
  "friendlyName": "ms-resource:loc.friendlyName",
  "description": "ms-resource:loc.description",
  "helpUrl": "https://aka.ms/azureappservicetroubleshooting",
  "helpMarkDown": "ms-resource:loc.helpMarkDown",
  "category": "Deploy",
  "visibility": [
    "Build",
    "Release"
  ],
  "runsOn": [
    "Agent",
    "DeploymentGroup"
  ],
  "author": "Microsoft Corporation",
  "version": {
    "Major": 4,
<<<<<<< HEAD
    "Minor": 227,
    "Patch": 6
=======
    "Minor": 228,
    "Patch": 0
>>>>>>> d967cd67
  },
  "releaseNotes": "ms-resource:loc.releaseNotes",
  "minimumAgentVersion": "2.104.1",
  "groups": [
    {
      "name": "FileTransformsAndVariableSubstitution",
      "displayName": "ms-resource:loc.group.displayName.FileTransformsAndVariableSubstitution",
      "isExpanded": false,
      "visibleRule": "WebAppKind != webAppContainer && WebAppkind != functionAppContainer && WebAppKind != webAppLinux && webAppKind != functionAppLinux && Package NotEndsWith .war"
    },
    {
      "name": "AdditionalDeploymentOptions",
      "displayName": "ms-resource:loc.group.displayName.AdditionalDeploymentOptions",
      "isExpanded": false,
      "visibleRule": "ConnectionType = AzureRM && WebAppKind != webAppLinux && WebAppKind != webAppContainer && WebAppkind != functionAppContainer && webAppKind != functionAppLinux && WebAppKind != \"\" && Package NotEndsWith .war && Package NotEndsWith .jar"
    },
    {
      "name": "PostDeploymentAction",
      "displayName": "ms-resource:loc.group.displayName.PostDeploymentAction",
      "isExpanded": false,
      "visibleRule": "ConnectionType = AzureRM && WebAppKind != \"\" && WebAppKind != webAppContainer && WebAppkind != functionAppContainer"
    },
    {
      "name": "ApplicationAndConfigurationSettings",
      "displayName": "ms-resource:loc.group.displayName.ApplicationAndConfigurationSettings",
      "isExpanded": false,
      "visibleRule": "ConnectionType = AzureRM"
    }
  ],
  "inputs": [
    {
      "name": "ConnectionType",
      "type": "pickList",
      "label": "ms-resource:loc.input.label.ConnectionType",
      "defaultValue": "AzureRM",
      "options": {
        "AzureRM": "Azure Resource Manager",
        "PublishProfile": "Publish Profile"
      },
      "required": true,
      "helpMarkDown": "ms-resource:loc.input.help.ConnectionType"
    },
    {
      "name": "ConnectedServiceName",
      "aliases": [
        "azureSubscription"
      ],
      "type": "connectedService:AzureRM",
      "label": "ms-resource:loc.input.label.ConnectedServiceName",
      "defaultValue": "",
      "required": true,
      "helpMarkDown": "ms-resource:loc.input.help.ConnectedServiceName",
      "visibleRule": "ConnectionType = AzureRM"
    },
    {
      "name": "PublishProfilePath",
      "type": "filePath",
      "label": "ms-resource:loc.input.label.PublishProfilePath",
      "defaultValue": "$(System.DefaultWorkingDirectory)/**/*.pubxml",
      "required": true,
      "helpMarkDown": "ms-resource:loc.input.help.PublishProfilePath",
      "visibleRule": "ConnectionType = PublishProfile"
    },
    {
      "name": "PublishProfilePassword",
      "type": "string",
      "label": "ms-resource:loc.input.label.PublishProfilePassword",
      "required": true,
      "helpMarkDown": "ms-resource:loc.input.help.PublishProfilePassword",
      "visibleRule": "ConnectionType = PublishProfile"
    },
    {
      "name": "WebAppKind",
      "aliases": [
        "appType"
      ],
      "type": "pickList",
      "label": "ms-resource:loc.input.label.WebAppKind",
      "defaultValue": "webApp",
      "required": true,
      "options": {
        "webApp": "Web App on Windows",
        "webAppLinux": "Web App on Linux",
        "webAppContainer": "Web App for Containers (Linux)",
        "webAppHyperVContainer": "Web App for Containers (Windows)",
        "functionApp": "Function App on Windows (Not Recommended, Use Azure Functions Task)",
        "functionAppLinux": "Function App on Linux (Not Recommended, Use Azure Functions Task)",
        "functionAppContainer": "Function App for Containers (Linux) (Not Recommended, Use Azure Functions for container Task)",
        "apiApp": "API App",
        "mobileApp": "Mobile App"
      },
      "properties": {
        "EditableOptions": "true"
      },
      "helpMarkDown": "ms-resource:loc.input.help.WebAppKind",
      "visibleRule": "ConnectionType = AzureRM"
    },
    {
      "name": "WebAppName",
      "type": "pickList",
      "label": "ms-resource:loc.input.label.WebAppName",
      "defaultValue": "",
      "required": true,
      "properties": {
        "EditableOptions": "True"
      },
      "helpMarkDown": "ms-resource:loc.input.help.WebAppName",
      "visibleRule": "ConnectionType = AzureRM"
    },
    {
      "name": "DeployToSlotOrASEFlag",
      "aliases": [
        "deployToSlotOrASE"
      ],
      "type": "boolean",
      "label": "ms-resource:loc.input.label.DeployToSlotOrASEFlag",
      "defaultValue": "false",
      "required": false,
      "helpMarkDown": "ms-resource:loc.input.help.DeployToSlotOrASEFlag",
      "visibleRule": "ConnectionType = AzureRM && WebAppKind != \"\""
    },
    {
      "name": "ResourceGroupName",
      "type": "pickList",
      "label": "ms-resource:loc.input.label.ResourceGroupName",
      "defaultValue": "",
      "required": true,
      "properties": {
        "EditableOptions": "True"
      },
      "helpMarkDown": "ms-resource:loc.input.help.ResourceGroupName",
      "visibleRule": "DeployToSlotOrASEFlag = true"
    },
    {
      "name": "SlotName",
      "type": "pickList",
      "label": "ms-resource:loc.input.label.SlotName",
      "defaultValue": "production",
      "required": true,
      "properties": {
        "EditableOptions": "True"
      },
      "helpMarkDown": "ms-resource:loc.input.help.SlotName",
      "visibleRule": "DeployToSlotOrASEFlag = true"
    },
    {
      "name": "DockerNamespace",
      "type": "string",
      "label": "ms-resource:loc.input.label.DockerNamespace",
      "defaultValue": "",
      "required": true,
      "visibleRule": "WebAppKind = webAppContainer || WebAppkind = functionAppContainer || WebAppkind = webAppHyperVContainer",
      "helpMarkDown": "ms-resource:loc.input.help.DockerNamespace"
    },
    {
      "name": "DockerRepository",
      "type": "string",
      "label": "ms-resource:loc.input.label.DockerRepository",
      "defaultValue": "",
      "required": true,
      "visibleRule": "WebAppKind = webAppContainer || WebAppkind = functionAppContainer || WebAppkind = webAppHyperVContainer",
      "helpMarkDown": "ms-resource:loc.input.help.DockerRepository"
    },
    {
      "name": "DockerImageTag",
      "type": "string",
      "label": "ms-resource:loc.input.label.DockerImageTag",
      "defaultValue": "",
      "required": false,
      "visibleRule": "WebAppKind = webAppContainer || WebAppkind = functionAppContainer || WebAppkind = webAppHyperVContainer",
      "helpMarkDown": "ms-resource:loc.input.help.DockerImageTag"
    },
    {
      "name": "VirtualApplication",
      "type": "string",
      "label": "ms-resource:loc.input.label.VirtualApplication",
      "defaultValue": "",
      "required": false,
      "visibleRule": "WebAppKind != webAppLinux && WebAppKind != webAppContainer && WebAppkind != functionAppContainer && WebAppKind != functionApp && webAppKind != functionAppLinux && WebAppKind != \"\"",
      "helpMarkDown": "ms-resource:loc.input.help.VirtualApplication"
    },
    {
      "name": "Package",
      "aliases": [
        "packageForLinux"
      ],
      "type": "filePath",
      "label": "ms-resource:loc.input.label.Package",
      "defaultValue": "$(System.DefaultWorkingDirectory)/**/*.zip",
      "required": true,
      "visibleRule": "ConnectionType = PublishProfile || WebAppKind = webApp || WebAppKind = apiApp || WebAppKind = functionApp || WebAppKind = mobileApp || WebAppKind = webAppLinux || webAppKind = functionAppLinux",
      "helpMarkDown": "ms-resource:loc.input.help.Package"
    },
    {
      "name": "RuntimeStack",
      "type": "pickList",
      "label": "ms-resource:loc.input.label.RuntimeStack",
      "defaultValue": "",
      "required": false,
      "properties": {
        "EditableOptions": "True"
      },
      "helpMarkDown": "ms-resource:loc.input.help.RuntimeStack",
      "visibleRule": "WebAppKind = webAppLinux"
    },
    {
      "name": "RuntimeStackFunction",
      "type": "pickList",
      "label": "ms-resource:loc.input.label.RuntimeStackFunction",
      "defaultValue": "",
      "required": false,
      "properties": {
        "EditableOptions": "True"
      },
      "options": {
        "DOTNET|2.2": "DOTNET|2.2 (functionapp v2)",
        "DOTNET|3.1": "DOTNET|3.1 (functionapp v3)",
        "JAVA|8": "JAVA|8 (functionapp v2/v3)",
        "JAVA|11": "JAVA|11  (functionapp v3)",
        "NODE|8": "NODE|8 (functionapp v2)",
        "NODE|10": "NODE|10 (functionapp v2/v3)",
        "NODE|12": "NODE|12 (functionapp v3)",
        "NODE|14": "NODE|14 (functionapp v3)",
        "PYTHON|3.6": "PYTHON|3.6 (functionapp v2/v3)",
        "PYTHON|3.7": "PYTHON|3.7 (functionapp v2/v3)",
        "PYTHON|3.8": "PYTHON|3.8 (functionapp v3)"
      },
      "helpMarkDown": "ms-resource:loc.input.help.RuntimeStackFunction",
      "visibleRule": "WebAppKind = functionAppLinux"
    },
    {
      "name": "StartupCommand",
      "type": "string",
      "label": "ms-resource:loc.input.label.StartupCommand",
      "defaultValue": "",
      "required": false,
      "visibleRule": "WebAppKind = webAppLinux || WebAppKind = webAppContainer || WebAppkind = functionAppContainer || WebAppKind = functionAppLinux || WebAppkind = webAppHyperVContainer",
      "helpMarkDown": "ms-resource:loc.input.help.StartupCommand"
    },
    {
      "name": "ScriptType",
      "type": "pickList",
      "label": "ms-resource:loc.input.label.ScriptType",
      "defaultValue": "",
      "options": {
        "": "Select deployment script type (inline or file)",
        "Inline Script": "Inline Script",
        "File Path": "Script File Path"
      },
      "groupName": "PostDeploymentAction",
      "helpMarkDown": "ms-resource:loc.input.help.ScriptType"
    },
    {
      "name": "InlineScript",
      "type": "multiLine",
      "label": "ms-resource:loc.input.label.InlineScript",
      "defaultValue": ":: You can provide your deployment commands here. One command per line.",
      "groupName": "PostDeploymentAction",
      "required": true,
      "visibleRule": "ScriptType == Inline Script",
      "properties": {
        "resizable": "true",
        "rows": "10",
        "maxLength": "500"
      }
    },
    {
      "name": "ScriptPath",
      "type": "filePath",
      "label": "ms-resource:loc.input.label.ScriptPath",
      "required": true,
      "groupName": "PostDeploymentAction",
      "visibleRule": "ScriptType == File Path"
    },
    {
      "name": "WebConfigParameters",
      "type": "multiLine",
      "label": "ms-resource:loc.input.label.WebConfigParameters",
      "required": false,
      "defaultValue": "",
      "groupName": "FileTransformsAndVariableSubstitution",
      "helpMarkDown": "ms-resource:loc.input.help.WebConfigParameters",
      "properties": {
        "editorExtension": "ms.vss-services-azure.webconfig-parameters-grid"
      }
    },
    {
      "name": "AppSettings",
      "type": "multiLine",
      "label": "ms-resource:loc.input.label.AppSettings",
      "defaultValue": "",
      "required": false,
      "groupName": "ApplicationAndConfigurationSettings",
      "helpMarkDown": "ms-resource:loc.input.help.AppSettings",
      "properties": {
        "editorExtension": "ms.vss-services-azure.parameters-grid"
      }
    },
    {
      "name": "ConfigurationSettings",
      "type": "multiLine",
      "label": "ms-resource:loc.input.label.ConfigurationSettings",
      "defaultValue": "",
      "required": false,
      "groupName": "ApplicationAndConfigurationSettings",
      "helpMarkDown": "ms-resource:loc.input.help.ConfigurationSettings",
      "properties": {
        "editorExtension": "ms.vss-services-azure.parameters-grid"
      }
    },
    {
      "name": "UseWebDeploy",
      "aliases": [
        "enableCustomDeployment"
      ],
      "type": "boolean",
      "label": "ms-resource:loc.input.label.UseWebDeploy",
      "required": false,
      "defaultValue": "false",
      "groupName": "AdditionalDeploymentOptions",
      "helpMarkDown": "ms-resource:loc.input.help.UseWebDeploy"
    },
    {
      "name": "DeploymentType",
      "type": "pickList",
      "label": "ms-resource:loc.input.label.DeploymentType",
      "defaultValue": "webDeploy",
      "required": true,
      "groupName": "AdditionalDeploymentOptions",
      "options": {
        "webDeploy": "Web Deploy",
        "zipDeploy": "Zip Deploy",
        "runFromZip": "Run From Package"
      },
      "helpMarkDown": "ms-resource:loc.input.help.DeploymentType",
      "visibleRule": "UseWebDeploy == true"
    },
    {
      "name": "TakeAppOfflineFlag",
      "type": "boolean",
      "label": "ms-resource:loc.input.label.TakeAppOfflineFlag",
      "defaultValue": "true",
      "required": false,
      "groupName": "AdditionalDeploymentOptions",
      "visibleRule": "UseWebDeploy == true && DeploymentType != runFromZip",
      "helpMarkDown": "ms-resource:loc.input.help.TakeAppOfflineFlag"
    },
    {
      "name": "SetParametersFile",
      "type": "filePath",
      "label": "ms-resource:loc.input.label.SetParametersFile",
      "defaultValue": "",
      "required": false,
      "groupName": "AdditionalDeploymentOptions",
      "visibleRule": "UseWebDeploy == true && DeploymentType == webDeploy",
      "helpMarkDown": "ms-resource:loc.input.help.SetParametersFile"
    },
    {
      "name": "RemoveAdditionalFilesFlag",
      "type": "boolean",
      "label": "ms-resource:loc.input.label.RemoveAdditionalFilesFlag",
      "defaultValue": "false",
      "required": false,
      "groupName": "AdditionalDeploymentOptions",
      "visibleRule": "UseWebDeploy == true && DeploymentType == webDeploy",
      "helpMarkDown": "ms-resource:loc.input.help.RemoveAdditionalFilesFlag"
    },
    {
      "name": "ExcludeFilesFromAppDataFlag",
      "type": "boolean",
      "label": "ms-resource:loc.input.label.ExcludeFilesFromAppDataFlag",
      "defaultValue": "true",
      "required": false,
      "groupName": "AdditionalDeploymentOptions",
      "visibleRule": "UseWebDeploy == true && DeploymentType == webDeploy",
      "helpMarkDown": "ms-resource:loc.input.help.ExcludeFilesFromAppDataFlag"
    },
    {
      "name": "AdditionalArguments",
      "type": "string",
      "label": "ms-resource:loc.input.label.AdditionalArguments",
      "required": false,
      "defaultValue": "-retryAttempts:6 -retryInterval:10000",
      "groupName": "AdditionalDeploymentOptions",
      "visibleRule": "UseWebDeploy == true && DeploymentType == webDeploy",
      "helpMarkDown": "ms-resource:loc.input.help.AdditionalArguments"
    },
    {
      "name": "RenameFilesFlag",
      "type": "boolean",
      "label": "ms-resource:loc.input.label.RenameFilesFlag",
      "defaultValue": "true",
      "required": false,
      "visibleRule": "UseWebDeploy == true && DeploymentType == webDeploy",
      "groupName": "AdditionalDeploymentOptions",
      "helpMarkDown": "ms-resource:loc.input.help.RenameFilesFlag"
    },
    {
      "name": "XmlTransformation",
      "aliases": [
        "enableXmlTransform"
      ],
      "type": "boolean",
      "label": "ms-resource:loc.input.label.XmlTransformation",
      "required": false,
      "defaultValue": false,
      "groupName": "FileTransformsAndVariableSubstitution",
      "helpMarkDown": "ms-resource:loc.input.help.XmlTransformation"
    },
    {
      "name": "XmlVariableSubstitution",
      "aliases": [
        "enableXmlVariableSubstitution"
      ],
      "type": "boolean",
      "label": "ms-resource:loc.input.label.XmlVariableSubstitution",
      "required": false,
      "defaultValue": false,
      "groupName": "FileTransformsAndVariableSubstitution",
      "helpMarkDown": "ms-resource:loc.input.help.XmlVariableSubstitution"
    },
    {
      "name": "JSONFiles",
      "type": "multiLine",
      "label": "ms-resource:loc.input.label.JSONFiles",
      "required": false,
      "defaultValue": "",
      "groupName": "FileTransformsAndVariableSubstitution",
      "helpMarkDown": "ms-resource:loc.input.help.JSONFiles"
    }
  ],
  "outputVariables": [
    {
      "name": "AppServiceApplicationUrl",
      "description": "Application URL of the selected App Service."
    }
  ],
  "dataSourceBindings": [
    {
      "target": "WebAppName",
      "endpointId": "$(ConnectedServiceName)",
      "dataSourceName": "AzureRMWebAppNamesByAppType",
      "parameters": {
        "WebAppKind": "$(WebAppKind)"
      }
    },
    {
      "target": "ResourceGroupName",
      "endpointId": "$(ConnectedServiceName)",
      "dataSourceName": "AzureRMWebAppResourceGroup",
      "parameters": {
        "WebAppName": "$(WebAppName)"
      }
    },
    {
      "target": "SlotName",
      "endpointId": "$(ConnectedServiceName)",
      "dataSourceName": "AzureRMWebAppSlotsId",
      "parameters": {
        "WebAppName": "$(WebAppName)",
        "ResourceGroupName": "$(ResourceGroupName)"
      },
      "resultTemplate": "{\"Value\":\"{{{ #extractResource slots}}}\",\"DisplayValue\":\"{{{ #extractResource slots}}}\"}"
    },
    {
      "target": "RuntimeStack",
      "endpointId": "$(ConnectedServiceName)",
      "dataSourceName": "AzureRMWebAppRuntimeStacksByOsType",
      "parameters": {
        "osTypeSelected": "Linux"
      },
      "resultTemplate": "{\"Value\":\"{{{ runtimeVersion }}}\",\"DisplayValue\":\"{{{ displayVersion }}} ({{{ runtimeVersion }}})\"}"
    }
  ],
  "instanceNameFormat": "ms-resource:loc.instanceNameFormat",
  "execution": {
    "Node10": {
      "target": "azurermwebappdeployment.js"
    }
  },
  "messages": {
    "Invalidwebapppackageorfolderpathprovided": "ms-resource:loc.messages.Invalidwebapppackageorfolderpathprovided",
    "SetParamFilenotfound0": "ms-resource:loc.messages.SetParamFilenotfound0",
    "XDTTransformationsappliedsuccessfully": "ms-resource:loc.messages.XDTTransformationsappliedsuccessfully",
    "GotconnectiondetailsforazureRMWebApp0": "ms-resource:loc.messages.GotconnectiondetailsforazureRMWebApp0",
    "ErrorNoSuchDeployingMethodExists": "ms-resource:loc.messages.ErrorNoSuchDeployingMethodExists",
    "UnabletoretrieveconnectiondetailsforazureRMWebApp": "ms-resource:loc.messages.UnabletoretrieveconnectiondetailsforazureRMWebApp",
    "UnabletoretrieveResourceID": "ms-resource:loc.messages.UnabletoretrieveResourceID",
    "Successfullyupdateddeploymenthistory": "ms-resource:loc.messages.Successfullyupdateddeploymenthistory",
    "Failedtoupdatedeploymenthistory": "ms-resource:loc.messages.Failedtoupdatedeploymenthistory",
    "WARNINGCannotupdatedeploymentstatusSCMendpointisnotenabledforthiswebsite": "ms-resource:loc.messages.WARNINGCannotupdatedeploymentstatusSCMendpointisnotenabledforthiswebsite",
    "Unabletoretrievewebconfigdetails": "ms-resource:loc.messages.Unabletoretrievewebconfigdetails",
    "Unabletoretrievewebappsettings": "ms-resource:loc.messages.Unabletoretrievewebappsettings",
    "Unabletoupdatewebappsettings": "ms-resource:loc.messages.Unabletoupdatewebappsettings",
    "CannotupdatedeploymentstatusuniquedeploymentIdCannotBeRetrieved": "ms-resource:loc.messages.CannotupdatedeploymentstatusuniquedeploymentIdCannotBeRetrieved",
    "PackageDeploymentSuccess": "ms-resource:loc.messages.PackageDeploymentSuccess",
    "PackageDeploymentFailed": "ms-resource:loc.messages.PackageDeploymentFailed",
    "Runningcommand": "ms-resource:loc.messages.Runningcommand",
    "Deployingwebapplicationatvirtualpathandphysicalpath": "ms-resource:loc.messages.Deployingwebapplicationatvirtualpathandphysicalpath",
    "Successfullydeployedpackageusingkuduserviceat": "ms-resource:loc.messages.Successfullydeployedpackageusingkuduserviceat",
    "Failedtodeploywebapppackageusingkuduservice": "ms-resource:loc.messages.Failedtodeploywebapppackageusingkuduservice",
    "Unabletodeploywebappresponsecode": "ms-resource:loc.messages.Unabletodeploywebappresponsecode",
    "MSDeploygeneratedpackageareonlysupportedforWindowsplatform": "ms-resource:loc.messages.MSDeploygeneratedpackageareonlysupportedforWindowsplatform",
    "UnsupportedinstalledversionfoundforMSDeployversionshouldbeatleast3orabove": "ms-resource:loc.messages.UnsupportedinstalledversionfoundforMSDeployversionshouldbeatleast3orabove",
    "UnabletofindthelocationofMSDeployfromregistryonmachineError": "ms-resource:loc.messages.UnabletofindthelocationofMSDeployfromregistryonmachineError",
    "Nopackagefoundwithspecifiedpattern": "ms-resource:loc.messages.Nopackagefoundwithspecifiedpattern",
    "MorethanonepackagematchedwithspecifiedpatternPleaserestrainthesearchpattern": "ms-resource:loc.messages.MorethanonepackagematchedwithspecifiedpatternPleaserestrainthesearchpattern",
    "Trytodeploywebappagainwithappofflineoptionselected": "ms-resource:loc.messages.Trytodeploywebappagainwithappofflineoptionselected",
    "Trytodeploywebappagainwithrenamefileoptionselected": "ms-resource:loc.messages.Trytodeploywebappagainwithrenamefileoptionselected",
    "NOJSONfilematchedwithspecificpattern": "ms-resource:loc.messages.NOJSONfilematchedwithspecificpattern",
    "Configfiledoesntexists": "ms-resource:loc.messages.Configfiledoesntexists",
    "Failedtowritetoconfigfilewitherror": "ms-resource:loc.messages.Failedtowritetoconfigfilewitherror",
    "AppOfflineModeenabled": "ms-resource:loc.messages.AppOfflineModeenabled",
    "Failedtoenableappofflinemode": "ms-resource:loc.messages.Failedtoenableappofflinemode",
    "AppOflineModedisabled": "ms-resource:loc.messages.AppOflineModedisabled",
    "FailedtodisableAppOfflineMode": "ms-resource:loc.messages.FailedtodisableAppOfflineMode",
    "CannotPerformXdtTransformationOnNonWindowsPlatform": "ms-resource:loc.messages.CannotPerformXdtTransformationOnNonWindowsPlatform",
    "XdtTransformationErrorWhileTransforming": "ms-resource:loc.messages.XdtTransformationErrorWhileTransforming",
    "PublishusingwebdeployoptionsaresupportedonlywhenusingWindowsagent": "ms-resource:loc.messages.PublishusingwebdeployoptionsaresupportedonlywhenusingWindowsagent",
    "Publishusingzipdeploynotsupportedformsbuildpackage": "ms-resource:loc.messages.Publishusingzipdeploynotsupportedformsbuildpackage",
    "Publishusingzipdeploynotsupportedforvirtualapplication": "ms-resource:loc.messages.Publishusingzipdeploynotsupportedforvirtualapplication",
    "Publishusingzipdeploydoesnotsupportwarfile": "ms-resource:loc.messages.Publishusingzipdeploydoesnotsupportwarfile",
    "Publishusingrunfromzipwithpostdeploymentscript": "ms-resource:loc.messages.Publishusingrunfromzipwithpostdeploymentscript",
    "ResourceDoesntExist": "ms-resource:loc.messages.ResourceDoesntExist",
    "EncodeNotSupported": "ms-resource:loc.messages.EncodeNotSupported",
    "UnknownFileEncodeError": "ms-resource:loc.messages.UnknownFileEncodeError",
    "ShortFileBufferError": "ms-resource:loc.messages.ShortFileBufferError",
    "FailedToUpdateAzureRMWebAppConfigDetails": "ms-resource:loc.messages.FailedToUpdateAzureRMWebAppConfigDetails",
    "SuccessfullyUpdatedAzureRMWebAppConfigDetails": "ms-resource:loc.messages.SuccessfullyUpdatedAzureRMWebAppConfigDetails",
    "RequestedURLforkuduphysicalpath": "ms-resource:loc.messages.RequestedURLforkuduphysicalpath",
    "Physicalpathalreadyexists": "ms-resource:loc.messages.Physicalpathalreadyexists",
    "KuduPhysicalpathCreatedSuccessfully": "ms-resource:loc.messages.KuduPhysicalpathCreatedSuccessfully",
    "FailedtocreateKuduPhysicalPath": "ms-resource:loc.messages.FailedtocreateKuduPhysicalPath",
    "FailedtocheckphysicalPath": "ms-resource:loc.messages.FailedtocheckphysicalPath",
    "VirtualApplicationDoesNotExist": "ms-resource:loc.messages.VirtualApplicationDoesNotExist",
    "JSONParseError": "ms-resource:loc.messages.JSONParseError",
    "JSONvariablesubstitutionappliedsuccessfully": "ms-resource:loc.messages.JSONvariablesubstitutionappliedsuccessfully",
    "XMLvariablesubstitutionappliedsuccessfully": "ms-resource:loc.messages.XMLvariablesubstitutionappliedsuccessfully",
    "failedtoUploadFileToKudu": "ms-resource:loc.messages.failedtoUploadFileToKudu",
    "failedtoUploadFileToKuduError": "ms-resource:loc.messages.failedtoUploadFileToKuduError",
    "ExecuteScriptOnKudu": "ms-resource:loc.messages.ExecuteScriptOnKudu",
    "FailedToRunScriptOnKuduError": "ms-resource:loc.messages.FailedToRunScriptOnKuduError",
    "FailedToRunScriptOnKudu": "ms-resource:loc.messages.FailedToRunScriptOnKudu",
    "ScriptExecutionOnKuduSuccess": "ms-resource:loc.messages.ScriptExecutionOnKuduSuccess",
    "ScriptExecutionOnKuduFailed": "ms-resource:loc.messages.ScriptExecutionOnKuduFailed",
    "FailedtoDeleteFileFromKudu": "ms-resource:loc.messages.FailedtoDeleteFileFromKudu",
    "FailedtoDeleteFileFromKuduError": "ms-resource:loc.messages.FailedtoDeleteFileFromKuduError",
    "ScriptFileNotFound": "ms-resource:loc.messages.ScriptFileNotFound",
    "InvalidScriptFile": "ms-resource:loc.messages.InvalidScriptFile",
    "RetryForTimeoutIssue": "ms-resource:loc.messages.RetryForTimeoutIssue",
    "stdoutFromScript": "ms-resource:loc.messages.stdoutFromScript",
    "stderrFromScript": "ms-resource:loc.messages.stderrFromScript",
    "WebConfigAlreadyExists": "ms-resource:loc.messages.WebConfigAlreadyExists",
    "SuccessfullyGeneratedWebConfig": "ms-resource:loc.messages.SuccessfullyGeneratedWebConfig",
    "FailedToGenerateWebConfig": "ms-resource:loc.messages.FailedToGenerateWebConfig",
    "FailedToGetKuduFileContent": "ms-resource:loc.messages.FailedToGetKuduFileContent",
    "FailedToGetKuduFileContentError": "ms-resource:loc.messages.FailedToGetKuduFileContentError",
    "ScriptStatusTimeout": "ms-resource:loc.messages.ScriptStatusTimeout",
    "PollingForFileTimeOut": "ms-resource:loc.messages.PollingForFileTimeOut",
    "InvalidPollOption": "ms-resource:loc.messages.InvalidPollOption",
    "MissingAppTypeWebConfigParameters": "ms-resource:loc.messages.MissingAppTypeWebConfigParameters",
    "AutoDetectDjangoSettingsFailed": "ms-resource:loc.messages.AutoDetectDjangoSettingsFailed",
    "FailedToApplyTransformation": "ms-resource:loc.messages.FailedToApplyTransformation",
    "FailedToApplyTransformationReason1": "ms-resource:loc.messages.FailedToApplyTransformationReason1",
    "FailedToApplyTransformationReason2": "ms-resource:loc.messages.FailedToApplyTransformationReason2",
    "AutoParameterizationMessage": "ms-resource:loc.messages.AutoParameterizationMessage",
    "UnsupportedAppType": "ms-resource:loc.messages.UnsupportedAppType",
    "UnableToFetchAuthorityURL": "ms-resource:loc.messages.UnableToFetchAuthorityURL",
    "UnableToFetchActiveDirectory": "ms-resource:loc.messages.UnableToFetchActiveDirectory",
    "SuccessfullyUpdatedRuntimeStackAndStartupCommand": "ms-resource:loc.messages.SuccessfullyUpdatedRuntimeStackAndStartupCommand",
    "FailedToUpdateRuntimeStackAndStartupCommand": "ms-resource:loc.messages.FailedToUpdateRuntimeStackAndStartupCommand",
    "SuccessfullyUpdatedWebAppSettings": "ms-resource:loc.messages.SuccessfullyUpdatedWebAppSettings",
    "FailedToUpdateAppSettingsInConfigDetails": "ms-resource:loc.messages.FailedToUpdateAppSettingsInConfigDetails",
    "UnableToGetAzureRMWebAppMetadata": "ms-resource:loc.messages.UnableToGetAzureRMWebAppMetadata",
    "UnableToUpdateAzureRMWebAppMetadata": "ms-resource:loc.messages.UnableToUpdateAzureRMWebAppMetadata",
    "Unabletoretrieveazureregistrycredentials": "ms-resource:loc.messages.Unabletoretrieveazureregistrycredentials",
    "UnableToReadResponseBody": "ms-resource:loc.messages.UnableToReadResponseBody",
    "UnableToUpdateWebAppConfigDetails": "ms-resource:loc.messages.UnableToUpdateWebAppConfigDetails",
    "AddingReleaseAnnotation": "ms-resource:loc.messages.AddingReleaseAnnotation",
    "SuccessfullyAddedReleaseAnnotation": "ms-resource:loc.messages.SuccessfullyAddedReleaseAnnotation",
    "FailedAddingReleaseAnnotation": "ms-resource:loc.messages.FailedAddingReleaseAnnotation",
    "RenameLockedFilesEnabled": "ms-resource:loc.messages.RenameLockedFilesEnabled",
    "FailedToEnableRenameLockedFiles": "ms-resource:loc.messages.FailedToEnableRenameLockedFiles",
    "WebJobsInProgressIssue": "ms-resource:loc.messages.WebJobsInProgressIssue",
    "FailedToFetchKuduAppSettings": "ms-resource:loc.messages.FailedToFetchKuduAppSettings",
    "FailedToCreatePath": "ms-resource:loc.messages.FailedToCreatePath",
    "FailedToDeleteFile": "ms-resource:loc.messages.FailedToDeleteFile",
    "FailedToDeleteFolder": "ms-resource:loc.messages.FailedToDeleteFolder",
    "FailedToUploadFile": "ms-resource:loc.messages.FailedToUploadFile",
    "FailedToGetFileContent": "ms-resource:loc.messages.FailedToGetFileContent",
    "FailedToListPath": "ms-resource:loc.messages.FailedToListPath",
    "RetryToDeploy": "ms-resource:loc.messages.RetryToDeploy",
    "FailedToGetAppServiceDetails": "ms-resource:loc.messages.FailedToGetAppServiceDetails",
    "FailedToGetAppServicePublishingProfile": "ms-resource:loc.messages.FailedToGetAppServicePublishingProfile",
    "FailedToUpdateAppServiceMetadata": "ms-resource:loc.messages.FailedToUpdateAppServiceMetadata",
    "FailedToGetAppServiceMetadata": "ms-resource:loc.messages.FailedToGetAppServiceMetadata",
    "FailedToPatchAppServiceConfiguration": "ms-resource:loc.messages.FailedToPatchAppServiceConfiguration",
    "FailedToUpdateAppServiceConfiguration": "ms-resource:loc.messages.FailedToUpdateAppServiceConfiguration",
    "FailedToGetAppServiceConfiguration": "ms-resource:loc.messages.FailedToGetAppServiceConfiguration",
    "FailedToGetAppServicePublishingCredentials": "ms-resource:loc.messages.FailedToGetAppServicePublishingCredentials",
    "FailedToGetAppServiceApplicationSettings": "ms-resource:loc.messages.FailedToGetAppServiceApplicationSettings",
    "FailedToUpdateAppServiceApplicationSettings": "ms-resource:loc.messages.FailedToUpdateAppServiceApplicationSettings",
    "UpdatingAppServiceConfigurationSettings": "ms-resource:loc.messages.UpdatingAppServiceConfigurationSettings",
    "UpdatedAppServiceConfigurationSettings": "ms-resource:loc.messages.UpdatedAppServiceConfigurationSettings",
    "UpdatingAppServiceApplicationSettings": "ms-resource:loc.messages.UpdatingAppServiceApplicationSettings",
    "AppServiceApplicationSettingsAlreadyPresent": "ms-resource:loc.messages.AppServiceApplicationSettingsAlreadyPresent",
    "AppServiceConnectionStringsAlreadyPresent": "ms-resource:loc.messages.AppServiceConnectionStringsAlreadyPresent",
    "UpdatedAppServiceApplicationSettings": "ms-resource:loc.messages.UpdatedAppServiceApplicationSettings",
    "MultipleResourceGroupFoundForAppService": "ms-resource:loc.messages.MultipleResourceGroupFoundForAppService",
    "PackageDeploymentUsingZipDeployFailed": "ms-resource:loc.messages.PackageDeploymentUsingZipDeployFailed",
    "PackageDeploymentInitiated": "ms-resource:loc.messages.PackageDeploymentInitiated",
    "WarPackageDeploymentInitiated": "ms-resource:loc.messages.WarPackageDeploymentInitiated",
    "FailedToGetDeploymentLogs": "ms-resource:loc.messages.FailedToGetDeploymentLogs",
    "GoExeNameNotPresent": "ms-resource:loc.messages.GoExeNameNotPresent",
    "WarDeploymentRetry": "ms-resource:loc.messages.WarDeploymentRetry",
    "Updatemachinetoenablesecuretlsprotocol": "ms-resource:loc.messages.Updatemachinetoenablesecuretlsprotocol",
    "CouldNotFetchAccessTokenforAzureStatusCode": "ms-resource:loc.messages.CouldNotFetchAccessTokenforAzureStatusCode",
    "CouldNotFetchAccessTokenforMSIDueToMSINotConfiguredProperlyStatusCode": "ms-resource:loc.messages.CouldNotFetchAccessTokenforMSIDueToMSINotConfiguredProperlyStatusCode",
    "CouldNotFetchAccessTokenforMSIStatusCode": "ms-resource:loc.messages.CouldNotFetchAccessTokenforMSIStatusCode",
    "XmlParsingFailed": "ms-resource:loc.messages.XmlParsingFailed",
    "PropertyDoesntExistPublishProfile": "ms-resource:loc.messages.PropertyDoesntExistPublishProfile",
    "InvalidConnectionType": "ms-resource:loc.messages.InvalidConnectionType",
    "InvalidImageSourceType": "ms-resource:loc.messages.InvalidImageSourceType",
    "InvalidPublishProfile": "ms-resource:loc.messages.InvalidPublishProfile",
    "ASE_SSLIssueRecommendation": "ms-resource:loc.messages.ASE_SSLIssueRecommendation",
    "ZipDeployLogsURL": "ms-resource:loc.messages.ZipDeployLogsURL",
    "DeployLogsURL": "ms-resource:loc.messages.DeployLogsURL",
    "AppServiceApplicationURL": "ms-resource:loc.messages.AppServiceApplicationURL",
    "ASE_WebDeploySSLIssueRecommendation": "ms-resource:loc.messages.ASE_WebDeploySSLIssueRecommendation",
    "FailedToGetResourceID": "ms-resource:loc.messages.FailedToGetResourceID",
    "JarPathNotPresent": "ms-resource:loc.messages.JarPathNotPresent",
    "FailedToUpdateApplicationInsightsResource": "ms-resource:loc.messages.FailedToUpdateApplicationInsightsResource",
    "RunFromZipPreventsFileInUseError": "ms-resource:loc.messages.RunFromZipPreventsFileInUseError"
  }
}<|MERGE_RESOLUTION|>--- conflicted
+++ resolved
@@ -17,13 +17,8 @@
   "author": "Microsoft Corporation",
   "version": {
     "Major": 4,
-<<<<<<< HEAD
-    "Minor": 227,
-    "Patch": 6
-=======
     "Minor": 228,
     "Patch": 0
->>>>>>> d967cd67
   },
   "releaseNotes": "ms-resource:loc.releaseNotes",
   "minimumAgentVersion": "2.104.1",
