--- conflicted
+++ resolved
@@ -19,13 +19,8 @@
   "dependencies": {
     "@types/node": "^16.11.39",
     "azure-devops-node-api": "^11.2.0",
-<<<<<<< HEAD
-    "azure-pipelines-task-lib": "^4.0.0-preview",
-    "azure-pipelines-tasks-packaging-common-v3": "^3.206.0",
-=======
-    "azure-pipelines-task-lib": "3.2.0",
+    "azure-pipelines-task-lib": "^4.0.0",
     "azure-pipelines-tasks-packaging-common": "3.206.0",
->>>>>>> 6ddf3e66
     "azure-pipelines-tasks-utility-common": "^3.210.0",
     "decompress-zip": "0.3.3"
   },
