--- conflicted
+++ resolved
@@ -7,12 +7,7 @@
     "helpMarkDown": "ms-resource:loc.helpMarkDown",
     "category": "Deploy",
     "visibility": [
-<<<<<<< HEAD
-        "Build",
-        "Release"
-=======
         "Build"
->>>>>>> c367f35d
     ],
     "author": "Microsoft Corporation",
     "runsOn": [
