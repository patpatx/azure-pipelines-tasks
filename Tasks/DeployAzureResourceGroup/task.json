--- conflicted
+++ resolved
@@ -14,11 +14,7 @@
     "version": {
         "Major": 1,
         "Minor": 0,
-<<<<<<< HEAD
         "Patch": 18
-=======
-        "Patch": 16
->>>>>>> e9dcdd56
     },
     "demands": [
         "azureps"
