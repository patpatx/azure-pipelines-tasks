--- conflicted
+++ resolved
@@ -16,11 +16,7 @@
     "author": "Microsoft Corporation",
     "version": {
         "Major": 3,
-<<<<<<< HEAD
-        "Minor": 215,
-=======
-        "Minor": 216,
->>>>>>> 18318b6b
+        "Minor": 217,
         "Patch": 0
     },
     "releaseNotes": "Configuration of the SonarQube analysis was moved to the [SonarQube](https://marketplace.visualstudio.com/items?itemName=SonarSource.sonarqube) or [SonarCloud](https://marketplace.visualstudio.com/items?itemName=SonarSource.sonarcloud) extensions, in task `Prepare Analysis Configuration`",
