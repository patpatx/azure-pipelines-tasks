{
    "id": "11EA7CF0-8A3E-4B5A-98A2-8756CC3094B0",
    "name": "DuffleInstaller",
    "friendlyName": "Duffle tool installer",
    "description": "Install a specified version of Duffle for installing and managing CNAB bundles",
    "helpMarkDown": "[More Information](https://go.microsoft.com/fwlink/?linkid=851275)",
    "category": "Tool",
    "visibility": [
        "Build",
        "Release"
    ],
    "author": "Microsoft Corporation",
    "version": {
        "Major": 0,
<<<<<<< HEAD
        "Minor": 153,
        "Patch": 0
=======
        "Minor": 0,
        "Patch": 7
>>>>>>> 4b2e91e2
    },
    "demands": [],
    "groups": [],
    "inputs": [
        {
            "name": "version",
            "type": "string",
            "label": "Version",
            "defaultValue": "0.1.0-ralpha.4+dramallamabuie",
            "required": true,
            "helpMarkDown": "Specify the version of Duffle to install."
        },
        {
            "name": "checkLatestVersion",
            "type": "boolean",
            "label": "Check for latest version",
            "defaultValue": "false",
            "required": false,
            "helpMarkDown": "Always checks online for the latest available version (stable.txt) that satisfies the version spec. This is typically false unless you have a specific scenario to always get latest. This will cause it to incur download costs when potentially not necessary, especially with the hosted build pool."
        }
    ],
    "instanceNameFormat": "Install Duffle $(version)",
    "execution": {
        "Node": {
            "target": "src//duffle.js"
        }
    },
    "messages": {
        "DownloadDuffleFailed": "Can not download the Duffle client of version %s. Check if the version is correct https://github.com/deislabs/duffle/releases",
        "DownloadStableVersionFailed": "Can not download Duffle stable version file from %s. Falling back to %s"
    }
}<|MERGE_RESOLUTION|>--- conflicted
+++ resolved
@@ -12,13 +12,8 @@
     "author": "Microsoft Corporation",
     "version": {
         "Major": 0,
-<<<<<<< HEAD
         "Minor": 153,
         "Patch": 0
-=======
-        "Minor": 0,
-        "Patch": 7
->>>>>>> 4b2e91e2
     },
     "demands": [],
     "groups": [],
