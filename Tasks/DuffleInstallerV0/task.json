--- conflicted
+++ resolved
@@ -13,11 +13,7 @@
   "version": {
     "Major": 0,
     "Minor": 228,
-<<<<<<< HEAD
     "Patch": 5
-=======
-    "Patch": 0
->>>>>>> 3cac0cb5
   },
   "demands": [],
   "groups": [],
