function Publish-UpgradedServiceFabricApplication
{
    <#
    .SYNOPSIS
    Publishes and starts an upgrade for an existing Service Fabric application in Service Fabric cluster.

    .DESCRIPTION
    This script registers & starts an upgrade for Service Fabric application.

    .NOTES
    Connection to service fabric cluster should be established by using 'Connect-ServiceFabricCluster' before invoking this cmdlet.

    .PARAMETER ApplicationPackagePath
    Path to the folder containing the Service Fabric application package OR path to the zipped service fabric applciation package.

    .PARAMETER ApplicationParameterFilePath
    Path to the application parameter file which contains Application Name and application parameters to be used for the application.

    .PARAMETER ApplicationName
    Name of Service Fabric application to be created. If value for this parameter is provided alongwith ApplicationParameterFilePath it will override the Application name specified in ApplicationParameter file.

    .PARAMETER Action
    Action which this script performs. Available Options are Register, Upgrade, RegisterAndUpgrade. Default Action is RegisterAndUpgrade.

    .PARAMETER ApplicationParameter
    Hashtable of the Service Fabric application parameters to be used for the application. If value for this parameter is provided, it will be merged with application parameters
    specified in ApplicationParameter file. In case a parameter is found ina pplication parameter file and on commandline, commandline parameter will override the one specified in application parameter file.

    .PARAMETER UpgradeParameters
    Hashtable of the upgrade parameters to be used for this upgrade. If Upgrade parameters are not specified then script will perform an UnmonitoredAuto upgrade.

    .PARAMETER UnregisterUnusedVersions
    Switch signalling if older vesions of the application need to be unregistered after upgrade.

    .PARAMETER SkipPackageValidation
    Switch signaling whether the package should be validated or not before deployment.

    .PARAMETER CopyPackageTimeoutSec
    Timeout in seconds for copying application package to image store.

    .PARAMETER RegisterPackageTimeoutSec
    Timeout in seconds for registering application package.

    .PARAMETER UnregisterPackageTimeoutSec
    Timeout in seconds for un-registering application package.

    .PARAMETER CompressPackage
    Indicates whether the application package should be compressed before copying to the image store.

    .PARAMETER SkipUpgradeSameTypeAndVersion
    Indicates whether an upgrade will be skipped if the same application type and version already exists in the cluster, otherwise the upgrade fails during validation.

    .EXAMPLE
    Publish-UpgradeServiceFabricApplication -ApplicationPackagePath 'pkg\Debug' -ApplicationParameterFilePath 'AppParameters.Local.xml'

    Registers & Upgrades an application with AppParameter file containing name of application and values for parameters that are defined in the application manifest.

    Publish-UpgradesServiceFabricApplication -ApplicationPackagePath 'pkg\Debug' -ApplicationName 'fabric:/Application1'

    Registers & Upgrades an application with the specified applciation name.

    #>

    [CmdletBinding(DefaultParameterSetName = "ApplicationName")]
    Param
    (
        [Parameter(Mandatory = $true, ParameterSetName = "ApplicationParameterFilePath")]
        [Parameter(Mandatory = $true, ParameterSetName = "ApplicationName")]
        [String]$ApplicationPackagePath,

        [Parameter(Mandatory = $true, ParameterSetName = "ApplicationParameterFilePath")]
        [String]$ApplicationParameterFilePath,

        [Parameter(Mandatory = $true, ParameterSetName = "ApplicationName")]
        [String]$ApplicationName,

        [Parameter(ParameterSetName = "ApplicationParameterFilePath")]
        [Parameter(ParameterSetName = "ApplicationName")]
        [ValidateSet('Register', 'Upgrade', 'RegisterAndUpgrade')]
        [String]$Action = 'RegisterAndUpgrade',

        [Parameter(ParameterSetName = "ApplicationParameterFilePath")]
        [Parameter(ParameterSetName = "ApplicationName")]
        [Hashtable]$ApplicationParameter,

        [Parameter(ParameterSetName = "ApplicationParameterFilePath")]
        [Parameter(ParameterSetName = "ApplicationName")]
        [Hashtable]$UpgradeParameters = @{UnmonitoredAuto = $true},

        [Parameter(ParameterSetName = "ApplicationParameterFilePath")]
        [Parameter(ParameterSetName = "ApplicationName")]
        [Switch]$UnregisterUnusedVersions,

        [Parameter(ParameterSetName = "ApplicationParameterFilePath")]
        [Parameter(ParameterSetName = "ApplicationName")]
        [Switch]$SkipPackageValidation,

        [Parameter(ParameterSetName = "ApplicationParameterFilePath")]
        [Parameter(ParameterSetName = "ApplicationName")]
        [int]$CopyPackageTimeoutSec,

        [Parameter(ParameterSetName = "ApplicationParameterFilePath")]
        [Parameter(ParameterSetName = "ApplicationName")]
        [int]$RegisterPackageTimeoutSec,

        [Parameter(ParameterSetName = "ApplicationParameterFilePath")]
        [Parameter(ParameterSetName = "ApplicationName")]
        [int]$UnregisterPackageTimeoutSec = 120,

        [Parameter(ParameterSetName = "ApplicationParameterFilePath")]
        [Parameter(ParameterSetName = "ApplicationName")]
        [Switch]$CompressPackage,

        [Parameter(ParameterSetName = "ApplicationParameterFilePath")]
        [Parameter(ParameterSetName = "ApplicationName")]
        [Switch]$SkipUpgradeSameTypeAndVersion
    )

    if (!(Test-Path -LiteralPath $ApplicationPackagePath))
    {
        $errMsg = (Get-VstsLocString -Key PathDoesNotExist -ArgumentList $ApplicationPackagePath)
        throw $errMsg
    }

    if (Test-Path -LiteralPath $ApplicationPackagePath -PathType Leaf)
    {
        if ((Get-Item -LiteralPath $ApplicationPackagePath).Extension -eq ".sfpkg")
        {
            $AppPkgPathToUse = [io.path]::combine((Get-TempDirectoryPath), (Get-Item -LiteralPath $ApplicationPackagePath).BaseName)
            Expand-ToFolder $ApplicationPackagePath $AppPkgPathToUse
        }
        else
        {
            $errMsg = (Get-VstsLocString -Key SFSDK_InvalidSFPackage -ArgumentList $ApplicationPackagePath)
            throw $errMsg
        }
    }
    else
    {
        $AppPkgPathToUse = $ApplicationPackagePath
    }

    if ($PSBoundParameters.ContainsKey('ApplicationParameterFilePath') -and !(Test-Path -LiteralPath $ApplicationParameterFilePath -PathType Leaf))
    {
        $errMsg = (Get-VstsLocString -Key PathDoesNotExist -ArgumentList $ApplicationParameterFilePath)
        throw $errMsg
    }

    $ApplicationManifestPath = "$AppPkgPathToUse\ApplicationManifest.xml"

    $names = Get-NamesFromApplicationManifest -ApplicationManifestPath $ApplicationManifestPath
    if (!$names)
    {
        return
    }

    # If ApplicationName is not specified on command line get application name from Application parameter file.
    if (!$ApplicationName)
    {
        $ApplicationName = Get-ApplicationNameFromApplicationParameterFile $ApplicationParameterFilePath
    }

    if (!$ApplicationName)
    {
        Write-Error (Get-VstsLocString -Key EmptyApplicationName)
    }

    $oldApplication = Get-ServiceFabricApplicationAction -ApplicationName $ApplicationName
    ## Check existence of the application
    if (!$oldApplication)
    {
        $errMsg = (Get-VstsLocString -Key SFSDK_AppDoesNotExist -ArgumentList $ApplicationName)
        throw $errMsg
    }

    if ($oldApplication.ApplicationTypeName -ne $names.ApplicationTypeName)
    {
        $errMsg = (Get-VstsLocString -Key SFSDK_AppTypeMismatch -ArgumentList $ApplicationName)
        throw $errMsg
    }

    if ($SkipUpgradeSameTypeAndVersion -And $oldApplication.ApplicationTypeVersion -eq $names.ApplicationTypeVersion)
    {
        Write-Warning (Get-VstsLocString -Key SFSDK_SkipUpgradeWarning -ArgumentList @($names.ApplicationTypeName, $names.ApplicationTypeVersion))
        return
    }

    Test-ServiceFabricClusterConnectionAction

    $ApplicationTypeAlreadyRegistered = $false
    if ($Action.Equals('RegisterAndUpgrade') -or $Action.Equals('Register'))
    {
        ## Check upgrade status
        $upgradeStatus = Get-ServiceFabricApplicationUpgradeAction -ApplicationName $ApplicationName
        if ($upgradeStatus.UpgradeState -ne "RollingBackCompleted" -and $upgradeStatus.UpgradeState -ne "RollingForwardCompleted")
        {
            $errMsg = (Get-VstsLocString -Key SFSDK_UpgradeInProgressError -ArgumentList $ApplicationName)
            throw $errMsg
        }

        $reg = Get-ServiceFabricApplicationTypeAction -ApplicationTypeName $names.ApplicationTypeName | Where-Object { $_.ApplicationTypeVersion -eq $names.ApplicationTypeVersion }
        if ($reg)
        {
            $ApplicationTypeAlreadyRegistered = $true
            $typeIsInUse = $false
            $apps = Get-ServiceFabricApplicationAction -ApplicationTypeName $names.ApplicationTypeName
            $apps | ForEach-Object {
                if (($_.ApplicationTypeVersion -eq $names.ApplicationTypeVersion))
                {
                    $typeIsInUse = $true
                }
            }
            if (!$typeIsInUse)
            {
                Write-Host (Get-VstsLocString -Key SFSDK_UnregisteringExistingAppType -ArgumentList @($names.ApplicationTypeName, $names.ApplicationTypeVersion))
                Unregister-ServiceFabricApplicationTypeAction -ApplicationTypeName $($reg.ApplicationTypeName) -ApplicationTypeVersion $($reg.ApplicationTypeVersion) -TimeoutSec $UnregisterPackageTimeoutSec
                $ApplicationTypeAlreadyRegistered = $false
            }
            else
            {
                Write-Warning (Get-VstsLocString -Key SFSDK_SkipUnregisteringExistingAppType -ArgumentList @($names.ApplicationTypeName, $names.ApplicationTypeVersion))
            }
        }

        if (!$reg -or !$ApplicationTypeAlreadyRegistered)
        {
            # Get image store connection string
            $clusterManifestText = Get-ServiceFabricClusterManifestAction
            $imageStoreConnectionString = Get-ImageStoreConnectionStringFromClusterManifest ([xml] $clusterManifestText)

            if (!$SkipPackageValidation)
            {
                $packageValidationSuccess = (Test-ServiceFabricApplicationPackageAction -AppPkgPath $AppPkgPathToUse -ImageStoreConnectionString $imageStoreConnectionString)
                if (!$packageValidationSuccess)
                {
                    $errMsg = (Get-VstsLocString -Key SFSDK_PackageValidationFailed -ArgumentList $ApplicationPackagePath)
                    throw $errMsg
                }
            }

            $applicationPackagePathInImageStore = $names.ApplicationTypeName
            Write-Host (Get-VstsLocString -Key SFSDK_CopyingAppToImageStore)

            $copyParameters = @{
                'ApplicationPackagePath'             = $AppPkgPathToUse
                'ImageStoreConnectionString'         = $imageStoreConnectionString
                'ApplicationPackagePathInImageStore' = $applicationPackagePathInImageStore
            }

            $InstalledSdkVersion = [version](Get-ItemProperty -Path "HKLM:\SOFTWARE\Microsoft\Service Fabric SDK" -Name FabricSDKVersion).FabricSDKVersion

            if ($CopyPackageTimeoutSec)
            {
                if ($InstalledSdkVersion -ge [version]"2.3")
                {
                    $copyParameters['TimeOutSec'] = $CopyPackageTimeoutSec
                }
                else
                {
                    Write-Warning (Get-VstsLocString -Key SFSDK_CopyPackageTimeoutSecWarning $InstalledSdkVersion)
                }
            }

            if ($CompressPackage)
            {
                if ($InstalledSdkVersion -ge [version]"2.5")
                {
                    $copyParameters['CompressPackage'] = $CompressPackage
                }
                else
                {
                    Write-Warning (Get-VstsLocString -Key SFSDK_CompressPackageWarning $InstalledSdkVersion)
                }
            }

            Copy-ServiceFabricApplicationPackageAction -CopyParameters $copyParameters

            $registerParameters = @{
                'ApplicationPathInImageStore' = $applicationPackagePathInImageStore
            }

            if ($RegisterPackageTimeoutSec)
            {
                $registerParameters['TimeOutSec'] = $RegisterPackageTimeoutSec
            }

            Write-Host (Get-VstsLocString -Key SFSDK_RegisterAppType)
            Register-ServiceFabricApplicationTypeAction -RegisterParameters $registerParameters -ApplicationTypeName $names.ApplicationTypeName -ApplicationTypeVersion $names.ApplicationTypeVersion
        }
    }

    if ($Action.Equals('Upgrade') -or $Action.Equals('RegisterAndUpgrade'))
    {
        try
        {
            $UpgradeParameters["ApplicationName"] = $ApplicationName
            $UpgradeParameters["ApplicationTypeVersion"] = $names.ApplicationTypeVersion

            # If application parameters file is specified read values from and merge it with parameters passed on Commandline
            if ($PSBoundParameters.ContainsKey('ApplicationParameterFilePath'))
            {
                $appParamsFromFile = Get-ApplicationParametersFromApplicationParameterFile $ApplicationParameterFilePath
                if (!$ApplicationParameter)
                {
                    $ApplicationParameter = $appParamsFromFile
                }
                else
                {
                    $ApplicationParameter = Merge-Hashtables -HashTableOld $appParamsFromFile -HashTableNew $ApplicationParameter
                }
            }

            $UpgradeParameters["ApplicationParameter"] = $ApplicationParameter

            $serviceTypeHealthPolicyMap = $UpgradeParameters["ServiceTypeHealthPolicyMap"]
            if ($serviceTypeHealthPolicyMap -and $serviceTypeHealthPolicyMap -is [string])
            {
                $UpgradeParameters["ServiceTypeHealthPolicyMap"] = Invoke-Expression $serviceTypeHealthPolicyMap
            }

            Write-Host (Get-VstsLocString -Key SFSDK_StartAppUpgrade)
            Start-ServiceFabricApplicationUpgradeAction -UpgradeParameters $UpgradeParameters
        }
        catch
        {
            Write-Host (Get-VstsLocString -Key SFSDK_StartUpgradeFailed -ArgumentList $_.Exception.Message)
            try
            {
                if (!$ApplicationTypeAlreadyRegistered)
                {
                    Write-Host (Get-VstsLocString -Key SFSDK_UnregisterAppTypeOnUpgradeFailure -ArgumentList @($names.ApplicationTypeName, $names.ApplicationTypeVersion))
                    Unregister-ServiceFabricApplicationTypeAction -ApplicationTypeName $names.ApplicationTypeName -ApplicationTypeVersion $names.ApplicationTypeVersion -TimeoutSec $UnregisterPackageTimeoutSec
                }
            }
            catch
            {
                # just log this error
                Write-Warning (Get-VstsLocString -Key SFSDK_UnregisterAppTypeFailed -ArgumentList $_.Exception.Message)
            }

            throw
        }

        if (!$UpgradeParameters["Monitored"] -and !$UpgradeParameters["UnmonitoredAuto"])
        {
            return
        }

<<<<<<< HEAD
        Write-Host (Get-VstsLocString -Key SFSDK_WaitingForUpgrade)
        $upgradeStatusFetcher = {
            $global:operationId = $SF_Operations.GetApplicationUpgradeStatus
            Get-ServiceFabricApplicationUpgrade -ApplicationName $ApplicationName
        }

        $upgradeRetryEvaluator = { param($upgradeStatus) return ($upgradeStatus.UpgradeState -ne "RollingBackCompleted" -and $upgradeStatus.UpgradeState -ne "RollingForwardCompleted") }
        $upgradeStatus = Invoke-ActionWithRetries -Action $upgradeStatusFetcher `
            -ResultRetryEvaluator $upgradeRetryEvaluator `
            -MaxTries 2147483647 `
            -RetryIntervalInSeconds 3 `
            -RetryableExceptions @("System.Fabric.FabricTransientException") `
            -RetryMessage (Get-VstsLocString -Key SFSDK_WaitingForUpgrade)
=======
        $upgradeStatus = Wait-ServiceFabricApplicationUpgradeAction -ApplicationName $ApplicationName
>>>>>>> ea589633

        if ($UnregisterUnusedVersions)
        {
            Write-Host (Get-VstsLocString -Key SFSDK_UnregisterUnusedVersions)
            foreach ($registeredAppType in Get-ServiceFabricApplicationTypeAction -ApplicationTypeName $names.ApplicationTypeName)
            {
                try
                {
                    Unregister-ServiceFabricApplicationTypeAction -ApplicationTypeName $($registeredAppType.ApplicationTypeName) -ApplicationTypeVersion $($registeredAppType.ApplicationTypeVersion) -TimeoutSec $UnregisterPackageTimeoutSec
                }
                catch
                {
                    # AppType and Version in use.
                }
            }
        }

        if ($upgradeStatus.UpgradeState -eq "RollingForwardCompleted")
        {
            Write-Host (Get-VstsLocString -Key SFSDK_UpgradeSuccess)
        }
        elseif ($upgradeStatus.UpgradeState -eq "RollingBackCompleted")
        {
            Write-Error (Get-VstsLocString -Key SFSDK_UpgradeRolledBack)
        }
    }
}<|MERGE_RESOLUTION|>--- conflicted
+++ resolved
@@ -346,23 +346,7 @@
             return
         }
 
-<<<<<<< HEAD
-        Write-Host (Get-VstsLocString -Key SFSDK_WaitingForUpgrade)
-        $upgradeStatusFetcher = {
-            $global:operationId = $SF_Operations.GetApplicationUpgradeStatus
-            Get-ServiceFabricApplicationUpgrade -ApplicationName $ApplicationName
-        }
-
-        $upgradeRetryEvaluator = { param($upgradeStatus) return ($upgradeStatus.UpgradeState -ne "RollingBackCompleted" -and $upgradeStatus.UpgradeState -ne "RollingForwardCompleted") }
-        $upgradeStatus = Invoke-ActionWithRetries -Action $upgradeStatusFetcher `
-            -ResultRetryEvaluator $upgradeRetryEvaluator `
-            -MaxTries 2147483647 `
-            -RetryIntervalInSeconds 3 `
-            -RetryableExceptions @("System.Fabric.FabricTransientException") `
-            -RetryMessage (Get-VstsLocString -Key SFSDK_WaitingForUpgrade)
-=======
         $upgradeStatus = Wait-ServiceFabricApplicationUpgradeAction -ApplicationName $ApplicationName
->>>>>>> ea589633
 
         if ($UnregisterUnusedVersions)
         {
