--- conflicted
+++ resolved
@@ -296,12 +296,7 @@
 
             Write-Host (Get-VstsLocString -Key SFSDK_RegisterAppType)
             Register-ServiceFabricApplicationTypeAction -RegisterParameters $registerParameters -ApplicationTypeName $names.ApplicationTypeName -ApplicationTypeVersion $names.ApplicationTypeVersion
-<<<<<<< HEAD
             Wait-ServiceFabricApplicationTypeRegistrationStatus -ApplicationTypeName $names.ApplicationTypeName -ApplicationTypeVersion $names.ApplicationTypeVersion -TimeoutSec $RegisterPackageTimeoutSec -OperationType $SF_Operations.RegisterApplicationType
-            $global:operationId = $SF_Operations.RemoveApplicationPackage
-=======
-
->>>>>>> ebe288d1
             Write-Host (Get-VstsLocString -Key SFSDK_RemoveAppPackage)
             Remove-ServiceFabricApplicationPackageAction -ApplicationPackagePathInImageStore $applicationPackagePathInImageStore -ImageStoreConnectionString $imageStoreConnectionString
         }
