{
    "id": "52A38A6A-1517-41D7-96CC-73EE0C60D2B6",
    "name": "DeployVisualStudioTestAgent",
    "friendlyName": "Visual Studio Test Agent Deployment",
    "description": "Deploy and configure Test Agent to run tests on a set of machines",
    "helpMarkDown": "[More Information](http://go.microsoft.com/fwlink/?LinkId=625976)",
    "category": "Test",
    "visibility": [     
                  "Build",
                  "Release"
                  ],
    "author": "Microsoft Corporation",
    "version": {
        "Major": 1,
        "Minor": 0,
        "Patch": 20
    },
    "demands": [

    ],
    "minimumAgentVersion": "1.92.0",
    "groups":  [
        {
            "name": "testMachineGroups",
            "displayName": "Test Machine Group",
            "isExpanded": true
        },
        {
            "name": "agentConfiguration",
            "displayName": "Agent Configuration",
            "isExpanded": true
        },
        {
            "name": "advanced",
            "displayName": "Advanced",
            "isExpanded": false
        }
    ],
    "inputs": [
		{
            "name": "testMachineGroup",
            "type": "multiLine",
            "label": "Machines",
            "defaultValue": "",
            "required": true,
            "helpMarkDown": "Provide a comma separated list of machine IP addresses or FQDNs along with ports. Port is defaulted based on the selected protocol. <br>Eg: dbserver.fabrikam.com,dbserver_int.fabrikam.com:5986,192.168.12.34:5986 <br>Or provide output variable of other tasks. Eg: $(variableName) <br>Or provide a Machine Group Name.",
            "groupName": "testMachineGroups"
        },
        {
            "name": "adminUserName",
            "type": "string",
            "label": "Admin Login",
            "defaultValue": "",
            "required": false,
            "helpMarkDown": "Administrator login for the target machines.",
            "groupName": "testMachineGroups"
        },
        {
            "name": "adminPassword",
            "type": "string",
            "label": "Admin Password",
            "defaultValue": "",
            "required": false,
            "helpMarkDown": "Administrator password for the target machines. <br>It can accept variable defined in Build/Release definitions as '$(passwordVariable)'. <br>You may mark variable type as 'secret' to secure it.",
            "groupName": "testMachineGroups"
        },
        {
            "name": "winRmProtocol",
            "type": "radio",
            "label": "Protocol",
            "required": false,
            "defaultValue": "Https",
            "options": {
                "Http": "HTTP",
                "Https": "HTTPS"
            },
            "helpMarkDown": "Select the protocol to use for the WinRM connection with the machine(s). Default is HTTPS.",
            "groupName": "testMachineGroups"
        },
        {
            "name": "testCertificate",
            "type": "boolean",
            "label": "Test Certificate",
            "defaultValue": "true",
            "visibleRule": "winRmProtocol = Https",
            "required": false,
            "helpMarkDown": "Select the option to skip validating the authenticity of the machine's certificate by a trusted certification authority. The parameter is required for the WinRM HTTPS protocol.",
            "groupName": "testMachineGroups"
        },
        {
            "name":"resourceFilteringMethod",
            "type":"radio",
            "label":"Select Machines By",
            "required":false,
            "defaultValue":"machineNames",
            "options": {
                "machineNames":"Machine Names",
                "tags":"Tags"
            },
            "groupName": "testMachineGroups"
        },
        {
            "name": "testMachines",
            "type": "string",
            "label": "Filter Criteria",
            "defaultValue": "",
            "required": false,
<<<<<<< HEAD
            "helpMarkDown": "Provide a list of machines like dbserver.fabrikam.com, dbserver_int.fabrikam.com, 192.168.12.34 or tags like Role:DB;OS:Win8.1. Returns machines with either of the tags. For Azure Resource Group provide the VM Host Name for the machine name. The default is to deploy agent on all machines represented in the Machines field.",
=======
            "helpMarkDown": "Provide a list of machines like `dbserver.fabrikam.com`, `dbserver_int.fabrikam.com`, `192.168.12.34` or tags like `Role:DB;OS:Win8.1`. Returns machines with either of the tags. For Azure Resource Group provide the VM Host Name for the machine name. The default is all machines in the machine group.",
>>>>>>> 95ab0c02
            "groupName": "testMachineGroups"
        },
        {
            "name": "machineUserName",
            "type": "string",
            "label": "Username",
            "defaultValue": "",
            "required": true,
            "helpMarkDown": "Username with which test agent needs to run.",
            "groupName": "agentConfiguration"
        },
        {
            "name": "machinePassword",
            "type": "string",
            "label": "Password",
            "defaultValue": "",
            "required": true,
            "helpMarkDown": "Password for the username given above.",
            "groupName": "agentConfiguration"
        },
        {
            "name": "runAsProcess",
            "type": "boolean",
            "label": "Interactive Process",
            "defaultValue": "false",
            "required": false,
            "helpMarkDown": "Denotes if test agent needs to run as an interactive process, needed for Coded UI Tests.",
            "groupName": "agentConfiguration"
        },
        {
            "name": "agentLocation",
            "type": "string",
            "label": "Test Agent Location",
            "defaultValue": "",
            "required": false,
            "groupName": "advanced",
            "helpMarkDown": "Optionally supply the path to vstf_testagent.exe from network or local location. If no path is provided, it will be downloaded from http://go.microsoft.com/fwlink/?LinkId=536423"
        },
        {
            "name": "updateTestAgent",
            "type": "boolean",
            "label": "Update Test Agent",
            "defaultValue": "true",
            "required": false,
            "helpMarkDown": "Optionally specify if test agent needs to be updated.",
            "groupName": "advanced"
        },
        {
            "name": "isDataCollectionOnly",
            "type": "boolean",
            "label": "Enable Data Collection Only",
            "defaultValue": "false",
            "required": false,
            "helpMarkDown": "Optionally specify if test agent needs to be used only for datacollection and not for running tests. Typically done on application under test(AUT) machine group.",
            "groupName": "advanced"
        }
    ],
    "instanceNameFormat": "Deploy TestAgent on $(testMachineGroup)",
    "execution": {
        "PowerShell": {
            "target": "$(currentDirectory)\\DeployTestAgent.ps1",
            "argumentFormat": "",
            "workingDirectory": "$(currentDirectory)"
        }
    }
}<|MERGE_RESOLUTION|>--- conflicted
+++ resolved
@@ -105,11 +105,7 @@
             "label": "Filter Criteria",
             "defaultValue": "",
             "required": false,
-<<<<<<< HEAD
             "helpMarkDown": "Provide a list of machines like dbserver.fabrikam.com, dbserver_int.fabrikam.com, 192.168.12.34 or tags like Role:DB;OS:Win8.1. Returns machines with either of the tags. For Azure Resource Group provide the VM Host Name for the machine name. The default is to deploy agent on all machines represented in the Machines field.",
-=======
-            "helpMarkDown": "Provide a list of machines like `dbserver.fabrikam.com`, `dbserver_int.fabrikam.com`, `192.168.12.34` or tags like `Role:DB;OS:Win8.1`. Returns machines with either of the tags. For Azure Resource Group provide the VM Host Name for the machine name. The default is all machines in the machine group.",
->>>>>>> 95ab0c02
             "groupName": "testMachineGroups"
         },
         {
