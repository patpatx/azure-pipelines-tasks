--- conflicted
+++ resolved
@@ -12,11 +12,7 @@
     "version": {
         "Major": 1,
         "Minor": 0,
-<<<<<<< HEAD
-        "Patch": 5
-=======
         "Patch": 6
->>>>>>> 45de574c
     },
     "demands": [
 
