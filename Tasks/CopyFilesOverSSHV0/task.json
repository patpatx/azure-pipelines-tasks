--- conflicted
+++ resolved
@@ -1,87 +1,4 @@
 {
-<<<<<<< HEAD
-  "id": "67cec91b-0351-4c2f-8465-d74b3d2a2d96",
-  "name": "CopyFilesOverSSH",
-  "friendlyName": "Copy files over SSH",
-  "description": "Copy files or build artifacts to a remote machine over SSH",
-  "helpUrl": "https://docs.microsoft.com/azure/devops/pipelines/tasks/deploy/copy-files-over-ssh",
-  "helpMarkDown": "[Learn more about this task](https://go.microsoft.com/fwlink/?LinkId=821894)",
-  "category": "Deploy",
-  "visibility": [
-    "Build",
-    "Release"
-  ],
-  "runsOn": [
-    "Agent",
-    "DeploymentGroup"
-  ],
-  "author": "Microsoft Corporation",
-  "version": {
-    "Major": 0,
-    "Minor": 228,
-    "Patch": 3
-  },
-  "demands": [],
-  "minimumAgentVersion": "2.182.1",
-  "instanceNameFormat": "Securely copy files to the remote machine",
-  "groups": [
-    {
-      "name": "advanced",
-      "displayName": "Advanced",
-      "isExpanded": false
-    }
-  ],
-  "inputs": [
-    {
-      "name": "sshEndpoint",
-      "type": "connectedService:ssh",
-      "label": "SSH service connection",
-      "defaultValue": "",
-      "required": true,
-      "helpMarkDown": "SSH service connection with connection details for the remote machine."
-    },
-    {
-      "name": "sourceFolder",
-      "type": "filePath",
-      "label": "Source folder",
-      "defaultValue": "",
-      "required": false,
-      "helpMarkDown": "The source folder of the files to copy to the remote machine.  When empty, the root of the repository (build) or artifacts directory (release) is used, which is $(System.DefaultWorkingDirectory).  Use [variables](https://go.microsoft.com/fwlink/?LinkID=550988) if files are not in the repository. Example: $(Agent.BuildDirectory)"
-    },
-    {
-      "name": "contents",
-      "type": "multiLine",
-      "label": "Contents",
-      "defaultValue": "**",
-      "required": true,
-      "helpMarkDown": "File paths to include as part of the copy. Supports multiple lines of minimatch patterns. [More Information](https://go.microsoft.com/fwlink/?LinkId=821894)"
-    },
-    {
-      "name": "targetFolder",
-      "type": "string",
-      "label": "Target folder",
-      "defaultValue": "",
-      "required": false,
-      "helpMarkDown": "Target folder on the remote machine to where files will be copied. Example: /home/user/MySite."
-    },
-    {
-      "name": "isWindowsOnTarget",
-      "type": "boolean",
-      "label": "Target machine running Windows",
-      "defaultValue": "false",
-      "required": false,
-      "helpMarkDown": "Target machine running Windows",
-      "groupName": "advanced"
-    },
-    {
-      "name": "cleanTargetFolder",
-      "type": "boolean",
-      "label": "Clean target folder",
-      "defaultValue": "false",
-      "required": false,
-      "helpMarkDown": "Delete all existing files and subfolders in the target folder before copying.",
-      "groupName": "advanced"
-=======
     "id": "67cec91b-0351-4c2f-8465-d74b3d2a2d96",
     "name": "CopyFilesOverSSH",
     "friendlyName": "Copy files over SSH",
@@ -102,7 +19,212 @@
         "Major": 0,
         "Minor": 229,
         "Patch": 0
->>>>>>> 3cac0cb5
+    },
+    "demands": [],
+    "minimumAgentVersion": "2.182.1",
+    "instanceNameFormat": "Securely copy files to the remote machine",
+    "groups": [
+        {
+            "name": "advanced",
+            "displayName": "Advanced",
+            "isExpanded": false
+        }
+    ],
+    "inputs": [
+        {
+            "name": "sshEndpoint",
+            "type": "connectedService:ssh",
+            "label": "SSH service connection",
+            "defaultValue": "",
+            "required": true,
+            "helpMarkDown": "SSH service connection with connection details for the remote machine."
+        },
+        {
+            "name": "sourceFolder",
+            "type": "filePath",
+            "label": "Source folder",
+            "defaultValue": "",
+            "required": false,
+            "helpMarkDown": "The source folder of the files to copy to the remote machine.  When empty, the root of the repository (build) or artifacts directory (release) is used, which is $(System.DefaultWorkingDirectory).  Use [variables](https://go.microsoft.com/fwlink/?LinkID=550988) if files are not in the repository. Example: $(Agent.BuildDirectory)"
+        },
+        {
+            "name": "contents",
+            "type": "multiLine",
+            "label": "Contents",
+            "defaultValue": "**",
+            "required": true,
+            "helpMarkDown": "File paths to include as part of the copy. Supports multiple lines of minimatch patterns. [More Information](https://go.microsoft.com/fwlink/?LinkId=821894)"
+        },
+        {
+            "name": "targetFolder",
+            "type": "string",
+            "label": "Target folder",
+            "defaultValue": "",
+            "required": false,
+            "helpMarkDown": "Target folder on the remote machine to where files will be copied. Example: /home/user/MySite."
+        },
+        {
+            "name": "isWindowsOnTarget",
+            "type": "boolean",
+            "label": "Target machine running Windows",
+            "defaultValue": "false",
+            "required": false,
+            "helpMarkDown": "Target machine running Windows",
+            "groupName": "advanced"
+        },
+        {
+            "name": "cleanTargetFolder",
+            "type": "boolean",
+            "label": "Clean target folder",
+            "defaultValue": "false",
+            "required": false,
+            "helpMarkDown": "Delete all existing files and subfolders in the target folder before copying.",
+            "groupName": "advanced"
+        },
+        {
+            "name": "cleanHiddenFilesInTarget",
+            "type": "boolean",
+            "label": "Remove hidden files in target folder",
+            "defaultValue": "false",
+            "required": false,
+            "helpMarkDown": "Remove hidden files in the target folder.",
+            "groupName": "advanced",
+            "visibleRule": "cleanTargetFolder = true"
+        },
+        {
+            "name": "readyTimeout",
+            "type": "string",
+            "label": "SSH handshake timeout",
+            "defaultValue": "20000",
+            "required": true,
+            "groupName": "advanced",
+            "helpMarkDown": "How long (in milliseconds) to wait for the SSH handshake to complete.",
+            "validation": {
+                "expression": "isMatch(value, '(^\\d*$)','Multiline')",
+                "message": "Enter a valid value for timeout."
+            }
+        },
+        {
+            "name": "overwrite",
+            "type": "boolean",
+            "label": "Overwrite",
+            "defaultValue": "true",
+            "required": false,
+            "helpMarkDown": "Replace existing files in and beneath the target folder.",
+            "groupName": "advanced"
+        },
+        {
+            "name": "failOnEmptySource",
+            "type": "boolean",
+            "label": "Fail if no files found to copy",
+            "defaultValue": "false",
+            "required": false,
+            "helpMarkDown": "Fail if no matching files to be copied are found under the source folder.",
+            "groupName": "advanced"
+        },
+        {
+            "name": "flattenFolders",
+            "type": "boolean",
+            "label": "Flatten folders",
+            "defaultValue": "false",
+            "required": false,
+            "helpMarkDown": "Flatten the folder structure and copy all files into the specified target folder on the remote machine.",
+            "groupName": "advanced"
+        }
+    ],
+    "execution": {
+        "Node10": {
+            "target": "copyfilesoverssh.js",
+            "argumentFormat": ""
+        },
+        "Node16": {
+            "target": "copyfilesoverssh.js",
+            "argumentFormat": ""
+        }
+    },
+    "restrictions": {
+        "commands": {
+            "mode": "restricted"
+        },
+        "settableVariables": {
+            "allowed": []
+        }
+    },
+    "messages": {
+        "CheckLogForStdErr": "Check the build log for STDERR from the command.",
+        "CleanTargetFolder": "Cleaning target folder %s on the remote machine",
+        "CleanTargetFolderFailed": "Failed to clean the target folder on the remote machine. %s",
+        "ConnectionFailed": "Failed to connect to remote machine. Verify the SSH service connection details. %s.",
+        "ConnectionNotSetup": "SSH service connection is not set up.",
+        "CopyCompleted": "Completed copying %s files to the remote machine.",
+        "CopyingFiles": "Found %s files to copy to the remote machine.",
+        "FailedOnFile": "Failed to copy %s. %s",
+        "FileExists": "File %s cannot be copied to the remote machine because it already exists and the 'Overwrite' option is disabled.",
+        "NothingToCopy": "No files were found matching the patterns specified to copy to the remote machine.",
+        "NumberFailed": "Failed to copy %d files",
+        "RemoteCmdExecutionErr": "Command %s failed with errors on remote machine. %s.",
+        "RemoteCmdNonZeroExitCode": "Command %s exited with code %s.",
+        "SettingUpSSHConnection": "Setting up SSH service connection to remote host %s.",
+        "SourceNotFolder": "Source folder has to be a valid folder path.",
+        "StartedFileCopy": "Copying file %s to %s on remote machine.",
+        "UploadFileFailed": "Failed to upload %s to %s on remote machine. %s.",
+        "UseDefaultPort": "Using port 22 which is the default for SSH since no port was specified.",
+        "TargetNotCreated": "Unable to create target folder %s.",
+        "CheckingPathExistance": "Checking if %s on the remote machine exists.",
+        "PathExists": "%s exists on the remote machine",
+        "PathNotExists": "%s doesn't exist on the remote machine"
+    }
+  ],
+  "inputs": [
+    {
+      "name": "sshEndpoint",
+      "type": "connectedService:ssh",
+      "label": "SSH service connection",
+      "defaultValue": "",
+      "required": true,
+      "helpMarkDown": "SSH service connection with connection details for the remote machine."
+    },
+    {
+      "name": "sourceFolder",
+      "type": "filePath",
+      "label": "Source folder",
+      "defaultValue": "",
+      "required": false,
+      "helpMarkDown": "The source folder of the files to copy to the remote machine.  When empty, the root of the repository (build) or artifacts directory (release) is used, which is $(System.DefaultWorkingDirectory).  Use [variables](https://go.microsoft.com/fwlink/?LinkID=550988) if files are not in the repository. Example: $(Agent.BuildDirectory)"
+    },
+    {
+      "name": "contents",
+      "type": "multiLine",
+      "label": "Contents",
+      "defaultValue": "**",
+      "required": true,
+      "helpMarkDown": "File paths to include as part of the copy. Supports multiple lines of minimatch patterns. [More Information](https://go.microsoft.com/fwlink/?LinkId=821894)"
+    },
+    {
+      "name": "targetFolder",
+      "type": "string",
+      "label": "Target folder",
+      "defaultValue": "",
+      "required": false,
+      "helpMarkDown": "Target folder on the remote machine to where files will be copied. Example: /home/user/MySite."
+    },
+    {
+      "name": "isWindowsOnTarget",
+      "type": "boolean",
+      "label": "Target machine running Windows",
+      "defaultValue": "false",
+      "required": false,
+      "helpMarkDown": "Target machine running Windows",
+      "groupName": "advanced"
+    },
+    {
+      "name": "cleanTargetFolder",
+      "type": "boolean",
+      "label": "Clean target folder",
+      "defaultValue": "false",
+      "required": false,
+      "helpMarkDown": "Delete all existing files and subfolders in the target folder before copying.",
+      "groupName": "advanced"
     },
     {
       "name": "cleanHiddenFilesInTarget",
