--- conflicted
+++ resolved
@@ -62,12 +62,7 @@
             }
             else
             {
-<<<<<<< HEAD
                 $imageName = $imageDigestRepoName
-=======
-                $imageName = $imageDigestName
-                $imageNameToDigestMapping[$imageDigestRepoName] = $imageDigestValue
->>>>>>> 5b081859
 
                 if ($imageNameToDigestMapping.ContainsKey($imageName))
                 {
