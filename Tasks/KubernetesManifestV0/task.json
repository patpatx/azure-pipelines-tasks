--- conflicted
+++ resolved
@@ -31,145 +31,6 @@
             "visibleRule": "action != bake"
         }
     ],
-<<<<<<< HEAD
-  "inputs": [
-    {
-      "name": "connectionType",
-      "type": "pickList",
-      "label": "Service connection type",
-      "defaultValue": "Kubernetes Service Connection",
-      "required": true,
-      "options": {
-        "Kubernetes Service Connection": "Kubernetes Service Connection",
-        "None": "None"
-      },
-      "groupName": "kubernetesCluster",
-      "helpMarkDown": "Select a service connection type."
-    },
-    {
-      "name": "kubernetesServiceEndpoint",
-      "type": "connectedService:kubernetes",
-      "label": "Kubernetes service connection",
-      "visibleRule": "connectionType = Kubernetes Service Connection",
-      "helpMarkDown": "Select a Kubernetes service connection.",
-      "groupName": "kubernetesCluster",
-      "required": true
-    },
-    {
-      "name": "namespace",
-      "type": "string",
-      "label": "Namespace",
-      "required": true,
-      "defaultValue": "default",
-      "groupName": "kubernetesCluster",
-      "helpMarkDown": "Sets the namespace for the commands by using the –namespace flag. If the namespace is not provided, the commands will run in the default namespace."
-    },
-    {
-      "name": "action",
-      "type": "pickList",
-      "label": "Action",
-      "required": false,
-      "defaultValue": "deploy",
-      "groupName": "config",
-      "options": {
-        "deploy": "deploy",
-        "bake": "bake"
-      },
-      "helpMarkDown": "Manifests to deploy"
-    },
-    {
-      "name": "deploymentStrategy",
-      "type": "pickList",
-      "label": "Strategy",
-      "required": false,
-      "groupName": "config",
-      "defaultValue": "None",
-      "options": {
-        "canary": "Canary",
-        "None": "None"
-      },
-      "helpMarkDown": "Strategy for deployment",
-      "visibleRule": "action = deploy"
-    },
-    {
-      "name": "percentage",
-      "type": "string",
-      "label": "Percentage",
-      "required": true,
-      "groupName": "config",
-      "helpMarkDown": "",
-      "defaultValue": 0,
-      "visibleRule": "deploymentStrategy = Canary",  
-      "validation": {
-        "expression": "isMatch(value, '(^(([0-9]|[1-9][0-9]|100)(\\.\\d{1,2})?)$)','Multiline')", 
-        "message": "Enter valid percentage value i.e between 0 to 100."
-      }
-    },
-    {
-      "name": "manifests",
-      "type": "filePath",
-      "label": "Manifests",
-      "required": false,
-      "defaultValue": "",
-      "groupName": "config",
-      "helpMarkDown": "Manifests to deploy",
-      "visibleRule": "action = deploy"
-    },
-    {
-      "name": "containers",
-      "type": "multiLine",
-      "label": "Containers",
-      "required": false,
-      "defaultValue": "",
-      "groupName": "config",
-      "helpMarkDown": "Containers",
-      "visibleRule": "action = deploy"
-    },
-    {
-      "name": "renderType",
-      "type": "pickList",
-      "label": "Render Engine",
-      "required": false,
-      "defaultValue": "helm",
-      "groupName": "config",
-      "visibleRule": "action = bake",
-      "options": {
-        "helm": "Helm"
-      },
-      "helpMarkDown": "Tool to generate manifest"
-    },
-    {
-      "name": "helmChart",
-      "type": "filePath",
-      "label": "Helm Chart",
-      "required": true,
-      "defaultValue": "",
-      "groupName": "config",
-      "helpMarkDown": "Helm chart path to bake",
-      "visibleRule": "action = bake && renderType = helm"
-    },
-    {
-      "name": "overrideFiles",
-      "type": "multiLine",
-      "label": "Override Files",
-      "required": false,
-      "defaultValue": "",
-      "groupName": "config",
-      "helpMarkDown": "Override files to set",
-      "visibleRule": "action = bake && renderType = helm"
-    },
-    {
-      "name": "overrides",
-      "type": "multiLine",
-      "label": "Overrides",
-      "required": false,
-      "defaultValue": "",
-      "groupName": "config",
-      "helpMarkDown": "Override values to set",
-      "visibleRule": "action = bake && renderType = helm"
-    }
-  ],
-=======
     "inputs": [
         {
             "name": "connectionType",
@@ -218,6 +79,34 @@
             "helpMarkDown": "Manifests to deploy"
         },
         {
+            "name": "deploymentStrategy",
+            "type": "pickList",
+            "label": "Strategy",
+            "required": false,
+            "groupName": "config",
+            "defaultValue": "None",
+            "options": {
+              "canary": "Canary",
+              "None": "None"
+            },
+            "helpMarkDown": "Strategy for deployment",
+            "visibleRule": "action = deploy"
+          },
+          {
+            "name": "percentage",
+            "type": "string",
+            "label": "Percentage",
+            "required": true,
+            "groupName": "config",
+            "helpMarkDown": "",
+            "defaultValue": 0,
+            "visibleRule": "deploymentStrategy = Canary",  
+            "validation": {
+              "expression": "isMatch(value, '(^(([0-9]|[1-9][0-9]|100)(\\.\\d{1,2})?)$)','Multiline')", 
+              "message": "Enter valid percentage value i.e between 0 to 100."
+            }
+          },
+        {
             "name": "manifests",
             "type": "filePath",
             "label": "Manifests",
@@ -359,7 +248,6 @@
             "visibleRule": "action = patch"
         }
     ],
->>>>>>> 15697a13
     "dataSourceBindings": [],
     "instanceNameFormat": "$(action)",
     "outputVariables": [
