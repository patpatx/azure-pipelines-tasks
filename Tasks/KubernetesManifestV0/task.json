{
    "id": "DEE316A2-586F-4DEF-BE79-488A1F503DFE",
    "name": "KubernetesManifest",
    "friendlyName": "Deploy to Kubernetes",
    "description": "Use Kubernetes manifest files to deploy to clusters or even bake the manifest files to be used for deployments using Helm charts",
    "helpUrl": "https://docs.microsoft.com/en-us/azure/devops/pipelines/tasks/deploy/kubernetes-manifest",
    "helpMarkDown": "[Learn more about this task](https://go.microsoft.com/fwlink/?linkid=851275) or [see the Kubernetes documentation](https://kubernetes.io/docs/home/)",
    "category": "Deploy",
    "visibility": [
        "Build",
        "Release"
    ],
    "author": "Microsoft Corporation",
    "version": {
        "Major": 0,
<<<<<<< HEAD
        "Minor": 162,
        "Patch": 2
=======
        "Minor": 163,
        "Patch": 0
>>>>>>> 273f54b2
    },
    "demands": [],
    "groups": [],
    "inputs": [
        {
            "name": "action",
            "type": "pickList",
            "label": "Action",
            "required": false,
            "defaultValue": "deploy",
            "options": {
                "bake": "bake",
                "createSecret": "create secret",
                "delete": "delete",
                "deploy": "deploy",
                "patch": "patch",
                "promote": "promote",
                "scale": "scale",
                "reject": "reject"
            },
            "helpMarkDown": "Choose the action to be performed."
        },
        {
            "name": "kubernetesServiceConnection",
            "type": "connectedService:kubernetes",
            "label": "Kubernetes service connection",
            "helpMarkDown": "Select a Kubernetes service connection.",
            "visibleRule": "action != bake",
            "required": true
        },
        {
            "name": "namespace",
            "type": "string",
            "label": "Namespace",
            "required": false,
            "defaultValue": "",
            "helpMarkDown": "Sets the namespace for the commands by using the –namespace flag. If the namespace is not provided, the commands will run in the default namespace."
        },
        {
            "name": "strategy",
            "type": "pickList",
            "label": "Strategy",
            "required": false,
            "defaultValue": "none",
            "options": {
                "canary": "Canary",
                "none": "None"
            },
            "helpMarkDown": "Deployment strategy to be used",
            "visibleRule": "action = deploy || action = promote || action = reject"
        },
        {
            "name": "trafficSplitMethod",
            "type": "pickList",
            "label": "Traffic split method",
            "required": false,
            "defaultValue": "pod",
            "options": {
                "pod": "Pod",
                "smi": "SMI"
            },
            "helpMarkDown": "Traffic split method to be used",
            "visibleRule": "strategy = canary"
        },
        {
            "name": "percentage",
            "type": "string",
            "label": "Percentage",
            "required": true,
            "helpMarkDown": "Percentage of traffic redirect to canary deployment",
            "defaultValue": 0,
            "visibleRule": "strategy = Canary && action = deploy",
            "validation": {
                "expression": "isMatch(value, '(^(([0-9]|[1-9][0-9]|100)(\\.\\d{1,2})?)$)','Multiline')",
                "message": "Enter valid percentage value i.e between 0 to 100."
            }
        },
        {
            "name": "baselineAndCanaryReplicas",
            "type": "string",
            "label": "Baseline and canary replicas",
            "required": true,
            "helpMarkDown": "Baseline and canary replicas count",
            "defaultValue": 0,
            "visibleRule": "strategy = Canary && action = deploy && trafficSplitMethod = SMI",
            "validation": {
                "expression": "isMatch(value, '(^(([0-9]|[1-9][0-9]|100)(\\.\\d{1,2})?)$)','Multiline')",
                "message": "Enter valid value i.e between 0 to 100."
            }
        },
        {
            "name": "manifests",
            "type": "filePath",
            "label": "Manifests",
            "required": true,
            "defaultValue": "",
            "helpMarkDown": "Manifests to deploy",
            "visibleRule": "action = deploy || action = promote || action = reject"
        },
        {
            "name": "containers",
            "type": "multiLine",
            "label": "Containers",
            "required": false,
            "defaultValue": "",
            "helpMarkDown": "Containers",
            "visibleRule": "action = deploy || action = promote"
        },
        {
            "name": "imagePullSecrets",
            "type": "multiLine",
            "label": "ImagePullSecrets",
            "required": false,
            "defaultValue": "",
            "helpMarkDown": "ImagePullSecret to pull image from private registry",
            "visibleRule": "action = deploy || action = promote"
        },
        {
            "name": "renderType",
            "type": "pickList",
            "label": "Render Engine",
            "required": false,
            "defaultValue": "helm2",
            "visibleRule": "action = bake",
            "options": {
                "helm2": "Helm 2",
                "kompose": "Kompose",
                "kustomize": "Kustomize"
            },
            "helpMarkDown": "Tool to use for generating manifest files."
        },
        {
            "name": "dockerComposeFile",
            "type": "filePath",
            "label": "Path to docker compose file",
            "required": true,
            "defaultValue": "",
            "visibleRule": "action = bake && renderType = kompose",
            "helpMarkDown": "docker-compose file path"
        },
        {
            "name": "helmChart",
            "type": "filePath",
            "label": "Helm Chart",
            "required": true,
            "defaultValue": "",
            "helpMarkDown": "Helm chart path to bake",
            "visibleRule": "action = bake && renderType = helm2"
        },
        {
            "name": "releaseName",
            "type": "string",
            "label": "Helm Release Name",
            "required": false,
            "defaultValue": "",
            "helpMarkDown": "Helm release name to use",
            "visibleRule": "action = bake && renderType = helm2"
        },
        {
            "name": "overrideFiles",
            "type": "multiLine",
            "label": "Override Files",
            "required": false,
            "defaultValue": "",
            "helpMarkDown": "Override files to set",
            "visibleRule": "action = bake && renderType = helm2"
        },
        {
            "name": "overrides",
            "type": "multiLine",
            "label": "Overrides",
            "required": false,
            "defaultValue": "",
            "helpMarkDown": "Override values to set",
            "visibleRule": "action = bake && renderType = helm2"
        },
        {
            "name": "kustomizationPath",
            "type": "filePath",
            "label": "Kustomization Path",
            "required": false,
            "visibleRule": "action = bake && renderType = kustomize",
            "defaultValue": "",
            "helpMarkDown": "The argument must be the path to the directory containing the file, or a git repository URL with a path suffix specifying same with respect to the repository root."
        },
        {
            "name": "resourceToPatch",
            "type": "radio",
            "label": "Resource to patch",
            "required": true,
            "defaultValue": "file",
            "options": {
                "file": "file",
                "name": "name"
            },
            "helpMarkDown": "to identify the resource",
            "visibleRule": "action = patch"
        },
        {
            "name": "resourceFileToPatch",
            "type": "filePath",
            "label": "File path",
            "required": true,
            "defaultValue": "",
            "helpMarkDown": "Path to the file used for patch",
            "visibleRule": "action = patch && resourceToPatch = file"
        },
        {
            "name": "kind",
            "type": "pickList",
            "label": "Kind",
            "required": true,
            "defaultValue": "",
            "options": {
                "deployment": "deployment",
                "replicaset": "replicaset",
                "statefulset": "statefulset"
            },
            "helpMarkDown": "Kind of K8s object; deployment, replicaSet etc.",
            "visibleRule": "action = scale || resourceToPatch = name"
        },
        {
            "name": "name",
            "type": "string",
            "label": "Name",
            "required": true,
            "defaultValue": "",
            "helpMarkDown": "Name of the k8s object",
            "visibleRule": "action = scale || resourceToPatch = name"
        },
        {
            "name": "replicas",
            "type": "string",
            "label": "Replica count",
            "required": true,
            "defaultValue": "",
            "helpMarkDown": "Number of replicas to scale to",
            "visibleRule": "action = scale"
        },
        {
            "name": "mergeStrategy",
            "type": "pickList",
            "label": "Merge Strategy",
            "required": true,
            "defaultValue": "strategic",
            "options": {
                "json": "json",
                "merge": "merge",
                "strategic": "strategic"
            },
            "helpMarkDown": "The type of patch being provided; one of [json merge strategic]",
            "visibleRule": "action = patch"
        },
        {
            "name": "arguments",
            "type": "string",
            "label": "Arguments",
            "defaultValue": "",
            "helpMarkDown": "Arguments for `kubectl delete` command",
            "visibleRule": "action = delete"
        },
        {
            "name": "patch",
            "type": "string",
            "label": "Patch",
            "required": true,
            "helpMarkDown": "Contents of patch",
            "visibleRule": "action = patch"
        },
        {
            "name": "secretType",
            "type": "pickList",
            "label": "Type of secret",
            "defaultValue": "dockerRegistry",
            "required": true,
            "visibleRule": "action = createSecret",
            "options": {
                "dockerRegistry": "dockerRegistry",
                "generic": "generic"
            },
            "helpMarkDown": "Create/update a generic or docker imagepullsecret. Select dockerRegistry to create/update the imagepullsecret of the selected registry. An imagePullSecret is a way to pass a secret that contains a container registry password to the Kubelet so it can pull a private image on behalf of your Pod."
        },
        {
            "name": "secretName",
            "type": "string",
            "label": "Secret name",
            "required": false,
            "visibleRule": "action = createSecret",
            "defaultValue": "",
            "helpMarkDown": "Name of the secret. You can use this secret name in the Kubernetes YAML configuration file."
        },
        {
            "name": "secretArguments",
            "type": "multiLine",
            "properties": {
                "resizable": "true",
                "rows": "2",
                "editorExtension": "ms.vss-services-azure.kubernetes-parameters-grid"
            },
            "label": "Arguments",
            "defaultValue": "",
            "helpMarkDown": "Specify keys and literal values to insert in secret.For example, --from-literal=key1=value1 --from-literal=key2=\"top secret\".",
            "visibleRule": "action = createSecret && secretType = generic"
        },
        {
            "name": "dockerRegistryEndpoint",
            "type": "connectedService:dockerregistry",
            "label": "Docker registry service connection",
            "helpMarkDown": "Select a Docker registry service connection. Required for commands that need to authenticate with a registry.",
            "visibleRule": "action = createSecret && secretType = dockerRegistry"
        }
    ],
    "dataSourceBindings": [],
    "instanceNameFormat": "$(action)",
    "outputVariables": [
        {
            "name": "manifestsBundle",
            "description": "The location of the manifest bundles created by bake action"
        }
    ],
    "execution": {
        "Node": {
            "target": "src//run.js"
        }
    },
  "messages": {
    "DownloadPathForStableTxt": "Download path for stable.txt: %s",
    "DownloadKubeCtlFailed": "Can not download the kubectl client of version %s. Check if the version is correct https://github.com/kubernetes/kubernetes/releases",
    "DownloadStableVersionFailed": "Can not download kubernetes stable version file from %s. Falling back to %s",
    "DockerComposeFilePathNotSupplied": "docker-compose file path not supplied",
    "UsingLatestStableVersion": "Invalid version 1.7 specified in Version Spec input. Using latest stable version instead. Check for correct versions https://github.com/kubernetes/kubernetes/releases",
    "NotAValidSemverVersion": "Version not specified in correct format. E.g: 1.8.2, v1.8.2, 2.8.2, v2.8.2.",
    "ManifestFileNotFound": "No manifest file(s) matching %s was found.",
    "KubernetesServiceConnectionNotFound": "Kubernetes service connection details not found.",
    "UnknownRenderType": "Unknown render engine",
    "ResourceKindNotDefined": "Resource kind is null",
    "NullInputObject": "Input object is null.",
    "ArgumentsInputNotSupplied": "Arguments are not supplied.",
    "NullInputObjectMetadata": "Input object metadata is null.",
    "InvalidRejectActionDeploymentStrategy": "Reject action works only with strategy: canary",
    "InvalidPromotetActionDeploymentStrategy": "Promote action works only with strategy: canary",
    "AllContainersNotInReadyState": "All the containers are not in a ready state.",
    "CouldNotDeterminePodStatus": "Could not determine the pod's status due to the error: %s",
    "KubectlShouldBeUpgraded": "kubectl client version equal to v1.14 or higher is required to use kustomize features.",
    "CouldNotDetermineServiceStatus": "Could not determine the service %s status due to the error: %s",
    "waitForServiceIpAssignment": "Waiting for service %s external IP assignment",
    "waitForServiceIpAssignmentTimedOut": "Wait for service %s external IP assignment timed out",
    "ServiceExternalIP": "service %s external IP is %s",
    "UnableToCreateTrafficSplitManifestFile": "Unable to create TrafficSplit manifest file. %s",
    "StableSpecSelectorNotExist": "Resource %s not deployed using SMI canary deployment.",
    "InvalidPercentage": "Invalid value for percentage.",
    "InvalidBaselineAndCanaryReplicas":  "Invalid value for replica count. Enter a value between 0 and 100."
  }
}<|MERGE_RESOLUTION|>--- conflicted
+++ resolved
@@ -13,13 +13,8 @@
     "author": "Microsoft Corporation",
     "version": {
         "Major": 0,
-<<<<<<< HEAD
-        "Minor": 162,
-        "Patch": 2
-=======
         "Minor": 163,
-        "Patch": 0
->>>>>>> 273f54b2
+        "Patch": 1
     },
     "demands": [],
     "groups": [],
