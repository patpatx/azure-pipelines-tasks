--- conflicted
+++ resolved
@@ -1,55 +1,4 @@
 {
-<<<<<<< HEAD
-  "id": "BFC05E0D-839C-42CD-89C7-0F9FBFCAB965",
-  "name": "CocoaPods",
-  "friendlyName": "CocoaPods",
-  "description": "Install CocoaPods dependencies for Swift and Objective-C Cocoa projects",
-  "helpUrl": "https://docs.microsoft.com/azure/devops/pipelines/tasks/package/cocoapods",
-  "helpMarkDown": "[Learn more about this task](https://go.microsoft.com/fwlink/?LinkID=613745)",
-  "category": "Package",
-  "visibility": [
-    "Build"
-  ],
-  "runsOn": [
-    "Agent",
-    "DeploymentGroup"
-  ],
-  "author": "Microsoft Corporation",
-  "minimumAgentVersion": "2.182.1",
-  "version": {
-    "Major": 0,
-    "Minor": 228,
-    "Patch": 3
-  },
-  "groups": [
-    {
-      "name": "advanced",
-      "displayName": "Advanced",
-      "isExpanded": true
-    }
-  ],
-  "instanceNameFormat": "pod install",
-  "inputs": [
-    {
-      "name": "cwd",
-      "aliases": [
-        "workingDirectory"
-      ],
-      "type": "filePath",
-      "label": "Working directory",
-      "defaultValue": "",
-      "required": false,
-      "helpMarkDown": "Specify the working directory in which to execute this task. If left empty, the repository directory will be used."
-    },
-    {
-      "name": "forceRepoUpdate",
-      "type": "boolean",
-      "label": "Force repo update",
-      "defaultValue": false,
-      "required": true,
-      "helpMarkDown": "Selecting this option will force running 'pod repo update' before install.",
-      "groupName": "advanced"
-=======
     "id": "BFC05E0D-839C-42CD-89C7-0F9FBFCAB965",
     "name": "CocoaPods",
     "friendlyName": "CocoaPods",
@@ -70,40 +19,68 @@
         "Major": 0,
         "Minor": 229,
         "Patch": 0
->>>>>>> 3cac0cb5
     },
-    {
-      "name": "projectDirectory",
-      "type": "filePath",
-      "label": "Project directory",
-      "defaultValue": "",
-      "required": false,
-      "helpMarkDown": "Optionally specify the path to the root of the project directory. If left empty, the project specified in the Podfile will be used. If no project is specified, then a search for an Xcode project will be made. If more than one Xcode project is found, an error will occur.",
-      "groupName": "advanced"
+    "groups": [
+        {
+            "name": "advanced",
+            "displayName": "Advanced",
+            "isExpanded": true
+        }
+    ],
+    "instanceNameFormat": "pod install",
+    "inputs": [
+        {
+            "name": "cwd",
+            "aliases": [
+                "workingDirectory"
+            ],
+            "type": "filePath",
+            "label": "Working directory",
+            "defaultValue": "",
+            "required": false,
+            "helpMarkDown": "Specify the working directory in which to execute this task. If left empty, the repository directory will be used."
+        },
+        {
+            "name": "forceRepoUpdate",
+            "type": "boolean",
+            "label": "Force repo update",
+            "defaultValue": false,
+            "required": true,
+            "helpMarkDown": "Selecting this option will force running 'pod repo update' before install.",
+            "groupName": "advanced"
+        },
+        {
+            "name": "projectDirectory",
+            "type": "filePath",
+            "label": "Project directory",
+            "defaultValue": "",
+            "required": false,
+            "helpMarkDown": "Optionally specify the path to the root of the project directory. If left empty, the project specified in the Podfile will be used. If no project is specified, then a search for an Xcode project will be made. If more than one Xcode project is found, an error will occur.",
+            "groupName": "advanced"
+        }
+    ],
+    "execution": {
+        "Node10": {
+            "target": "cocoapods.js",
+            "argumentFormat": ""
+        },
+        "Node16": {
+            "target": "cocoapods.js",
+            "argumentFormat": ""
+        }
+    },
+    "restrictions": {
+        "commands": {
+            "mode": "restricted"
+        },
+        "settableVariables": {
+            "allowed": []
+        }
+    },
+    "messages": {
+        "PodReturnCode": "The 'pod' command exited with return code: %d",
+        "PodFailed": "The 'pod' command failed with error: %s",
+        "CocoaPodsNotFound": "The 'pod' command was not found. Please install CocoaPods on the agent machine (https://cocoapods.org/).",
+        "ProxyConfig": "Proxy configuration detected. Using proxy host: %s"
     }
-  ],
-  "execution": {
-    "Node10": {
-      "target": "cocoapods.js",
-      "argumentFormat": ""
-    },
-    "Node16": {
-      "target": "cocoapods.js",
-      "argumentFormat": ""
-    }
-  },
-  "restrictions": {
-    "commands": {
-      "mode": "restricted"
-    },
-    "settableVariables": {
-      "allowed": []
-    }
-  },
-  "messages": {
-    "PodReturnCode": "The 'pod' command exited with return code: %d",
-    "PodFailed": "The 'pod' command failed with error: %s",
-    "CocoaPodsNotFound": "The 'pod' command was not found. Please install CocoaPods on the agent machine (https://cocoapods.org/).",
-    "ProxyConfig": "Proxy configuration detected. Using proxy host: %s"
-  }
 }