--- conflicted
+++ resolved
@@ -1,4 +1,3 @@
-<<<<<<< HEAD
 {
   "loc.friendlyName": "CocoaPods",
   "loc.helpMarkDown": "[См. дополнительные сведения об этой задаче](https://go.microsoft.com/fwlink/?LinkID=613745)",
@@ -15,22 +14,4 @@
   "loc.messages.PodFailed": "Команда \"pod\" завершилась сбоем с ошибкой: %s",
   "loc.messages.CocoaPodsNotFound": "Команда \"pod\" не найдена. Установите CocoaPods (https://cocoapods.org/) на компьютере агента.",
   "loc.messages.ProxyConfig": "Обнаружена конфигурация прокси-сервера. Использование прокси-узла: %s"
-=======
-{
-  "loc.friendlyName": "CocoaPods",
-  "loc.helpMarkDown": "[См. дополнительные сведения об этой задаче](https://go.microsoft.com/fwlink/?LinkID=613745)",
-  "loc.description": "Установить зависимости CocoaPods для проектов Cocoa Swift и Objective-C",
-  "loc.instanceNameFormat": "установка pod",
-  "loc.group.displayName.advanced": "Дополнительно",
-  "loc.input.label.cwd": "Рабочий каталог",
-  "loc.input.help.cwd": "Укажите рабочий каталог для выполнения этой задачи. Если значение пусто, используется каталог репозитория.",
-  "loc.input.label.forceRepoUpdate": "Принудительное обновление репозитория",
-  "loc.input.help.forceRepoUpdate": "Выбор этого параметра приведет к принудительному запуску команды \"pod repo update\" перед установкой.",
-  "loc.input.label.projectDirectory": "Каталог проекта",
-  "loc.input.help.projectDirectory": "При необходимости укажите путь к корневой папке проекта. Если оставить пустым, будет использоваться проект, указанный в Podfile. Если проект не указан, будут вестись поиск проекта Xcode. Если найдено более одного проекта Xcode, произойдет ошибка.",
-  "loc.messages.PodReturnCode": "Команда \"pod\" завершила работу с кодом возврата: %d",
-  "loc.messages.PodFailed": "Команда \"pod\" завершилась сбоем с ошибкой: %s",
-  "loc.messages.CocoaPodsNotFound": "Команда \"pod\" не найдена. Установите CocoaPods (https://cocoapods.org/) на компьютере агента.",
-  "loc.messages.ProxyConfig": "Обнаружена конфигурация прокси-сервера. Использование прокси-узла: %s"
->>>>>>> af6003b0
 }