<<<<<<< HEAD
{
  "loc.friendlyName": "CocoaPods",
  "loc.helpMarkDown": "[En savoir plus sur cette tâche](https://go.microsoft.com/fwlink/?LinkID=613745)",
  "loc.description": "Installer les dépendances CocoaPods pour les projets Cocoa Swift and Objective-C",
  "loc.instanceNameFormat": "installation de pod",
  "loc.group.displayName.advanced": "Avancé",
  "loc.input.label.cwd": "Répertoire de travail",
  "loc.input.help.cwd": "Spécifiez le répertoire de travail dans lequel exécuter cette tâche. Si vous n'indiquez rien, le répertoire du dépôt est utilisé.",
  "loc.input.label.forceRepoUpdate": "Forcer la mise à jour du dépôt",
  "loc.input.help.forceRepoUpdate": "Si cette option est sélectionnée, la commande 'pod repo update' est obligatoirement exécutée avant l'installation.",
  "loc.input.label.projectDirectory": "Répertoire du projet",
  "loc.input.help.projectDirectory": "Vous pouvez éventuellement spécifier le chemin de la racine du répertoire du projet. Si rien n'est indiqué, le projet spécifié dans le fichier Podfile est utilisé. Si aucun projet n'est spécifié, la recherche d'un projet Xcode est effectuée. Si plusieurs projets Xcode sont trouvés, une erreur se produit.",
  "loc.messages.PodReturnCode": "Sortie de la commande 'pod' avec le code de retour : %d",
  "loc.messages.PodFailed": "Échec de la commande 'pod' avec l'erreur : %s",
  "loc.messages.CocoaPodsNotFound": "La commande 'pod' est introuvable. Installez CocoaPods sur la machine agent (https://cocoapods.org/).",
  "loc.messages.ProxyConfig": "Configuration du proxy détectée. Utilisation de l’hôte proxy : %s"
=======
{
  "loc.friendlyName": "CocoaPods",
  "loc.helpMarkDown": "[En savoir plus sur cette tâche](https://go.microsoft.com/fwlink/?LinkID=613745)",
  "loc.description": "Installer les dépendances CocoaPods pour les projets Cocoa Swift and Objective-C",
  "loc.instanceNameFormat": "installation de pod",
  "loc.group.displayName.advanced": "Avancé",
  "loc.input.label.cwd": "Répertoire de travail",
  "loc.input.help.cwd": "Spécifiez le répertoire de travail dans lequel exécuter cette tâche. Si vous n'indiquez rien, le répertoire du dépôt est utilisé.",
  "loc.input.label.forceRepoUpdate": "Forcer la mise à jour du dépôt",
  "loc.input.help.forceRepoUpdate": "Si cette option est sélectionnée, la commande 'pod repo update' est obligatoirement exécutée avant l'installation.",
  "loc.input.label.projectDirectory": "Répertoire du projet",
  "loc.input.help.projectDirectory": "Vous pouvez éventuellement spécifier le chemin de la racine du répertoire du projet. Si rien n'est indiqué, le projet spécifié dans le fichier Podfile est utilisé. Si aucun projet n'est spécifié, la recherche d'un projet Xcode est effectuée. Si plusieurs projets Xcode sont trouvés, une erreur se produit.",
  "loc.messages.PodReturnCode": "Sortie de la commande 'pod' avec le code de retour : %d",
  "loc.messages.PodFailed": "Échec de la commande 'pod' avec l'erreur : %s",
  "loc.messages.CocoaPodsNotFound": "La commande 'pod' est introuvable. Installez CocoaPods sur la machine agent (https://cocoapods.org/).",
  "loc.messages.ProxyConfig": "Configuration du proxy détectée. Utilisation de l’hôte proxy : %s"
>>>>>>> af6003b0
}<|MERGE_RESOLUTION|>--- conflicted
+++ resolved
@@ -1,4 +1,3 @@
-<<<<<<< HEAD
 {
   "loc.friendlyName": "CocoaPods",
   "loc.helpMarkDown": "[En savoir plus sur cette tâche](https://go.microsoft.com/fwlink/?LinkID=613745)",
@@ -15,22 +14,4 @@
   "loc.messages.PodFailed": "Échec de la commande 'pod' avec l'erreur : %s",
   "loc.messages.CocoaPodsNotFound": "La commande 'pod' est introuvable. Installez CocoaPods sur la machine agent (https://cocoapods.org/).",
   "loc.messages.ProxyConfig": "Configuration du proxy détectée. Utilisation de l’hôte proxy : %s"
-=======
-{
-  "loc.friendlyName": "CocoaPods",
-  "loc.helpMarkDown": "[En savoir plus sur cette tâche](https://go.microsoft.com/fwlink/?LinkID=613745)",
-  "loc.description": "Installer les dépendances CocoaPods pour les projets Cocoa Swift and Objective-C",
-  "loc.instanceNameFormat": "installation de pod",
-  "loc.group.displayName.advanced": "Avancé",
-  "loc.input.label.cwd": "Répertoire de travail",
-  "loc.input.help.cwd": "Spécifiez le répertoire de travail dans lequel exécuter cette tâche. Si vous n'indiquez rien, le répertoire du dépôt est utilisé.",
-  "loc.input.label.forceRepoUpdate": "Forcer la mise à jour du dépôt",
-  "loc.input.help.forceRepoUpdate": "Si cette option est sélectionnée, la commande 'pod repo update' est obligatoirement exécutée avant l'installation.",
-  "loc.input.label.projectDirectory": "Répertoire du projet",
-  "loc.input.help.projectDirectory": "Vous pouvez éventuellement spécifier le chemin de la racine du répertoire du projet. Si rien n'est indiqué, le projet spécifié dans le fichier Podfile est utilisé. Si aucun projet n'est spécifié, la recherche d'un projet Xcode est effectuée. Si plusieurs projets Xcode sont trouvés, une erreur se produit.",
-  "loc.messages.PodReturnCode": "Sortie de la commande 'pod' avec le code de retour : %d",
-  "loc.messages.PodFailed": "Échec de la commande 'pod' avec l'erreur : %s",
-  "loc.messages.CocoaPodsNotFound": "La commande 'pod' est introuvable. Installez CocoaPods sur la machine agent (https://cocoapods.org/).",
-  "loc.messages.ProxyConfig": "Configuration du proxy détectée. Utilisation de l’hôte proxy : %s"
->>>>>>> af6003b0
 }