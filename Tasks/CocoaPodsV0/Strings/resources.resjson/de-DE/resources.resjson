<<<<<<< HEAD
{
  "loc.friendlyName": "CocoaPods",
  "loc.helpMarkDown": "[Weitere Informationen zu dieser Aufgabe](https://go.microsoft.com/fwlink/?LinkID=613745)",
  "loc.description": "Hiermit werden CocoaPods-Abhängigkeiten für Swift- und Objective-C-Cocoa-Projekte installiert.",
  "loc.instanceNameFormat": "Pod-Installation",
  "loc.group.displayName.advanced": "Erweitert",
  "loc.input.label.cwd": "Arbeitsverzeichnis",
  "loc.input.help.cwd": "Geben Sie das Arbeitsverzeichnis an, in dem diese Aufgabe ausgeführt werden soll. Wenn Sie nichts angeben, wird das Repositoryverzeichnis verwendet.",
  "loc.input.label.forceRepoUpdate": "Repositoryupdate erzwingen",
  "loc.input.help.forceRepoUpdate": "Wenn Sie diese Option auswählen, wird vor der Installation die Ausführung von \"pod repo update\" erzwungen.",
  "loc.input.label.projectDirectory": "Projektverzeichnis",
  "loc.input.help.projectDirectory": "Legen Sie optional den Pfad auf den Stamm des Projektverzeichnisses fest. Erfolgt hier keine Eingabe, wird das in der Podfile-Datei festgelegte Projekt verwendet. Wenn kein Projekt angegeben ist, wird eine Suche nach einem Xcode-Projekt ausgeführt. Wenn mehr als ein Xcode-Projekt gefunden wird, tritt ein Fehler auf.",
  "loc.messages.PodReturnCode": "Der Befehl \"pod\" wurde mit folgendem Rückgabecode beendet: %d",
  "loc.messages.PodFailed": "Fehler beim Befehl \"pod\": %s",
  "loc.messages.CocoaPodsNotFound": "Der Befehl \"pod\" wurde nicht gefunden. Installieren Sie CocoaPods auf dem Agentcomputer (https://cocoapods.org/).",
  "loc.messages.ProxyConfig": "Proxykonfiguration erkannt. Proxyhost wird verwendet: %s"
=======
{
  "loc.friendlyName": "CocoaPods",
  "loc.helpMarkDown": "[Weitere Informationen zu dieser Aufgabe](https://go.microsoft.com/fwlink/?LinkID=613745)",
  "loc.description": "Hiermit werden CocoaPods-Abhängigkeiten für Swift- und Objective-C-Cocoa-Projekte installiert.",
  "loc.instanceNameFormat": "Pod-Installation",
  "loc.group.displayName.advanced": "Erweitert",
  "loc.input.label.cwd": "Arbeitsverzeichnis",
  "loc.input.help.cwd": "Geben Sie das Arbeitsverzeichnis an, in dem diese Aufgabe ausgeführt werden soll. Wenn Sie nichts angeben, wird das Repositoryverzeichnis verwendet.",
  "loc.input.label.forceRepoUpdate": "Repositoryupdate erzwingen",
  "loc.input.help.forceRepoUpdate": "Wenn Sie diese Option auswählen, wird vor der Installation die Ausführung von \"pod repo update\" erzwungen.",
  "loc.input.label.projectDirectory": "Projektverzeichnis",
  "loc.input.help.projectDirectory": "Legen Sie optional den Pfad auf den Stamm des Projektverzeichnisses fest. Erfolgt hier keine Eingabe, wird das in der Podfile-Datei festgelegte Projekt verwendet. Wenn kein Projekt angegeben ist, wird eine Suche nach einem Xcode-Projekt ausgeführt. Wenn mehr als ein Xcode-Projekt gefunden wird, tritt ein Fehler auf.",
  "loc.messages.PodReturnCode": "Der Befehl \"pod\" wurde mit folgendem Rückgabecode beendet: %d",
  "loc.messages.PodFailed": "Fehler beim Befehl \"pod\": %s",
  "loc.messages.CocoaPodsNotFound": "Der Befehl \"pod\" wurde nicht gefunden. Installieren Sie CocoaPods auf dem Agentcomputer (https://cocoapods.org/).",
  "loc.messages.ProxyConfig": "Proxykonfiguration erkannt. Proxyhost wird verwendet: %s"
>>>>>>> af6003b0
}<|MERGE_RESOLUTION|>--- conflicted
+++ resolved
@@ -1,4 +1,3 @@
-<<<<<<< HEAD
 {
   "loc.friendlyName": "CocoaPods",
   "loc.helpMarkDown": "[Weitere Informationen zu dieser Aufgabe](https://go.microsoft.com/fwlink/?LinkID=613745)",
@@ -15,22 +14,4 @@
   "loc.messages.PodFailed": "Fehler beim Befehl \"pod\": %s",
   "loc.messages.CocoaPodsNotFound": "Der Befehl \"pod\" wurde nicht gefunden. Installieren Sie CocoaPods auf dem Agentcomputer (https://cocoapods.org/).",
   "loc.messages.ProxyConfig": "Proxykonfiguration erkannt. Proxyhost wird verwendet: %s"
-=======
-{
-  "loc.friendlyName": "CocoaPods",
-  "loc.helpMarkDown": "[Weitere Informationen zu dieser Aufgabe](https://go.microsoft.com/fwlink/?LinkID=613745)",
-  "loc.description": "Hiermit werden CocoaPods-Abhängigkeiten für Swift- und Objective-C-Cocoa-Projekte installiert.",
-  "loc.instanceNameFormat": "Pod-Installation",
-  "loc.group.displayName.advanced": "Erweitert",
-  "loc.input.label.cwd": "Arbeitsverzeichnis",
-  "loc.input.help.cwd": "Geben Sie das Arbeitsverzeichnis an, in dem diese Aufgabe ausgeführt werden soll. Wenn Sie nichts angeben, wird das Repositoryverzeichnis verwendet.",
-  "loc.input.label.forceRepoUpdate": "Repositoryupdate erzwingen",
-  "loc.input.help.forceRepoUpdate": "Wenn Sie diese Option auswählen, wird vor der Installation die Ausführung von \"pod repo update\" erzwungen.",
-  "loc.input.label.projectDirectory": "Projektverzeichnis",
-  "loc.input.help.projectDirectory": "Legen Sie optional den Pfad auf den Stamm des Projektverzeichnisses fest. Erfolgt hier keine Eingabe, wird das in der Podfile-Datei festgelegte Projekt verwendet. Wenn kein Projekt angegeben ist, wird eine Suche nach einem Xcode-Projekt ausgeführt. Wenn mehr als ein Xcode-Projekt gefunden wird, tritt ein Fehler auf.",
-  "loc.messages.PodReturnCode": "Der Befehl \"pod\" wurde mit folgendem Rückgabecode beendet: %d",
-  "loc.messages.PodFailed": "Fehler beim Befehl \"pod\": %s",
-  "loc.messages.CocoaPodsNotFound": "Der Befehl \"pod\" wurde nicht gefunden. Installieren Sie CocoaPods auf dem Agentcomputer (https://cocoapods.org/).",
-  "loc.messages.ProxyConfig": "Proxykonfiguration erkannt. Proxyhost wird verwendet: %s"
->>>>>>> af6003b0
 }