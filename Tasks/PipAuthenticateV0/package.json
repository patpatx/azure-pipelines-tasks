{
    "name": "pipauthenticate",
    "version": "0.1.0",
    "description": "Authenticate pip client.",
    "main": "pipAuthenticateMain.js",
    "scripts": {
        "test": "echo \"Error: no test specified\" && exit 1"
    },
    "repository": {
        "type": "git",
        "url": "git+https://github.com/Microsoft/azure-pipelines-tasks.git"
    },
    "author": "Microsoft Corporation",
    "license": "MIT",
    "bugs": {
        "url": "https://github.com/Microsoft/azure-pipelines-tasks/issues"
    },
    "homepage": "https://github.com/Microsoft/azure-pipelines-tasks#readme",
    "dependencies": {
        "@types/mocha": "^5.2.7",
        "@types/node": "^16.11.39",
        "@types/uuid": "^8.3.0",
<<<<<<< HEAD
        "azure-pipelines-task-lib": "^4.0.0-preview",
        "packaging-common": "file:../../_build/Tasks/Common/packaging-common-1.0.1.tgz",
        "typed-rest-client": "^0.11.0",
        "utility-common": "file:../../_build/Tasks/Common/utility-common-1.0.2.tgz"
=======
        "azure-pipelines-task-lib": "^4.0.1-preview",
        "azure-pipelines-tasks-packaging-common": "2.198.1",
        "azure-pipelines-tasks-utility-common": "3.212.0",
        "azure-pipelines-tool-lib": "^2.0.0-preview",
        "typed-rest-client": "^1.8.9"
>>>>>>> 6fba6c0b
    },
    "devDependencies": {
        "typescript": "4.0.2"
    }
}<|MERGE_RESOLUTION|>--- conflicted
+++ resolved
@@ -20,18 +20,11 @@
         "@types/mocha": "^5.2.7",
         "@types/node": "^16.11.39",
         "@types/uuid": "^8.3.0",
-<<<<<<< HEAD
-        "azure-pipelines-task-lib": "^4.0.0-preview",
-        "packaging-common": "file:../../_build/Tasks/Common/packaging-common-1.0.1.tgz",
-        "typed-rest-client": "^0.11.0",
-        "utility-common": "file:../../_build/Tasks/Common/utility-common-1.0.2.tgz"
-=======
-        "azure-pipelines-task-lib": "^4.0.1-preview",
+        "azure-pipelines-task-lib": "^4.1.0",
         "azure-pipelines-tasks-packaging-common": "2.198.1",
         "azure-pipelines-tasks-utility-common": "3.212.0",
         "azure-pipelines-tool-lib": "^2.0.0-preview",
         "typed-rest-client": "^1.8.9"
->>>>>>> 6fba6c0b
     },
     "devDependencies": {
         "typescript": "4.0.2"
