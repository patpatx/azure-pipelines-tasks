{
  "name": "vsts-tasks-packerbuild",
  "main": "main.js",
  "dependencies": {
    "@types/mocha": "^5.2.7",
    "@types/node": "^10.17.0",
    "@types/q": "^1.0.7",
    "azure-pipelines-task-lib": "^3.0.6-preview.0",
<<<<<<< HEAD
    "azure-pipelines-tasks-azure-arm-rest-v2": "^2.0.1",
    "decompress-zip": "0.3.0",
=======
    "azure-pipelines-tasks-azure-arm-rest-v2": "^2.208.0",
    "decompress-zip": "^0.3.3",
>>>>>>> 4b9d486f
    "moment": "^2.29.4"
  },
  "devDependencies": {
    "typescript": "4.0.2"
  }
}<|MERGE_RESOLUTION|>--- conflicted
+++ resolved
@@ -6,13 +6,8 @@
     "@types/node": "^10.17.0",
     "@types/q": "^1.0.7",
     "azure-pipelines-task-lib": "^3.0.6-preview.0",
-<<<<<<< HEAD
-    "azure-pipelines-tasks-azure-arm-rest-v2": "^2.0.1",
-    "decompress-zip": "0.3.0",
-=======
     "azure-pipelines-tasks-azure-arm-rest-v2": "^2.208.0",
     "decompress-zip": "^0.3.3",
->>>>>>> 4b9d486f
     "moment": "^2.29.4"
   },
   "devDependencies": {
