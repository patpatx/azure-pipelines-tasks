{
    "id": "1d876d40-9aa7-11e7-905d-f541cc882994",
    "name": "AzureMonitorAlerts",
    "friendlyName": "Azure Monitor alerts (Deprecated)",
    "description": "Configure alerts on available metrics for an Azure resource (Deprecated)",
    "author": "Microsoft Corporation",
    "helpUrl": "https://docs.microsoft.com/azure/devops/pipelines/tasks/deploy/azure-monitor-alerts",
    "helpMarkDown": "[Learn more about this task](https://go.microsoft.com/fwlink/?linkid=859947)",
    "category": "Deploy",
    "visibility": [
        "Build",
        "Release"
    ],
    "version": {
        "Major": 0,
<<<<<<< HEAD
        "Minor": 159,
        "Patch": 5
=======
        "Minor": 163,
        "Patch": 1
>>>>>>> 1ce4d23f
    },
    "minimumAgentVersion": "2.111.0",
    "instanceNameFormat": "Configure Azure Alerts : $(ResourceName)",
    "groups": [
        {
            "name": "NotifyViaEmail",
            "displayName": "Notify via email",
            "isExpanded": false
        }
    ],
    "inputs": [
        {
            "name": "ConnectedServiceName",
            "aliases": [
                "azureSubscription"
            ],
            "type": "connectedService:AzureRM",
            "label": "Azure Subscription",
            "required": true,
            "helpMarkDown": "Select the Azure Resource Manager subscription. \n\nNote: To configure new service connection, select the Azure subscription from the list and click 'Authorize'. \n\nIf your subscription is not listed or if you want to use an existing Service Principal, you can setup an Azure service connection using 'Add' or 'Manage' button."
        },
        {
            "name": "ResourceGroupName",
            "type": "pickList",
            "label": "Resource Group",
            "required": true,
            "properties": {
                "EditableOptions": true
            },
            "helpMarkDown": "Select the Azure Resource Group that contains the Azure resource where you want to configure an alert."
        },
        {
            "name": "ResourceType",
            "type": "pickList",
            "label": "Resource Type",
            "defaultValue": "Microsoft.Insights/components",
            "options": {
                "Microsoft.Insights/components": "Application Insights",
                "Microsoft.Web/sites": "App Services",
                "Microsoft.Storage/storageAccounts": "Storage Account",
                "Microsoft.Compute/virtualMachines": "Virtual Machines"
            },
            "required": true,
            "helpMarkDown": "Select the Azure resource type."
        },
        {
            "name": "ResourceName",
            "type": "pickList",
            "label": "Resource name",
            "required": true,
            "helpMarkDown": "Select name of Azure resource where you want to configure an alert."
        },
        {
            "name": "AlertRules",
            "type": "multiLine",
            "label": "Alert rules",
            "required": true,
            "helpMarkDown": "List of Azure monitor alerts configured on selected Azure resource. \n\nTo add or modify alerts, click on […] button.",
            "properties": {
                "resizable": "true",
                "rows": 5,
                "editorExtension": "ms.vss-services-azure.azure-monitor-alerts-view",
                "displayFormat": "{{#rules}}{{{metric.displayValue}}} {{{thresholdCondition}}} {{{thresholdValue}}} {{{metric.unit}}}\n{{/rules}}"
            }
        },
        {
            "name": "NotifyServiceOwners",
            "type": "boolean",
            "label": "Subscription owners, contributors and readers",
            "required": false,
            "helpMarkDown": "Send email notification to everyone who has access to this resource group.",
            "groupName": "NotifyViaEmail"
        },
        {
            "name": "NotifyEmails",
            "type": "string",
            "label": "Additional administrator emails",
            "required": false,
            "helpMarkDown": "Add additional email addresses separated by semicolons(;) if you want to send email notification to additional people (whether or not you checked the \"subscription owners...\" box).",
            "groupName": "NotifyViaEmail",
            "validation": {
                "expression": "isMatch(value, '^\\s*(([^;\\s]+@[^;\\s]+\\.[^;\\s]+)(\\s*;\\s*|\\s*$))*$','IgnoreCase')",
                "message": "Enter valid email addresses separated by semicolons"
            }
        }
    ],
    "execution": {
        "Node": {
            "target": "azuremonitoralerts.js"
        }
    },
    "dataSourceBindings": [
        {
            "target": "ResourceGroupName",
            "endpointId": "$(ConnectedServiceName)",
            "dataSourceName": "AzureResourceGroups"
        },
        {
            "target": "ResourceName",
            "endpointId": "$(ConnectedServiceName)",
            "dataSourceName": "AzureRMResourcesInRGBasedOnType",
            "parameters": {
                "ResourceGroupName": "$(ResourceGroupName)",
                "ResourceType": "$(ResourceType)"
            },
            "resultTemplate": "{ \"Value\" : \"{{{name}}}\", \"DisplayValue\" : \"{{{name}}}\" }"
        }
    ],
    "messages": {
        "ProcessingRule": "Processing rule : '%s'",
        "AlertRuleCheck": "Checking if alert rule '%s' exists in the resource group '%s'.",
        "AlertRuleTargetResourceIdMismatchError": "Alert rule with name '%s' is already configured to monitor a different resource with ID '%s'. Please select a different alert rule name.",
        "AlertRuleExists": "Alert rule '%s' already exists in the resource group '%s'. Updating the alert rule.",
        "AlertRuleDoesNotExist": "Alert rule '%s' does not exist in the resource group '%s'. Creating a new alert rule.",
        "CreatedRule": "Created rule : '%s'",
        "UpdatedRule": "Updated rule : '%s'",
        "Couldnotfetchaccesstoken": "Could not fetch access token for Azure. Status Code: %s (%s) %s.",
        "SPNExpiredCheck": "Check if the SPN is valid and not expired.",
        "FailedToGetAzureMetricAlerts": "Failed to get Application Insights Alert rule: %s. Error: %s",
        "FailedToUpdateAzureMetricAlerts": "Failed to update Azure metric alert rule '%s' Resource. Error: %s",
        "ExpiredServicePrincipal": "Could not fetch access token for Azure. Verify if the Service Principal used is valid and not expired.",
        "DeprecatedTask": "As part of classic alerts retirement, we are deprecating the Azure Monitor Alerts task which is currently based on classic alerts API. Please use the Azure CLI task to manage new alerts. Refer this: https://aka.ms/deprecateazuremonitoralertstask"
    }
}<|MERGE_RESOLUTION|>--- conflicted
+++ resolved
@@ -13,13 +13,8 @@
     ],
     "version": {
         "Major": 0,
-<<<<<<< HEAD
-        "Minor": 159,
-        "Patch": 5
-=======
         "Minor": 163,
-        "Patch": 1
->>>>>>> 1ce4d23f
+        "Patch": 2
     },
     "minimumAgentVersion": "2.111.0",
     "instanceNameFormat": "Configure Azure Alerts : $(ResourceName)",
