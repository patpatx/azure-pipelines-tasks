{
<<<<<<< HEAD
  "id": "4dda660c-b643-4598-a4a2-61080d0002d9",
  "name": "AzureVmssDeployment",
  "friendlyName": "Azure VM scale set deployment",
  "description": "Deploy a virtual machine scale set image",
  "helpUrl": "https://docs.microsoft.com/azure/devops/pipelines/tasks/deploy/azure-vmss-deployment",
  "helpMarkDown": "[Learn more about this task](https://docs.microsoft.com/azure/devops/pipelines/tasks/deploy/azure-vmss-deployment)",
  "category": "Deploy",
  "releaseNotes": "- Updates Azure Virtual Machine scale set with a custom machine image.",
  "visibility": [
    "Build",
    "Release"
  ],
  "author": "Microsoft Corporation",
  "version": {
    "Major": 0,
    "Minor": 225,
    "Patch": 1
  },
  "demands": [],
  "minimumAgentVersion": "2.0.0",
  "groups": [
    {
      "name": "AzureDetails",
      "displayName": "Azure Details",
      "isExpanded": true
=======
    "id": "4dda660c-b643-4598-a4a2-61080d0002d9",
    "name": "AzureVmssDeployment",
    "friendlyName": "Azure VM scale set deployment",
    "description": "Deploy a virtual machine scale set image",
    "helpUrl": "https://docs.microsoft.com/azure/devops/pipelines/tasks/deploy/azure-vmss-deployment",
    "helpMarkDown": "[Learn more about this task](https://docs.microsoft.com/azure/devops/pipelines/tasks/deploy/azure-vmss-deployment)",
    "category": "Deploy",
    "releaseNotes": "- Updates Azure Virtual Machine scale set with a custom machine image.",
    "visibility": [
        "Build",
        "Release"
    ],
    "author": "Microsoft Corporation",
    "version": {
        "Major": 0,
        "Minor": 225,
        "Patch": 1
>>>>>>> c75b524b
    },
    {
      "name": "Image",
      "displayName": "Image Details",
      "isExpanded": true,
      "visibleRule": "action = Update image || action = UpdateImage"
    },
    {
      "name": "StartupConfiguration",
      "displayName": "Configure start-up",
      "isExpanded": true,
      "visibleRule": "action = Configure application startup || action = Update image || action = UpdateImage"
    },
    {
      "name": "Advanced",
      "displayName": "Advanced",
      "isExpanded": false
    }
  ],
  "inputs": [
    {
      "name": "ConnectedServiceName",
      "aliases": [
        "azureSubscription"
      ],
      "type": "connectedService:AzureRM",
      "label": "Azure subscription",
      "defaultValue": "",
      "required": true,
      "groupName": "AzureDetails",
      "helpMarkDown": "Select the Azure Resource Manager subscription for the scale set."
    },
    {
      "name": "action",
      "type": "pickList",
      "label": "Action",
      "defaultValue": "Update image",
      "required": true,
      "groupName": "AzureDetails",
      "helpMarkDown": "Choose between updating a VM scale set by using a VHD image and/or by running deployment/install scripts using Custom Script VM extension.<br/>The VHD image approach is better for scaling quickly and doing rollback. The extension approach is useful for post deployment configuration, software installation, or any other configuration / management task.<br/>You can use a VHD image to update a VM scale set only when it was created by using a custom image, the update will fail if the VM Scale set was created by using a platform/gallery image available in Azure.<br/>The Custom script VM extension approach can be used for VM scale set created by using either custom image or platform/gallery image.",
      "options": {
        "Update image": "Update VM Scale set by using an image",
        "Configure application startup": "Run Custom Script VM extension on VM scale set"
      }
    },
    {
      "name": "vmssName",
      "type": "pickList",
      "label": "Virtual Machine scale set name",
      "required": true,
      "groupName": "AzureDetails",
      "helpMarkDown": "Name of VM scale set which you want to update by using either a VHD image or by using Custom script VM extension.",
      "properties": {
        "EditableOptions": "True"
      }
    },
    {
      "name": "vmssOsType",
      "type": "pickList",
      "label": "OS type",
      "required": true,
      "groupName": "AzureDetails",
      "helpMarkDown": "Select the operating system type of VM scale set.",
      "options": {
        "Windows": "Windows",
        "Linux": "Linux"
      },
      "properties": {
        "EditableOptions": "True"
      }
    },
    {
      "name": "imageUrl",
      "type": "string",
      "label": "Image URL",
      "defaultValue": "",
      "required": true,
      "groupName": "Image",
      "helpMarkDown": "Specify the URL of VHD image. If it is an Azure storage blob URL, the storage account location should be same as scale set location."
    },
    {
      "name": "customScriptsDirectory",
      "type": "filePath",
      "label": "Custom script directory",
      "defaultValue": "",
      "required": false,
      "groupName": "StartupConfiguration",
      "helpMarkDown": "Path to directory containing custom script(s) that will be run by using Custom Script VM extension. The extension approach is useful for post deployment configuration, application/software installation, or any other application configuration/management task. For example: the script can set a machine level environment variable which the application uses, like database connection string."
    },
    {
      "name": "customScript",
      "type": "string",
      "label": "Command",
      "defaultValue": "",
      "required": false,
      "groupName": "StartupConfiguration",
      "helpMarkDown": "The script that will be run by using Custom Script VM extension. This script can invoke other scripts in the directory. The script will be invoked with arguments passed below.<br/>This script in conjugation with such arguments can be used to execute commands. For example:<br/>1. Update-DatabaseConnectionStrings.ps1 -clusterType dev -user $(dbUser) -password $(dbUserPwd) will update connection string in web.config of web application.<br/>2. install-secrets.sh --key-vault-type prod -key serviceprincipalkey will create an encrypted file containing service principal key."
    },
    {
      "name": "customScriptArguments",
      "type": "string",
      "label": "Arguments",
      "defaultValue": "",
      "required": false,
      "groupName": "StartupConfiguration",
      "helpMarkDown": "The custom script will be invoked with arguments passed. Build/Release variables can be used which makes it easy to use secrets."
    },
    {
      "name": "customScriptsStorageAccount",
      "type": "pickList",
      "label": "Azure storage account where custom scripts will be uploaded",
      "defaultValue": "",
      "required": false,
      "groupName": "StartupConfiguration",
      "helpMarkDown": "The Custom Script Extension downloads and executes scripts provided by you on each virtual machines in the VM scale set. These scripts will be stored in the storage account specified here. Specify a pre-existing ARM storage account.",
      "properties": {
        "EditableOptions": "True"
      }
    },
    {
      "name": "skipArchivingCustomScripts",
      "type": "boolean",
      "label": "Skip Archiving custom scripts",
      "defaultValue": false,
      "groupName": "Advanced",
      "helpMarkDown": "By default, this task creates a compressed archive of directory containing custom scripts. This improves performance and reliability while uploading to azure storage. If not selected, archiving will not be done and all files will be inidividually uploaded."
    }
  ],
  "dataSourceBindings": [
    {
      "target": "vmssName",
      "endpointId": "$(ConnectedServiceName)",
      "dataSourceName": "AzureVirtualMachineScaleSetNames"
    },
    {
      "target": "customScriptsStorageAccount",
      "endpointId": "$(ConnectedServiceName)",
      "dataSourceName": "AzureStorageAccountRM"
    }
  ],
  "instanceNameFormat": "Azure VMSS $(vmssName): $(action)",
  "execution": {
    "Node10": {
      "target": "main.js"
    }
  },
  "messages": {
    "InvalidAction": "This action is not defined. Check with the task author.",
    "TaskNotFound": "Task.json file could not be found: %s",
    "TaskConstructorFailed": "Task failed while initializing. Error: %s",
    "InvalidValue": "%s is not a valid value. The valid values are: %s",
    "VMSSListFetchFailed": "Failed to fetch VMSS details. Error: %s",
    "NoVMSSFound": "No VMSS found with name %s.",
    "FailedToGetRGForVMSS": "Failed to get resource group information for VMSS %s.",
    "VMSSImageUpdateFailed": "Failed to update image for VMSS %s. Error: %s",
    "UpdatedVMSSImage": "Successfully updated VMSS image.",
    "GetVMSSExtensionsListFailed": "Failed to fetch list of VM extensions for VMSS %s. Error: %s.",
    "CustomScriptExtensionRemoved": "Custom script extension %s removed successfully.",
    "CustomScriptExtensionInstalled": "Custom script extension %s installed successfully.",
    "RemovingCustomScriptExtension": "VMSS already has an custom script extension %s. This will be removed first.",
    "RemoveVMSSExtensionsFailed": "Failed to remove VM extension %s. Error: %s.",
    "SettingVMExtensionFailed": "Failed to install VM custom script extension on VMSS. Error: %s.",
    "VMSSNameCannotBeNull": "VMSS name cannot be null or undefined and it must be of type string.",
    "GetVMSSFailed": "Failed to get VMSS details with resource group %s and name %s. Error: %s",
    "VMSSDoesNotHaveCustomImage": "VMSS %s can not be updated as it uses a platform image. Only a VMSS which is currently using a custom image can be updated.",
    "VMSSImageUrlCannotBeNull": "Image URL must be a non empty string.",
    "VMSSImageAlreadyUptoDate": "Image is already up-to-date for %s. Skipping image update.",
    "NewVMSSImageUrl": "URL for new VMSS image: %s.",
    "VMSSUpdateImage": "Updating VMSS %s to use new image...",
    "ResourceNameCannotBeNull": "Resource name cannot be null.",
    "ArchivingCustomScripts": "Creating compressed archive of custom scripts directory %s.",
    "SkippedArchivingCustomScripts": "Skipped archiving custom scripts directory",
    "CustomScriptsArchiveFile": "Custom scripts archive created at %s.",
    "CopiedInvokerScript": "Script to extract and execute custom script archive has been copied to %s.",
    "CustomScriptsArchivingFailed": "Could not compress custom scripts. Will use individual files.",
    "UploadingCustomScriptsBlobs": "Uploading custom scripts from %s to azure blobs.",
    "UploadingToStorageBlobsFailed": "Failed to upload custom scripts to azure blob storage. Error: %s.",
    "DestinationBlobContainer": "Files will be uploaded to container URL: %s.",
    "StorageAccountDoesNotExist": "Failed to get azure storage account with name %s.",
    "activeDirectoryResourceIdUrlCannotBeEmpty": "Active directory resource URL cannot be empty.",
    "StorageAccountCannotBeNull": "storage accountName cannot be null or undefined and it must be of type string.",
    "ArtifactItemsTruncationWarning": "Downloaded items may be truncated at 5000 items, all artifact items might not have been downloaded.",
    "CreatedBlobForItem": "Created blob for item %s. Blob uri: %s.",
    "CreatedContainer": "Created container %s.",
    "ErrorInReadStream": "Error in Read stream: %s.",
    "ErrorInWriteStream": "Error in write stream: %s.",
    "FailedToCreateBlob": "Failed to create blob %s. Error: %s.",
    "FailedToCreateContainer": "Failed to create container %s. Error: %s.",
    "FailedToListItemInsideContainer": "Failed to list items inside container: %s. Error: %s.",
    "SuccessFullyFetchedItemList": "Successfully fetched list of items",
    "UnableToFetchItem": "Unable to fetch item: %s. Error: %s.",
    "UploadingItem": "Uploading %s.",
    "CouldNotFetchAccessTokenforAzureStatusCode": "Could not fetch access token for Azure. Status code: %s, status message: %s",
    "CouldNotFetchAccessTokenforMSIDueToMSINotConfiguredProperlyStatusCode": "Could not fetch access token for Managed Service Principal. Please configure Managed Service Identity (MSI) for virtual machine 'https://aka.ms/azure-msi-docs'. Status code: %s, status message: %s",
    "CouldNotFetchAccessTokenforMSIStatusCode": "Could not fetch access token for Managed Service Principal. Status code: %s, status message: %s",
    "ExpiredServicePrincipal": "Could not fetch access token for Azure. Verify if the Service Principal used is valid and not expired."
  }
}<|MERGE_RESOLUTION|>--- conflicted
+++ resolved
@@ -1,31 +1,4 @@
 {
-<<<<<<< HEAD
-  "id": "4dda660c-b643-4598-a4a2-61080d0002d9",
-  "name": "AzureVmssDeployment",
-  "friendlyName": "Azure VM scale set deployment",
-  "description": "Deploy a virtual machine scale set image",
-  "helpUrl": "https://docs.microsoft.com/azure/devops/pipelines/tasks/deploy/azure-vmss-deployment",
-  "helpMarkDown": "[Learn more about this task](https://docs.microsoft.com/azure/devops/pipelines/tasks/deploy/azure-vmss-deployment)",
-  "category": "Deploy",
-  "releaseNotes": "- Updates Azure Virtual Machine scale set with a custom machine image.",
-  "visibility": [
-    "Build",
-    "Release"
-  ],
-  "author": "Microsoft Corporation",
-  "version": {
-    "Major": 0,
-    "Minor": 225,
-    "Patch": 1
-  },
-  "demands": [],
-  "minimumAgentVersion": "2.0.0",
-  "groups": [
-    {
-      "name": "AzureDetails",
-      "displayName": "Azure Details",
-      "isExpanded": true
-=======
     "id": "4dda660c-b643-4598-a4a2-61080d0002d9",
     "name": "AzureVmssDeployment",
     "friendlyName": "Azure VM scale set deployment",
@@ -43,7 +16,6 @@
         "Major": 0,
         "Minor": 225,
         "Patch": 1
->>>>>>> c75b524b
     },
     {
       "name": "Image",
