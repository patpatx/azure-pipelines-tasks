{
  "name": "azuredevops-tasks-containerstructuretest",
  "version": "1.210.0",
  "description": "Azure Pipelines Container Structure Test execution Task",
  "main": "containerstructuretest.js",
  "scripts": {
    "test": "echo \"Error: no test specified\" && exit 1"
  },
  "repository": {
    "type": "git",
    "url": "git+https://github.com/Microsoft/azure-pipelines-tasks.git"
  },
  "author": "Microsoft Corporation",
  "license": "MIT",
  "bugs": {
    "url": "https://github.com/Microsoft/azure-pipelines-tasks/issues"
  },
  "homepage": "https://github.com/Microsoft/azure-pipelines-tasks#readme",
  "dependencies": {
    "@types/mocha": "^5.2.7",
    "@types/node": "^10.17.0",
    "@types/q": "^1.0.7",
<<<<<<< HEAD
    "@types/uuid": "^8.3.0",
    "azure-pipelines-task-lib": "^3.3.1",
    "azure-pipelines-tasks-docker-common-v2": "2.198.1",
    "azure-pipelines-tasks-utility-common": "3.198.1",
    "azure-pipelines-tool-lib": "^1.3.1",
    "typed-rest-client": "^1.8.9"
  },
  "devDependencies": {
    "typescript": "4.0.2"
=======
    "azure-pipelines-task-lib": "2.8.0",
    "azure-pipelines-tasks-docker-common-v2": "1.0.0",
    "typed-rest-client": "^1.8.9",
    "utility-common": "file:../../_build/Tasks/Common/utility-common-1.0.2.tgz",
    "utility-common-v2": "file:../../_build/Tasks/Common/utility-common-v2-2.0.0.tgz",
    "uuid": "^3.0.1"
>>>>>>> 501652b7
  }
}<|MERGE_RESOLUTION|>--- conflicted
+++ resolved
@@ -1,6 +1,6 @@
 {
   "name": "azuredevops-tasks-containerstructuretest",
-  "version": "1.210.0",
+  "version": "1.211.2",
   "description": "Azure Pipelines Container Structure Test execution Task",
   "main": "containerstructuretest.js",
   "scripts": {
@@ -20,7 +20,6 @@
     "@types/mocha": "^5.2.7",
     "@types/node": "^10.17.0",
     "@types/q": "^1.0.7",
-<<<<<<< HEAD
     "@types/uuid": "^8.3.0",
     "azure-pipelines-task-lib": "^3.3.1",
     "azure-pipelines-tasks-docker-common-v2": "2.198.1",
@@ -30,13 +29,5 @@
   },
   "devDependencies": {
     "typescript": "4.0.2"
-=======
-    "azure-pipelines-task-lib": "2.8.0",
-    "azure-pipelines-tasks-docker-common-v2": "1.0.0",
-    "typed-rest-client": "^1.8.9",
-    "utility-common": "file:../../_build/Tasks/Common/utility-common-1.0.2.tgz",
-    "utility-common-v2": "file:../../_build/Tasks/Common/utility-common-v2-2.0.0.tgz",
-    "uuid": "^3.0.1"
->>>>>>> 501652b7
   }
 }