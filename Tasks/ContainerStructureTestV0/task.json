{
    "id": "39bc2c9b-55b7-4835-89cd-6cc699ef7220",
    "name": "ContainerStructureTest",
    "friendlyName": "Container Structure Test",
    "description": "Uses container-structure-test (https://github.com/GoogleContainerTools/container-structure-test) to validate the structure of an image based on four categories of tests - command tests, file existence tests, file content tests and metadata tests",
    "helpUrl": "https://aka.ms/containerstructuretest",
    "helpMarkDown": "[Learn more about this task](https://aka.ms/containerstructuretest)",
    "category": "Test",
    "visibility": [
        "Build",
        "Release"
    ],
    "author": "Microsoft Corporation",
    "version": {
        "Major": 0,
<<<<<<< HEAD
        "Minor": 208,
        "Patch": 0
=======
        "Minor": 211,
        "Patch": 1
>>>>>>> 501652b7
    },
    "preview": true,
    "demands": [],
    "minimumAgentVersion": "2.144.0",
    "groups": [
        {
            "name": "containerRepository",
            "displayName": "Container Repository",
            "isExpanded": true
        }
    ],
    "inputs": [
        {
            "name": "dockerRegistryServiceConnection",
            "type": "connectedService:dockerregistry",
            "label": "Docker registry service connection",
            "groupName": "containerRepository",
            "required": true,
            "helpMarkDown": "Select a Docker registry service connection. Required for commands that need to authenticate with a registry."
        },
        {
            "name": "repository",
            "label": "Container repository",
            "type": "string",
            "helpMarkDown": "Name of the repository.",
            "defaultValue": "",
            "groupName": "containerRepository",
            "required": true,
            "properties": {
                "EditableOptions": "True"
            }
        },
        {
            "name": "tag",
            "type": "string",
            "defaultValue": "$(Build.BuildId)",
            "label": "Tag",
            "groupName": "containerRepository",
            "helpMarkDown": "The tag is used in pulling the image from docker registry service connection"
        },
        {
            "name": "configFile",
            "type": "filePath",
            "label": "Config file path",
            "required": true,
            "helpMarkDown": "Config files path, that contains container structure tests. Either .yaml or .json files"
        },
        {
            "name": "testRunTitle",
            "type": "string",
            "label": "Test run title",
            "defaultValue": "",
            "required": false,
            "helpMarkDown": "Provide a name for the Test Run."
        },
        {
            "name": "failTaskOnFailedTests",
            "type": "boolean",
            "label": "Fail task if there are test failures",
            "defaultValue": "false",
            "required": false,
            "helpMarkDown": "Fail the task if there are any test failures. Check this option to fail the task if test failures are detected."
        }
    ],
    "instanceNameFormat": "Container Structure Test $(testFile)",
    "execution": {
        "Node10": {
            "target": "containerstructuretest.js",
            "argumentFormat": ""
        }
    },
    "messages": {
        "NoMatchingFilesFound": "No test files matching '%s' were found.",
        "ErrorTestResultsPublisher": "Error while executing Test: %s.",
        "ErrorFailTaskOnFailedTests": "There are one or more test failures detected in test. Detailed summary of published test results can be viewed in the Tests tab.",
        "FileNotFoundException": "Unable to find the file: %s.",
        "DownloadException": "Unable to download the file: %s",
        "ErrorInExecutingCommand": "Error in executing the command: %s",
        "WritingDockerConfigToTempFile": "Writing Docker config to temp file. File path: %s, Docker config: %s",
        "FileContentSynced": "Synced the file content to the disk. The content is %s.",
        "ConnectingToDockerHost": "DOCKER_HOST variable is set. Docker will try to connect to the Docker host: %s",
        "DockerHostVariableWarning": "DOCKER_HOST variable is set. Please ensure that the Docker daemon is running on: %s",
        "NotSupportedOS": "Container Structure test task is not supported in OS: %s"
    }
}<|MERGE_RESOLUTION|>--- conflicted
+++ resolved
@@ -13,13 +13,8 @@
     "author": "Microsoft Corporation",
     "version": {
         "Major": 0,
-<<<<<<< HEAD
-        "Minor": 208,
-        "Patch": 0
-=======
         "Minor": 211,
-        "Patch": 1
->>>>>>> 501652b7
+        "Patch": 2
     },
     "preview": true,
     "demands": [],
