--- conflicted
+++ resolved
@@ -44,16 +44,9 @@
             }
         });
 
-<<<<<<< HEAD
-        var noCache = tl.getBoolInput('noCache');
-        var nuGetRestoreArgs = tl.getInput('nuGetRestoreArgs');
-        var verbosity = tl.getInput('verbosity');
-        
-=======
         let noCache = tl.getBoolInput("noCache");
         let nuGetRestoreArgs = tl.getInput("nuGetRestoreArgs");
         let verbosity = tl.getInput("verbosity");
->>>>>>> 9142765d
 
         let restoreMode = tl.getInput("restoreMode") || "Restore";
         // normalize the restore mode for display purposes, and ensure it's a known one
@@ -73,10 +66,9 @@
 
         // due to a bug where we accidentally allowed nuGetPath to be surrounded by quotes before,
         // locateNuGetExe() will strip them and check for existence there.
-<<<<<<< HEAD
-        var nuGetPath = tl.getPathInput('nuGetPath', false, false);
+        var nuGetPath = tl.getPathInput("nuGetPath", false, false);
         var userNuGetProvided = false;
-        if(tl.filePathSupplied('nuGetPath')){
+        if(tl.filePathSupplied("nuGetPath")){
             // True if the user provided their own version of NuGet
             userNuGetProvided = true;
             if (nugetVersion !== "external"){
@@ -92,25 +84,14 @@
             }
             // Pull the pre-installed path for NuGet.
             nuGetPath = nutil.getBundledNuGetLocation(nugetVersion);
-=======
-        let userNuGetPath = tl.getPathInput("nuGetPath", false, false);
-        if (!tl.filePathSupplied("nuGetPath")) {
-            userNuGetPath = null;
->>>>>>> 9142765d
         }
 
         let serviceUri = tl.getEndpointUrl("SYSTEMVSSCONNECTION", false);
 
-<<<<<<< HEAD
         //find nuget location to use
         var credProviderPath = ngToolRunner.locateCredentialProvider();
-=======
-        // find nuget location to use
-        let nuGetPathToUse = ngToolRunner.locateNuGetExe(userNuGetPath);
-        let credProviderPath = ngToolRunner.locateCredentialProvider();
->>>>>>> 9142765d
-
-        const quirks = await ngToolRunner.getNuGetQuirksAsync(nuGetPathToUse);
+
+        const quirks = await ngToolRunner.getNuGetQuirksAsync(nuGetPath);
 
         // clauses ordered in this way to avoid short-circuit evaluation, so the debug info printed by the functions
         // is unconditionally displayed
@@ -132,36 +113,16 @@
         const authInfo = new auth.NuGetAuthInfo(urlPrefixes, accessToken);
         let environmentSettings: ngToolRunner.NuGetEnvironmentSettings = {
             authInfo: authInfo,
-<<<<<<< HEAD
-            credProviderFolder: credProviderDir,
+            credProviderFolder: useCredProvider ? path.dirname(credProviderPath) : null,
             extensionsDisabled: !userNuGetProvided
         }
 
         let configFile = nugetConfigPath;
         var credCleanup = () => { return };
-        if (!ngToolRunner.isCredentialConfigEnabled()) {
-            tl.debug("Not configuring credentials in nuget.config");
-        }
-        else if (!credProviderDir /* ||  TODO check nuget version eligibility*/ ) {
+        if (!useCredConfig) {
             if (nugetConfigPath) {
                 var nuGetConfigHelper = new NuGetConfigHelper(nuGetPath, nugetConfigPath, authInfo, environmentSettings);
                 const packageSources = await nuGetConfigHelper.getSourcesFromConfig()
-=======
-            credProviderFolder: useCredProvider ? path.dirname(credProviderPath) : null,
-            extensionsDisabled: !userNuGetPath,
-        };
-
-        let configFile = nugetConfigPath;
-        let credCleanup = () => { return; };
-        if (useCredConfig) {
-            if (nugetConfigPath) {
-                let nuGetConfigHelper = new NuGetConfigHelper(
-                    nuGetPathToUse,
-                    nugetConfigPath,
-                    authInfo,
-                    environmentSettings);
-                const packageSources = await nuGetConfigHelper.getSourcesFromConfig();
->>>>>>> 9142765d
 
                 if (packageSources.length !== 0) {
                     nuGetConfigHelper.setSources(packageSources);
