--- conflicted
+++ resolved
@@ -14,13 +14,8 @@
     "author": "Microsoft Corporation",
     "version": {
         "Major": 3,
-<<<<<<< HEAD
-        "Minor": 215,
+        "Minor": 217,
         "Patch": 0
-=======
-        "Minor": 216,
-        "Patch": 1
->>>>>>> 18318b6b
     },
     "demands": [],
     "minimumAgentVersion": "2.144.0",
