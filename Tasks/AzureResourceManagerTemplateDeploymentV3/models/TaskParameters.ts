--- conflicted
+++ resolved
@@ -25,25 +25,18 @@
     public connectedService: string;
     public deploymentScope: string;
     public managementGroupId: string;
-<<<<<<< HEAD
     public authScheme: string;
     
-=======
-
->>>>>>> 1ce4d23f
     private async getARMCredentials(connectedService: string): Promise<msRestAzure.ApplicationTokenCredentials> {
         var azureEndpoint = await new AzureRMEndpoint(connectedService).getEndpoint();
         return azureEndpoint.applicationTokenCredentials;
     }
 
-<<<<<<< HEAD
     private async getGraphCredentials(connectedService: string): Promise<msRestAzure.ApplicationTokenCredentials> {
         var azureEndpoint = await new AzureRMEndpoint(connectedService).getEndpoint(true);
         return azureEndpoint.applicationTokenCredentials;
     }
 
-=======
->>>>>>> 1ce4d23f
     public async getTaskParameters() : Promise<TaskParameters>
     {
         try {
@@ -118,11 +111,8 @@
             this.outputVariable = tl.getInput("outputVariable");
             this.deploymentName = tl.getInput("deploymentName");
             this.credentials = await this.getARMCredentials(this.connectedService);
-<<<<<<< HEAD
             this.authScheme = tl.getEndpointAuthorizationScheme(this.connectedService, true);
             this.graphCredentials = await this.getGraphCredentials(this.connectedService);
-=======
->>>>>>> 1ce4d23f
             this.deploymentOutputs = tl.getInput("deploymentOutputs");
             this.addSpnToEnvironment = tl.getBoolInput("addSpnToEnvironment", false);
             this.action = tl.getInput("action");
