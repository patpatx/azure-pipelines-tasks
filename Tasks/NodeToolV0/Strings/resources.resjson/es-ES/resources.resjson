<<<<<<< HEAD
{
  "loc.friendlyName": "Instalador de la herramienta Node.js",
  "loc.helpMarkDown": "[Obtener más información acerca de esta tarea](https://docs.microsoft.com/azure/devops/pipelines/tasks/tool/node-js) o [consultar la documentación de Node](https://nodejs.org/docs/latest/api/documentation.html)",
  "loc.description": "Busca o descarga y almacena en caché la especificación de versión indicada de Node.js y la agrega a PATH.",
  "loc.instanceNameFormat": "Usar Node $(versionSpec)",
  "loc.group.displayName.advanced": "Avanzado",
  "loc.input.label.versionSource": "Origen de la versión",
  "loc.input.label.versionSpec": "Especificación de versión",
  "loc.input.help.versionSpec": "Especificación de la versión que debe obtenerse. Ejemplos: 6.x, 4.x, 6.10.0, >=6.10.0",
  "loc.input.label.versionFilePath": "Ruta de acceso al archivo .nvmrc",
  "loc.input.help.versionFilePath": "Ruta de acceso del archivo para obtener la versión.  Ejemplo: src/.nvmrc",
  "loc.input.label.checkLatest": "Comprobar la última versión",
  "loc.input.help.checkLatest": "Comprueba siempre en línea la última versión disponible que cumple la especificación de versión. Este valor suele ser false a menos que tenga un escenario específico que deba obtener siempre la última versión. Esto dará lugar a costos de descarga, cuando puede que no sea necesario, especialmente con el grupo de compilación hospedado.",
  "loc.input.label.force32bit": "Usar la versión de 32 bits en agentes x64",
  "loc.input.help.force32bit": "Instala la versión x86 de Node, independientemente de la arquitectura de CPU del agente.",
  "loc.input.label.nodejsMirror": "Establecimiento del origen de los archivos binarios de Node.js",
  "loc.input.help.nodejsMirror": "Use un reflejo de instalación alternativo al obtener los archivos binarios de Node.js.",
  "loc.input.label.retryCountOnDownloadFails": "Establezca el número de reintentos cuando se produce un error en las descargas de nodos",
  "loc.input.help.retryCountOnDownloadFails": "Use esta opción cuando la tarea no pudo descargar los archivos binarios del nodo desde el reflejo. La tarea volverá a intentar descargar los archivos binarios para las horas especificadas.",
  "loc.input.label.delayBetweenRetries": "Retardo entre reintentos",
  "loc.input.help.delayBetweenRetries": "Use esta opción para establecer el retraso entre reintentos en milisegundos. El valor predeterminado es 1000 milisegundos.",
  "loc.messages.ToolFailed": "No se pudo instalar la herramienta: %s",
  "loc.messages.TryRosetta": "No se encuentra ningún node para la plataforma %s ni la arquitectura %s. Intentando instalar con Rosetta2",
  "loc.messages.NodeVersionNotFound": "No se encuentra el %s de versión del nodo para la plataforma %s y la arquitectura %s.",
  "loc.messages.UnexpectedOS": "Sistema operativo %s inesperado",
  "loc.messages.AgentTempDirNotSet": "Se esperaba que Agent.TempDirectory estuviera establecido."
=======
{
  "loc.friendlyName": "Instalador de la herramienta Node.js",
  "loc.helpMarkDown": "[Obtener más información acerca de esta tarea](https://docs.microsoft.com/azure/devops/pipelines/tasks/tool/node-js) o [consultar la documentación de Node](https://nodejs.org/docs/latest/api/documentation.html)",
  "loc.description": "Busca o descarga y almacena en caché la especificación de versión indicada de Node.js y la agrega a PATH.",
  "loc.instanceNameFormat": "Usar Node $(versionSpec)",
  "loc.group.displayName.advanced": "Avanzado",
  "loc.input.label.versionSource": "Origen de la versión",
  "loc.input.label.versionSpec": "Especificación de versión",
  "loc.input.help.versionSpec": "Especificación de la versión que debe obtenerse. Ejemplos: 6.x, 4.x, 6.10.0, >=6.10.0",
  "loc.input.label.versionFilePath": "Ruta de acceso al archivo .nvmrc",
  "loc.input.help.versionFilePath": "Ruta de acceso del archivo para obtener la versión.  Ejemplo: src/.nvmrc",
  "loc.input.label.checkLatest": "Comprobar la última versión",
  "loc.input.help.checkLatest": "Comprueba siempre en línea la última versión disponible que cumple la especificación de versión. Este valor suele ser false a menos que tenga un escenario específico que deba obtener siempre la última versión. Esto dará lugar a costos de descarga, cuando puede que no sea necesario, especialmente con el grupo de compilación hospedado.",
  "loc.input.label.force32bit": "Usar la versión de 32 bits en agentes x64",
  "loc.input.help.force32bit": "Instala la versión x86 de Node, independientemente de la arquitectura de CPU del agente.",
  "loc.input.label.nodejsMirror": "Establecimiento del origen de los archivos binarios de Node.js",
  "loc.input.help.nodejsMirror": "Use un reflejo de instalación alternativo al obtener los archivos binarios de Node.js.",
  "loc.input.label.retryCountOnDownloadFails": "Establezca el número de reintentos cuando se produce un error en las descargas de nodos",
  "loc.input.help.retryCountOnDownloadFails": "Use esta opción cuando la tarea no pudo descargar los archivos binarios del nodo desde el reflejo. La tarea volverá a intentar descargar los archivos binarios para las horas especificadas.",
  "loc.input.label.delayBetweenRetries": "Retardo entre reintentos",
  "loc.input.help.delayBetweenRetries": "Use esta opción para establecer el retraso entre reintentos en milisegundos. El valor predeterminado es 1000 milisegundos.",
  "loc.messages.ToolFailed": "No se pudo instalar la herramienta: %s",
  "loc.messages.TryRosetta": "No se encuentra ningún node para la plataforma %s ni la arquitectura %s. Intentando instalar con Rosetta2",
  "loc.messages.NodeVersionNotFound": "No se encuentra el %s de versión del nodo para la plataforma %s y la arquitectura %s.",
  "loc.messages.UnexpectedOS": "Sistema operativo %s inesperado",
  "loc.messages.AgentTempDirNotSet": "Se esperaba que Agent.TempDirectory estuviera establecido."
>>>>>>> df65cb46
}<|MERGE_RESOLUTION|>--- conflicted
+++ resolved
@@ -1,4 +1,3 @@
-<<<<<<< HEAD
 {
   "loc.friendlyName": "Instalador de la herramienta Node.js",
   "loc.helpMarkDown": "[Obtener más información acerca de esta tarea](https://docs.microsoft.com/azure/devops/pipelines/tasks/tool/node-js) o [consultar la documentación de Node](https://nodejs.org/docs/latest/api/documentation.html)",
@@ -25,32 +24,4 @@
   "loc.messages.NodeVersionNotFound": "No se encuentra el %s de versión del nodo para la plataforma %s y la arquitectura %s.",
   "loc.messages.UnexpectedOS": "Sistema operativo %s inesperado",
   "loc.messages.AgentTempDirNotSet": "Se esperaba que Agent.TempDirectory estuviera establecido."
-=======
-{
-  "loc.friendlyName": "Instalador de la herramienta Node.js",
-  "loc.helpMarkDown": "[Obtener más información acerca de esta tarea](https://docs.microsoft.com/azure/devops/pipelines/tasks/tool/node-js) o [consultar la documentación de Node](https://nodejs.org/docs/latest/api/documentation.html)",
-  "loc.description": "Busca o descarga y almacena en caché la especificación de versión indicada de Node.js y la agrega a PATH.",
-  "loc.instanceNameFormat": "Usar Node $(versionSpec)",
-  "loc.group.displayName.advanced": "Avanzado",
-  "loc.input.label.versionSource": "Origen de la versión",
-  "loc.input.label.versionSpec": "Especificación de versión",
-  "loc.input.help.versionSpec": "Especificación de la versión que debe obtenerse. Ejemplos: 6.x, 4.x, 6.10.0, >=6.10.0",
-  "loc.input.label.versionFilePath": "Ruta de acceso al archivo .nvmrc",
-  "loc.input.help.versionFilePath": "Ruta de acceso del archivo para obtener la versión.  Ejemplo: src/.nvmrc",
-  "loc.input.label.checkLatest": "Comprobar la última versión",
-  "loc.input.help.checkLatest": "Comprueba siempre en línea la última versión disponible que cumple la especificación de versión. Este valor suele ser false a menos que tenga un escenario específico que deba obtener siempre la última versión. Esto dará lugar a costos de descarga, cuando puede que no sea necesario, especialmente con el grupo de compilación hospedado.",
-  "loc.input.label.force32bit": "Usar la versión de 32 bits en agentes x64",
-  "loc.input.help.force32bit": "Instala la versión x86 de Node, independientemente de la arquitectura de CPU del agente.",
-  "loc.input.label.nodejsMirror": "Establecimiento del origen de los archivos binarios de Node.js",
-  "loc.input.help.nodejsMirror": "Use un reflejo de instalación alternativo al obtener los archivos binarios de Node.js.",
-  "loc.input.label.retryCountOnDownloadFails": "Establezca el número de reintentos cuando se produce un error en las descargas de nodos",
-  "loc.input.help.retryCountOnDownloadFails": "Use esta opción cuando la tarea no pudo descargar los archivos binarios del nodo desde el reflejo. La tarea volverá a intentar descargar los archivos binarios para las horas especificadas.",
-  "loc.input.label.delayBetweenRetries": "Retardo entre reintentos",
-  "loc.input.help.delayBetweenRetries": "Use esta opción para establecer el retraso entre reintentos en milisegundos. El valor predeterminado es 1000 milisegundos.",
-  "loc.messages.ToolFailed": "No se pudo instalar la herramienta: %s",
-  "loc.messages.TryRosetta": "No se encuentra ningún node para la plataforma %s ni la arquitectura %s. Intentando instalar con Rosetta2",
-  "loc.messages.NodeVersionNotFound": "No se encuentra el %s de versión del nodo para la plataforma %s y la arquitectura %s.",
-  "loc.messages.UnexpectedOS": "Sistema operativo %s inesperado",
-  "loc.messages.AgentTempDirNotSet": "Se esperaba que Agent.TempDirectory estuviera establecido."
->>>>>>> df65cb46
 }