<<<<<<< HEAD
{
  "loc.friendlyName": "Programme d'installation de l'outil Node.js",
  "loc.helpMarkDown": "[En savoir plus sur cette tâche](https://docs.microsoft.com/azure/devops/pipelines/tasks/tool/node-js) ou [consulter la documentation de Node](https://nodejs.org/docs/latest/api/documentation.html)",
  "loc.description": "Recherche ou télécharge et met en cache la version spécifiée de Node.js, puis l'ajoute à PATH",
  "loc.instanceNameFormat": "Utiliser Node $(versionSpec)",
  "loc.input.label.versionSource": "Source de la version",
  "loc.input.label.versionSpec": "Spécification de version",
  "loc.input.help.versionSpec": "Spécification de version de la version à obtenir. Exemples : 6.x, 4.x, 6.10.0, >=6.10.0",
  "loc.input.label.versionFilePath": "Chemin du fichier .nvmrc",
  "loc.input.help.versionFilePath": "Chemin d’accès au fichier pour obtenir la version.  Exemple : src/.nvmrc",
  "loc.input.label.checkLatest": "Rechercher la dernière version",
  "loc.input.help.checkLatest": "Recherche toujours en ligne la dernière version disponible répondant à la spécification de version. Cela n'est généralement pas le cas, sauf si vous disposez d'un scénario spécifique visant à obtenir toujours la dernière version. Cela peut entraîner des coûts de téléchargement inutiles, en particulier avec le pool de builds hébergé.",
  "loc.input.label.force32bit": "Utiliser la version 32 bits sur les agents x64",
  "loc.input.help.force32bit": "Installe la version x86 de Node quelle que soit l'architecture du processeur de l'agent.",
  "loc.messages.ToolFailed": "Échec de l'installation de l'outil : %s",
  "loc.messages.TryRosetta": "Nœud introuvable pour la %s de plateforme et l'%s d’architecture. Tentative d’installation avec Rosetta2",
  "loc.messages.NodeVersionNotFound": "Impossible de trouver le %s de version du nœud pour la %s d’architecture et de %s de plateforme.",
  "loc.messages.UnexpectedOS": "Système d’exploitation inattendu %s",
  "loc.messages.AgentTempDirNotSet": "Agent.TempDirectory est censé être défini."
=======
{
  "loc.friendlyName": "Programme d'installation de l'outil Node.js",
  "loc.helpMarkDown": "[En savoir plus sur cette tâche](https://docs.microsoft.com/azure/devops/pipelines/tasks/tool/node-js) ou [consulter la documentation de Node](https://nodejs.org/docs/latest/api/documentation.html)",
  "loc.description": "Recherche ou télécharge et met en cache la version spécifiée de Node.js, puis l'ajoute à PATH",
  "loc.instanceNameFormat": "Utiliser Node $(versionSpec)",
  "loc.input.label.versionSource": "Source de la version",
  "loc.input.label.versionSpec": "Spécification de version",
  "loc.input.help.versionSpec": "Spécification de version de la version à obtenir. Exemples : 6.x, 4.x, 6.10.0, >=6.10.0",
  "loc.input.label.versionFilePath": "Chemin du fichier .nvmrc",
  "loc.input.help.versionFilePath": "Chemin d’accès au fichier pour obtenir la version.  Exemple : src/.nvmrc",
  "loc.input.label.checkLatest": "Rechercher la dernière version",
  "loc.input.help.checkLatest": "Recherche toujours en ligne la dernière version disponible répondant à la spécification de version. Cela n'est généralement pas le cas, sauf si vous disposez d'un scénario spécifique visant à obtenir toujours la dernière version. Cela peut entraîner des coûts de téléchargement inutiles, en particulier avec le pool de builds hébergé.",
  "loc.input.label.force32bit": "Utiliser la version 32 bits sur les agents x64",
  "loc.input.help.force32bit": "Installe la version x86 de Node quelle que soit l'architecture du processeur de l'agent.",
  "loc.messages.ToolFailed": "Échec de l'installation de l'outil : %s",
  "loc.messages.TryRosetta": "Nœud introuvable pour la %s de plateforme et l'%s d’architecture. Tentative d’installation avec Rosetta2",
  "loc.messages.NodeVersionNotFound": "Impossible de trouver le %s de version du nœud pour la %s d’architecture et de %s de plateforme.",
  "loc.messages.UnexpectedOS": "Système d’exploitation inattendu %s",
  "loc.messages.AgentTempDirNotSet": "Agent.TempDirectory est censé être défini."
>>>>>>> af6003b0
}<|MERGE_RESOLUTION|>--- conflicted
+++ resolved
@@ -1,4 +1,3 @@
-<<<<<<< HEAD
 {
   "loc.friendlyName": "Programme d'installation de l'outil Node.js",
   "loc.helpMarkDown": "[En savoir plus sur cette tâche](https://docs.microsoft.com/azure/devops/pipelines/tasks/tool/node-js) ou [consulter la documentation de Node](https://nodejs.org/docs/latest/api/documentation.html)",
@@ -18,25 +17,4 @@
   "loc.messages.NodeVersionNotFound": "Impossible de trouver le %s de version du nœud pour la %s d’architecture et de %s de plateforme.",
   "loc.messages.UnexpectedOS": "Système d’exploitation inattendu %s",
   "loc.messages.AgentTempDirNotSet": "Agent.TempDirectory est censé être défini."
-=======
-{
-  "loc.friendlyName": "Programme d'installation de l'outil Node.js",
-  "loc.helpMarkDown": "[En savoir plus sur cette tâche](https://docs.microsoft.com/azure/devops/pipelines/tasks/tool/node-js) ou [consulter la documentation de Node](https://nodejs.org/docs/latest/api/documentation.html)",
-  "loc.description": "Recherche ou télécharge et met en cache la version spécifiée de Node.js, puis l'ajoute à PATH",
-  "loc.instanceNameFormat": "Utiliser Node $(versionSpec)",
-  "loc.input.label.versionSource": "Source de la version",
-  "loc.input.label.versionSpec": "Spécification de version",
-  "loc.input.help.versionSpec": "Spécification de version de la version à obtenir. Exemples : 6.x, 4.x, 6.10.0, >=6.10.0",
-  "loc.input.label.versionFilePath": "Chemin du fichier .nvmrc",
-  "loc.input.help.versionFilePath": "Chemin d’accès au fichier pour obtenir la version.  Exemple : src/.nvmrc",
-  "loc.input.label.checkLatest": "Rechercher la dernière version",
-  "loc.input.help.checkLatest": "Recherche toujours en ligne la dernière version disponible répondant à la spécification de version. Cela n'est généralement pas le cas, sauf si vous disposez d'un scénario spécifique visant à obtenir toujours la dernière version. Cela peut entraîner des coûts de téléchargement inutiles, en particulier avec le pool de builds hébergé.",
-  "loc.input.label.force32bit": "Utiliser la version 32 bits sur les agents x64",
-  "loc.input.help.force32bit": "Installe la version x86 de Node quelle que soit l'architecture du processeur de l'agent.",
-  "loc.messages.ToolFailed": "Échec de l'installation de l'outil : %s",
-  "loc.messages.TryRosetta": "Nœud introuvable pour la %s de plateforme et l'%s d’architecture. Tentative d’installation avec Rosetta2",
-  "loc.messages.NodeVersionNotFound": "Impossible de trouver le %s de version du nœud pour la %s d’architecture et de %s de plateforme.",
-  "loc.messages.UnexpectedOS": "Système d’exploitation inattendu %s",
-  "loc.messages.AgentTempDirNotSet": "Agent.TempDirectory est censé être défini."
->>>>>>> af6003b0
 }