--- conflicted
+++ resolved
@@ -13,13 +13,8 @@
   "author": "Microsoft Corporation",
   "version": {
     "Major": 0,
-<<<<<<< HEAD
-    "Minor": 215,
+    "Minor": 217,
     "Patch": 0
-=======
-    "Minor": 216,
-    "Patch": 1
->>>>>>> 18318b6b
   },
   "minimumAgentVersion": "2.144.0",
   "demands": [],
