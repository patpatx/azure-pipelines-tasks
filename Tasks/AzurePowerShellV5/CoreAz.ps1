[CmdletBinding()]
param
(
    [String] [Parameter(Mandatory = $true)]
    $endpoint,

#if WORKLOADIDENTITYFEDERATION
    [String] [Parameter(Mandatory = $false)]
<<<<<<< HEAD
    $targetAzurePs
#else
    [String] [Parameter(Mandatory = $false)]
=======
>>>>>>> 034fc24d
    $connectedServiceNameARM,

    [String] [Parameter(Mandatory = $false)]
    $targetAzurePs,

    [String] [Parameter(Mandatory = $false)]
    $vstsAccessToken
<<<<<<< HEAD
#endif
=======
>>>>>>> 034fc24d
)

Import-Module "$PSScriptRoot\ps_modules\VstsTaskSdk" -ArgumentList @{ NonInteractive = $true }
Import-VstsLocStrings -LiteralPath "$PSScriptRoot\task.json"

# Update PSModulePath for hosted agent
. "$PSScriptRoot\Utility.ps1"
CleanUp-PSModulePathForHostedAgent
Update-PSModulePathForHostedAgent -targetAzurePs $targetAzurePs

$endpointObject =  ConvertFrom-Json  $endpoint
Import-Module "$PSScriptRoot\ps_modules\VstsAzureHelpers_"
<<<<<<< HEAD
#if WORKLOADIDENTITYFEDERATION
Initialize-AzModule -Endpoint $endpointObject -azVersion $targetAzurePs
#else
Initialize-AzModule -Endpoint $endpointObject -connectedServiceNameARM $connectedServiceNameARM `
    -azVersion $targetAzurePs -vstsAccessToken $vstsAccessToken
#endif
=======
Initialize-AzModule -Endpoint $endpointObject -connectedServiceNameARM $connectedServiceNameARM `
    -azVersion $targetAzurePs -vstsAccessToken $vstsAccessToken
>>>>>>> 034fc24d
<|MERGE_RESOLUTION|>--- conflicted
+++ resolved
@@ -4,14 +4,8 @@
     [String] [Parameter(Mandatory = $true)]
     $endpoint,
 
-#if WORKLOADIDENTITYFEDERATION
+
     [String] [Parameter(Mandatory = $false)]
-<<<<<<< HEAD
-    $targetAzurePs
-#else
-    [String] [Parameter(Mandatory = $false)]
-=======
->>>>>>> 034fc24d
     $connectedServiceNameARM,
 
     [String] [Parameter(Mandatory = $false)]
@@ -19,10 +13,6 @@
 
     [String] [Parameter(Mandatory = $false)]
     $vstsAccessToken
-<<<<<<< HEAD
-#endif
-=======
->>>>>>> 034fc24d
 )
 
 Import-Module "$PSScriptRoot\ps_modules\VstsTaskSdk" -ArgumentList @{ NonInteractive = $true }
@@ -35,14 +25,6 @@
 
 $endpointObject =  ConvertFrom-Json  $endpoint
 Import-Module "$PSScriptRoot\ps_modules\VstsAzureHelpers_"
-<<<<<<< HEAD
-#if WORKLOADIDENTITYFEDERATION
-Initialize-AzModule -Endpoint $endpointObject -azVersion $targetAzurePs
-#else
+
 Initialize-AzModule -Endpoint $endpointObject -connectedServiceNameARM $connectedServiceNameARM `
-    -azVersion $targetAzurePs -vstsAccessToken $vstsAccessToken
-#endif
-=======
-Initialize-AzModule -Endpoint $endpointObject -connectedServiceNameARM $connectedServiceNameARM `
-    -azVersion $targetAzurePs -vstsAccessToken $vstsAccessToken
->>>>>>> 034fc24d
+    -azVersion $targetAzurePs -vstsAccessToken $vstsAccessToken