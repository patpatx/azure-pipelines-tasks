--- conflicted
+++ resolved
@@ -17,11 +17,7 @@
     "author": "Microsoft Corporation",
     "version": {
         "Major": 5,
-<<<<<<< HEAD
-        "Minor": 196,
-=======
         "Minor": 198,
->>>>>>> 983849e2
         "Patch": 0
     },
     "releaseNotes": "Added support for Az Module and cross platform agents.",
