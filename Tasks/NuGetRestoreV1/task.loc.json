--- conflicted
+++ resolved
@@ -9,13 +9,8 @@
   "author": "Microsoft Corporation",
   "version": {
     "Major": 1,
-<<<<<<< HEAD
-    "Minor": 220,
-    "Patch": 1
-=======
     "Minor": 221,
     "Patch": 0
->>>>>>> fe462c9c
   },
   "runsOn": [
     "Agent",
