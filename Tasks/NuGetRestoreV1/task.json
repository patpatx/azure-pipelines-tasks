--- conflicted
+++ resolved
@@ -1,5 +1,4 @@
 {
-<<<<<<< HEAD
   "id": "333b11bd-d341-40d9-afcf-b32d5ce6f23b",
   "name": "NuGetRestore",
   "friendlyName": "NuGet Restore",
@@ -9,173 +8,159 @@
   "category": "Package",
   "author": "Microsoft Corporation",
   "version": {
-    "Major": 1,
-    "Minor": 220,
-    "Patch": 1
+      "Major": 1,
+      "Minor": 221,
+      "Patch": 0
   },
   "runsOn": [
-    "Agent",
-    "DeploymentGroup"
+      "Agent",
+      "DeploymentGroup"
   ],
   "minimumAgentVersion": "2.144.0",
   "groups": [
-    {
-      "name": "advanced",
-      "displayName": "Advanced",
-      "isExpanded": false
-    }
+      {
+          "name": "advanced",
+          "displayName": "Advanced",
+          "isExpanded": false
+      }
   ],
   "instanceNameFormat": "NuGet restore $(solution)",
   "inputs": [
-    {
-      "name": "solution",
-      "type": "filePath",
-      "label": "Path to solution, packages.config, or project.json",
-      "defaultValue": "**/*.sln",
-      "helpMarkDown": "The path to solution, packages.config, or project.json file that references the packages to be restored.",
-      "required": "true"
-    },
-    {
-      "name": "selectOrConfig",
-      "type": "radio",
-      "label": "Feeds to use",
-      "defaultValue": "select",
-      "helpMarkDown": "To select one feed from Azure Artifacts and/or NuGet.org select them here. For multiple feeds, commit a nuget.config file to your source code repository and set its path here.",
-      "required": "true",
-      "options": {
-        "select": "Feed(s) I select here",
-        "config": "Feeds in my NuGet.config"
+      {
+          "name": "solution",
+          "type": "filePath",
+          "label": "Path to solution, packages.config, or project.json",
+          "defaultValue": "**/*.sln",
+          "helpMarkDown": "The path to solution, packages.config, or project.json file that references the packages to be restored.",
+          "required": "true"
+      },
+      {
+          "name": "selectOrConfig",
+          "type": "radio",
+          "label": "Feeds to use",
+          "defaultValue": "select",
+          "helpMarkDown": "To select one feed from Azure Artifacts and/or NuGet.org select them here. For multiple feeds, commit a nuget.config file to your source code repository and set its path here.",
+          "required": "true",
+          "options": {
+              "select": "Feed(s) I select here",
+              "config": "Feeds in my NuGet.config"
+          }
+      },
+      {
+          "name": "feed",
+          "type": "pickList",
+          "label": "Use packages from this Azure Artifacts feed",
+          "defaultValue": "",
+          "helpMarkDown": "Include the selected feed in the generated NuGet.config.",
+          "required": "false",
+          "visibleRule": "selectOrConfig = select",
+          "properties": {
+              "EditableOptions": "True"
+          }
+      },
+      {
+          "name": "includeNuGetOrg",
+          "type": "boolean",
+          "label": "Use packages from NuGet.org",
+          "defaultValue": "true",
+          "helpMarkDown": "Include NuGet.org in the generated NuGet.config.",
+          "required": "false",
+          "visibleRule": "selectOrConfig = select"
+      },
+      {
+          "name": "nugetConfigPath",
+          "type": "filePath",
+          "label": "Path to NuGet.config",
+          "defaultValue": "",
+          "helpMarkDown": "The NuGet.config in your repository that specifies the feeds from which to restore packages.",
+          "required": "false",
+          "visibleRule": "selectOrConfig = config"
+      },
+      {
+          "name": "noCache",
+          "type": "boolean",
+          "label": "Disable local cache",
+          "defaultValue": "false",
+          "helpMarkDown": "Equivalent to the -NoCache NuGet.exe command line argument",
+          "required": "false",
+          "groupName": "advanced"
+      },
+      {
+          "name": "packagesDirectory",
+          "type": "string",
+          "label": "Destination directory",
+          "defaultValue": "",
+          "helpMarkDown": "Equivalent to the -PackagesDirectory NuGet.exe command line argument",
+          "required": "false",
+          "groupName": "advanced"
+      },
+      {
+          "name": "verbosity",
+          "type": "pickList",
+          "label": "Verbosity",
+          "defaultValue": "Detailed",
+          "helpMarkDown": "NuGet's verbosity level",
+          "required": "false",
+          "groupName": "advanced",
+          "options": {
+              "-": "-",
+              "Quiet": "Quiet",
+              "Normal": "Normal",
+              "Detailed": "Detailed"
+          }
       }
-    },
-    {
-      "name": "feed",
-      "type": "pickList",
-      "label": "Use packages from this Azure Artifacts feed",
-      "defaultValue": "",
-      "helpMarkDown": "Include the selected feed in the generated NuGet.config.",
-      "required": "false",
-      "visibleRule": "selectOrConfig = select",
-      "properties": {
-        "EditableOptions": "True"
-      }
-    },
-    {
-      "name": "includeNuGetOrg",
-      "type": "boolean",
-      "label": "Use packages from NuGet.org",
-      "defaultValue": "true",
-      "helpMarkDown": "Include NuGet.org in the generated NuGet.config.",
-      "required": "false",
-      "visibleRule": "selectOrConfig = select"
-=======
-    "id": "333b11bd-d341-40d9-afcf-b32d5ce6f23b",
-    "name": "NuGetRestore",
-    "friendlyName": "NuGet Restore",
-    "description": "Restores NuGet packages in preparation for a Visual Studio Build step.",
-    "helpUrl": "https://docs.microsoft.com/azure/devops/pipelines/tasks/package/nuget",
-    "helpMarkDown": "[Learn more about this task](https://docs.microsoft.com/azure/devops/pipelines/tasks/package/nuget) or [see the NuGet documentation](https://docs.microsoft.com/nuget/)",
-    "category": "Package",
-    "author": "Microsoft Corporation",
-    "version": {
-        "Major": 1,
-        "Minor": 221,
-        "Patch": 0
->>>>>>> fe462c9c
-    },
-    {
-      "name": "nugetConfigPath",
-      "type": "filePath",
-      "label": "Path to NuGet.config",
-      "defaultValue": "",
-      "helpMarkDown": "The NuGet.config in your repository that specifies the feeds from which to restore packages.",
-      "required": "false",
-      "visibleRule": "selectOrConfig = config"
-    },
-    {
-      "name": "noCache",
-      "type": "boolean",
-      "label": "Disable local cache",
-      "defaultValue": "false",
-      "helpMarkDown": "Equivalent to the -NoCache NuGet.exe command line argument",
-      "required": "false",
-      "groupName": "advanced"
-    },
-    {
-      "name": "packagesDirectory",
-      "type": "string",
-      "label": "Destination directory",
-      "defaultValue": "",
-      "helpMarkDown": "Equivalent to the -PackagesDirectory NuGet.exe command line argument",
-      "required": "false",
-      "groupName": "advanced"
-    },
-    {
-      "name": "verbosity",
-      "type": "pickList",
-      "label": "Verbosity",
-      "defaultValue": "Detailed",
-      "helpMarkDown": "NuGet's verbosity level",
-      "required": "false",
-      "groupName": "advanced",
-      "options": {
-        "-": "-",
-        "Quiet": "Quiet",
-        "Normal": "Normal",
-        "Detailed": "Detailed"
-      }
-    }
   ],
   "dataSourceBindings": [
-    {
-      "target": "feed",
-      "endpointId": "tfs:feed",
-      "endpointUrl": "{{endpoint.url}}/_apis/packaging/feeds?includeUrls=False",
-      "resultSelector": "jsonpath:$.value[*]",
-      "resultTemplate": "{ \"Value\" : \"{{#if project}}{{{project.id}}}\\/{{/if}}{{{id}}}\", \"DisplayValue\" : \"{{{name}}}\" }"
-    }
+      {
+          "target": "feed",
+          "endpointId": "tfs:feed",
+          "endpointUrl": "{{endpoint.url}}/_apis/packaging/feeds?includeUrls=False",
+          "resultSelector": "jsonpath:$.value[*]",
+          "resultTemplate": "{ \"Value\" : \"{{#if project}}{{{project.id}}}\\/{{/if}}{{{id}}}\", \"DisplayValue\" : \"{{{name}}}\" }"
+      }
   ],
   "execution": {
-    "Node10": {
-      "target": "nugetinstaller.js",
-      "argumentFormat": ""
-    }
+      "Node10": {
+          "target": "nugetinstaller.js",
+          "argumentFormat": ""
+      }
   },
   "messages": {
-    "Warning_NoConfigForNoCredentialProvider": "To connect to NuGet feeds hosted in your Azure Pipelines/TFS project collection on this build agent, edit your build definition to choose a higher version of nuget or specify a path to a NuGet.config containing the package sources you wish to use.",
-    "Warning_ConflictingNuGetPreference": "NuGet 3.3 was selected, but a custom NuGet path was provided. The custom path will be preferred. To resolve this warning, edit your build task and select 'custom' for NuGet version under Advanced.",
-    "PackagesInstalledSuccessfully": "Packages were restored successfully",
-    "PackagesFailedToInstall": "Packages failed to restore",
-    "ConnectingAs": "Connecting to feeds in your Azure Pipelines/TFS project collection as '%s' [%s]",
-    "BuildIdentityPermissionsHint": "For internal feeds, make sure the build service identity '%s' [%s] has access to the feed.",
-    "NoCredProviderOnAgent": "CredentialProvider.TeamBuild.exe not found on the agent. Falling back to config-based credential flow.",
-    "NotARegularFile": "%s i not a solution file. Check the 'path to solution or packages.config' property of the NuGet Restore task.",
-    "UnknownRestoreMode": "Unknown restore mode '%s'",
-    "CouldNotFindNuGetService": "Could not find the NuGet service. This task will be unable to authenticate to feeds hosted in your Azure Pipelines/TFS project collection.",
-    "NoNuGetSpecified": "If 'custom' is selected, you must provide a path to NuGet.exe",
-    "NGCommon_DetectedNuGetVersion": "Detected NuGet version %s / %s",
-    "NGCommon_IgnoringNuGetExtensionsPath": "Detected NuGet extensions loader path (NUGET_EXTENSIONS_PATH environment variable). Extensions are ignored when using the built-in NuGet client",
-    "NGCommon_DetectedNuGetExtensionsPath": "Detected NuGet extensions loader path (NUGET_EXTENSIONS_PATH environment variable): %s",
-    "NGCommon_UnableToFindTool": "Unable to find tool %s",
-    "NGCommon_SpsNotFound": "Unable to find the '%s' [%s] area. There may be a problem with your Team Foundation Server installation.",
-    "NGCommon_AreaNotFoundInSps": "Unable to locate the '%s' [%s] area. The service containing that area may not be available in your region.",
-    "NGCommon_NuGetConfigIsPackagesConfig": "Expected a NuGet.config file at %s, but its contents appear to be a packages.config. Check the settings for the %s task and confirm you selected NuGet.config rather than packages.config.",
-    "NGCommon_NuGetConfigIsInvalid": "The NuGet.config at %s is invalid.",
-    "NGCommon_RemovingSources": "Preparing to set credentials in NuGet.config",
-    "NGCommon_AddingSources": "Setting credentials in NuGet.config",
-    "NGCommon_NoSourcesFoundInConfig": "No package sources were found in the NuGet.config file at %s",
-    "NGCommon_UnabletoDetectNuGetVersion": "Unknown NuGet version selected.",
-    "Info_AvailableVersions": "The available versions are: %s",
-    "Info_ResolvedToolFromCache": "Resolved from tool cache: %s",
-    "Info_UsingVersion": "Using version: %s",
-    "Info_UsingToolPath": "Using tool path: %s",
-    "Info_ExpectBehaviorChangeWhenUsingVersionQuery": "You are using a query match on the version string. Behavior changes or breaking changes might occur as NuGet updates to a new version.",
-    "Error_NoVersionWasFoundWhichMatches": "No version was found which matches the input %s",
-    "Error_NoUrlWasFoundWhichMatches": "No download URL was found for %s",
-    "Error_NuGetToolInstallerFailer": "Tool install failed: %s",
-    "Warning_SessionCreationFailed": "Could not create provenance session: %s",
-    "Warning_UpdatingNuGetVersion": "Updating version of NuGet.exe to %s from %s. Behavior changes or breaking changes might occur as NuGet updates to a new version. If this is not desired, uncheck the 'Check for Latest Version' option in the task.",
-    "UnsupportedProjectScopedFeeds": "Project-scoped feeds are not supported by this version of the \"NuGet Restore\" task. Please use the \"NuGet\" task version 2 or higher.",
-    "Warning_IncludeNuGetOrgEnabled": "IncludeNugetOrg is currently enabled for this task. To resolve this warning, edit your build task and set 'includeNuGetOrg' to 'false' or deselect 'Use packages from NuGet.org'.",
-    "Error_IncludeNuGetOrgEnabled": "Packages failed to restore. Edit your build task and set 'includeNuGetOrg' to 'false' or deselect 'Use packages from NuGet.org'."
+      "Warning_NoConfigForNoCredentialProvider": "To connect to NuGet feeds hosted in your Azure Pipelines/TFS project collection on this build agent, edit your build definition to choose a higher version of nuget or specify a path to a NuGet.config containing the package sources you wish to use.",
+      "Warning_ConflictingNuGetPreference": "NuGet 3.3 was selected, but a custom NuGet path was provided. The custom path will be preferred. To resolve this warning, edit your build task and select 'custom' for NuGet version under Advanced.",
+      "PackagesInstalledSuccessfully": "Packages were restored successfully",
+      "PackagesFailedToInstall": "Packages failed to restore",
+      "ConnectingAs": "Connecting to feeds in your Azure Pipelines/TFS project collection as '%s' [%s]",
+      "BuildIdentityPermissionsHint": "For internal feeds, make sure the build service identity '%s' [%s] has access to the feed.",
+      "NoCredProviderOnAgent": "CredentialProvider.TeamBuild.exe not found on the agent. Falling back to config-based credential flow.",
+      "NotARegularFile": "%s i not a solution file. Check the 'path to solution or packages.config' property of the NuGet Restore task.",
+      "UnknownRestoreMode": "Unknown restore mode '%s'",
+      "CouldNotFindNuGetService": "Could not find the NuGet service. This task will be unable to authenticate to feeds hosted in your Azure Pipelines/TFS project collection.",
+      "NoNuGetSpecified": "If 'custom' is selected, you must provide a path to NuGet.exe",
+      "NGCommon_DetectedNuGetVersion": "Detected NuGet version %s / %s",
+      "NGCommon_IgnoringNuGetExtensionsPath": "Detected NuGet extensions loader path (NUGET_EXTENSIONS_PATH environment variable). Extensions are ignored when using the built-in NuGet client",
+      "NGCommon_DetectedNuGetExtensionsPath": "Detected NuGet extensions loader path (NUGET_EXTENSIONS_PATH environment variable): %s",
+      "NGCommon_UnableToFindTool": "Unable to find tool %s",
+      "NGCommon_SpsNotFound": "Unable to find the '%s' [%s] area. There may be a problem with your Team Foundation Server installation.",
+      "NGCommon_AreaNotFoundInSps": "Unable to locate the '%s' [%s] area. The service containing that area may not be available in your region.",
+      "NGCommon_NuGetConfigIsPackagesConfig": "Expected a NuGet.config file at %s, but its contents appear to be a packages.config. Check the settings for the %s task and confirm you selected NuGet.config rather than packages.config.",
+      "NGCommon_NuGetConfigIsInvalid": "The NuGet.config at %s is invalid.",
+      "NGCommon_RemovingSources": "Preparing to set credentials in NuGet.config",
+      "NGCommon_AddingSources": "Setting credentials in NuGet.config",
+      "NGCommon_NoSourcesFoundInConfig": "No package sources were found in the NuGet.config file at %s",
+      "NGCommon_UnabletoDetectNuGetVersion": "Unknown NuGet version selected.",
+      "Info_AvailableVersions": "The available versions are: %s",
+      "Info_ResolvedToolFromCache": "Resolved from tool cache: %s",
+      "Info_UsingVersion": "Using version: %s",
+      "Info_UsingToolPath": "Using tool path: %s",
+      "Info_ExpectBehaviorChangeWhenUsingVersionQuery": "You are using a query match on the version string. Behavior changes or breaking changes might occur as NuGet updates to a new version.",
+      "Error_NoVersionWasFoundWhichMatches": "No version was found which matches the input %s",
+      "Error_NoUrlWasFoundWhichMatches": "No download URL was found for %s",
+      "Error_NuGetToolInstallerFailer": "Tool install failed: %s",
+      "Warning_SessionCreationFailed": "Could not create provenance session: %s",
+      "Warning_UpdatingNuGetVersion": "Updating version of NuGet.exe to %s from %s. Behavior changes or breaking changes might occur as NuGet updates to a new version. If this is not desired, uncheck the 'Check for Latest Version' option in the task.",
+      "UnsupportedProjectScopedFeeds": "Project-scoped feeds are not supported by this version of the \"NuGet Restore\" task. Please use the \"NuGet\" task version 2 or higher.",
+      "Warning_IncludeNuGetOrgEnabled": "IncludeNugetOrg is currently enabled for this task. To resolve this warning, edit your build task and set 'includeNuGetOrg' to 'false' or deselect 'Use packages from NuGet.org'.",
+      "Error_IncludeNuGetOrgEnabled": "Packages failed to restore. Edit your build task and set 'includeNuGetOrg' to 'false' or deselect 'Use packages from NuGet.org'."
   }
 }