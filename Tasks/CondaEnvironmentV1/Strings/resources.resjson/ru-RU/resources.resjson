<<<<<<< HEAD
{
  "loc.friendlyName": "Среда Conda",
  "loc.helpMarkDown": "[См. дополнительные сведения об этой задаче](https://aka.ms/pipelines-anaconda-guide)<br>[Документация по задаче](https://go.microsoft.com/fwlink/?linkid=873466)",
  "loc.description": "Эта задача устарела. Используйте \"conda\" непосредственно в скрипте для работы с окружениями Anaconda.",
  "loc.instanceNameFormat": "Среда Conda $(environmentName)",
  "loc.input.label.createCustomEnvironment": "Создать пользовательскую среду",
  "loc.input.help.createCustomEnvironment": "Создайте или повторно активируйте среду Conda вместо использования базовой среды (рекомендуется для локальных агентов).",
  "loc.input.label.environmentName": "Имя среды",
  "loc.input.help.environmentName": "Имя среды Conda, которую необходимо создать и активировать или активировать повторно, если она уже существует.",
  "loc.input.label.packageSpecs": "Спецификации пакета",
  "loc.input.help.packageSpecs": "Разделенный пробелами список пакетов, которые следует установить в среде.",
  "loc.input.label.updateConda": "Обновить до последней версии Conda",
  "loc.input.help.updateConda": "Обновите Conda до последней версии. Это относится к установке Conda, указанной в переменной PATH или находящейся по пути в переменной среды CONDA.",
  "loc.input.label.installOptions": "Другие параметры команды conda install",
  "loc.input.help.installOptions": "Разделенный пробелами список дополнительных аргументов для передачи в команду conda install.",
  "loc.input.label.createOptions": "Другие параметры команды conda create",
  "loc.input.help.createOptions": "Разделенный пробелами список дополнительных аргументов для передачи в команду conda create.",
  "loc.input.label.cleanEnvironment": "Очистить среду",
  "loc.input.help.cleanEnvironment": "Если среда уже существует, удалите ее и создайте заново. Если этот параметр не выбран, задача повторно активирует существующую среду.",
  "loc.messages.CleanEnvironment": "Найдена существующая среда %s, и задан параметр \"Очистить среду\" задачи. Идет удаление...",
  "loc.messages.CreateFailed": "Не удалось создать среду Conda %s. %s",
  "loc.messages.CondaNotFound": "Исполняемый файл conda не найден в системе. Попросите администратора установить Miniconda или Anaconda. Затем добавьте исполняемый файл conda в переменную PATH или задайте в качестве значения переменной среды CONDA корневую папку установки.",
  "loc.messages.InstallFailed": "Не удалось установить пакеты. %s",
  "loc.messages.ReactivateExistingEnvironment": "Найдена существующая среда %s, и не задан параметр \"Очистить среду\" задачи. Идет повторная активация...",
  "loc.messages.ParameterRequired": "Параметр \"%s\" является обязательным",
  "loc.messages.PlatformNotRecognized": "Платформа не распознана",
  "loc.messages.PrependPath": "Добавление в начало переменной среды PATH каталога: %s",
  "loc.messages.DeprecatedTask": "Задача CondaEnvironment@1 (среда Conda) устарела с 13 февраля 2019 г. и скоро будет прекращена. Используйте Conda CLI (\"conda\") непосредственно из задачи bash/pwsh/script. Посетите https://aka.ms/azdo-deprecated-tasks, чтобы получить дополнительные сведения об устаревших задачах."
=======
{
  "loc.friendlyName": "Среда Conda",
  "loc.helpMarkDown": "[См. дополнительные сведения об этой задаче](https://aka.ms/pipelines-anaconda-guide)<br>[Документация по задаче](https://go.microsoft.com/fwlink/?linkid=873466)",
  "loc.description": "Эта задача устарела. Используйте \"conda\" непосредственно в скрипте для работы с окружениями Anaconda.",
  "loc.instanceNameFormat": "Среда Conda $(environmentName)",
  "loc.input.label.createCustomEnvironment": "Создать пользовательскую среду",
  "loc.input.help.createCustomEnvironment": "Создайте или повторно активируйте среду Conda вместо использования базовой среды (рекомендуется для локальных агентов).",
  "loc.input.label.environmentName": "Имя среды",
  "loc.input.help.environmentName": "Имя среды Conda, которую необходимо создать и активировать или активировать повторно, если она уже существует.",
  "loc.input.label.packageSpecs": "Спецификации пакета",
  "loc.input.help.packageSpecs": "Разделенный пробелами список пакетов, которые следует установить в среде.",
  "loc.input.label.updateConda": "Обновить до последней версии Conda",
  "loc.input.help.updateConda": "Обновите Conda до последней версии. Это относится к установке Conda, указанной в переменной PATH или находящейся по пути в переменной среды CONDA.",
  "loc.input.label.installOptions": "Другие параметры команды conda install",
  "loc.input.help.installOptions": "Разделенный пробелами список дополнительных аргументов для передачи в команду conda install.",
  "loc.input.label.createOptions": "Другие параметры команды conda create",
  "loc.input.help.createOptions": "Разделенный пробелами список дополнительных аргументов для передачи в команду conda create.",
  "loc.input.label.cleanEnvironment": "Очистить среду",
  "loc.input.help.cleanEnvironment": "Если среда уже существует, удалите ее и создайте заново. Если этот параметр не выбран, задача повторно активирует существующую среду.",
  "loc.messages.CleanEnvironment": "Найдена существующая среда %s, и задан параметр \"Очистить среду\" задачи. Идет удаление...",
  "loc.messages.CreateFailed": "Не удалось создать среду Conda %s. %s",
  "loc.messages.CondaNotFound": "Исполняемый файл conda не найден в системе. Попросите администратора установить Miniconda или Anaconda. Затем добавьте исполняемый файл conda в переменную PATH или задайте в качестве значения переменной среды CONDA корневую папку установки.",
  "loc.messages.InstallFailed": "Не удалось установить пакеты. %s",
  "loc.messages.ReactivateExistingEnvironment": "Найдена существующая среда %s, и не задан параметр \"Очистить среду\" задачи. Идет повторная активация...",
  "loc.messages.ParameterRequired": "Параметр \"%s\" является обязательным",
  "loc.messages.PlatformNotRecognized": "Платформа не распознана",
  "loc.messages.PrependPath": "Добавление в начало переменной среды PATH каталога: %s",
  "loc.messages.DeprecatedTask": "Задача CondaEnvironment@1 (среда Conda) устарела с 13 февраля 2019 г. и скоро будет прекращена. Используйте Conda CLI (\"conda\") непосредственно из задачи bash/pwsh/script. Посетите https://aka.ms/azdo-deprecated-tasks, чтобы получить дополнительные сведения об устаревших задачах."
>>>>>>> 1d7f5f68
}<|MERGE_RESOLUTION|>--- conflicted
+++ resolved
@@ -1,4 +1,3 @@
-<<<<<<< HEAD
 {
   "loc.friendlyName": "Среда Conda",
   "loc.helpMarkDown": "[См. дополнительные сведения об этой задаче](https://aka.ms/pipelines-anaconda-guide)<br>[Документация по задаче](https://go.microsoft.com/fwlink/?linkid=873466)",
@@ -27,34 +26,4 @@
   "loc.messages.PlatformNotRecognized": "Платформа не распознана",
   "loc.messages.PrependPath": "Добавление в начало переменной среды PATH каталога: %s",
   "loc.messages.DeprecatedTask": "Задача CondaEnvironment@1 (среда Conda) устарела с 13 февраля 2019 г. и скоро будет прекращена. Используйте Conda CLI (\"conda\") непосредственно из задачи bash/pwsh/script. Посетите https://aka.ms/azdo-deprecated-tasks, чтобы получить дополнительные сведения об устаревших задачах."
-=======
-{
-  "loc.friendlyName": "Среда Conda",
-  "loc.helpMarkDown": "[См. дополнительные сведения об этой задаче](https://aka.ms/pipelines-anaconda-guide)<br>[Документация по задаче](https://go.microsoft.com/fwlink/?linkid=873466)",
-  "loc.description": "Эта задача устарела. Используйте \"conda\" непосредственно в скрипте для работы с окружениями Anaconda.",
-  "loc.instanceNameFormat": "Среда Conda $(environmentName)",
-  "loc.input.label.createCustomEnvironment": "Создать пользовательскую среду",
-  "loc.input.help.createCustomEnvironment": "Создайте или повторно активируйте среду Conda вместо использования базовой среды (рекомендуется для локальных агентов).",
-  "loc.input.label.environmentName": "Имя среды",
-  "loc.input.help.environmentName": "Имя среды Conda, которую необходимо создать и активировать или активировать повторно, если она уже существует.",
-  "loc.input.label.packageSpecs": "Спецификации пакета",
-  "loc.input.help.packageSpecs": "Разделенный пробелами список пакетов, которые следует установить в среде.",
-  "loc.input.label.updateConda": "Обновить до последней версии Conda",
-  "loc.input.help.updateConda": "Обновите Conda до последней версии. Это относится к установке Conda, указанной в переменной PATH или находящейся по пути в переменной среды CONDA.",
-  "loc.input.label.installOptions": "Другие параметры команды conda install",
-  "loc.input.help.installOptions": "Разделенный пробелами список дополнительных аргументов для передачи в команду conda install.",
-  "loc.input.label.createOptions": "Другие параметры команды conda create",
-  "loc.input.help.createOptions": "Разделенный пробелами список дополнительных аргументов для передачи в команду conda create.",
-  "loc.input.label.cleanEnvironment": "Очистить среду",
-  "loc.input.help.cleanEnvironment": "Если среда уже существует, удалите ее и создайте заново. Если этот параметр не выбран, задача повторно активирует существующую среду.",
-  "loc.messages.CleanEnvironment": "Найдена существующая среда %s, и задан параметр \"Очистить среду\" задачи. Идет удаление...",
-  "loc.messages.CreateFailed": "Не удалось создать среду Conda %s. %s",
-  "loc.messages.CondaNotFound": "Исполняемый файл conda не найден в системе. Попросите администратора установить Miniconda или Anaconda. Затем добавьте исполняемый файл conda в переменную PATH или задайте в качестве значения переменной среды CONDA корневую папку установки.",
-  "loc.messages.InstallFailed": "Не удалось установить пакеты. %s",
-  "loc.messages.ReactivateExistingEnvironment": "Найдена существующая среда %s, и не задан параметр \"Очистить среду\" задачи. Идет повторная активация...",
-  "loc.messages.ParameterRequired": "Параметр \"%s\" является обязательным",
-  "loc.messages.PlatformNotRecognized": "Платформа не распознана",
-  "loc.messages.PrependPath": "Добавление в начало переменной среды PATH каталога: %s",
-  "loc.messages.DeprecatedTask": "Задача CondaEnvironment@1 (среда Conda) устарела с 13 февраля 2019 г. и скоро будет прекращена. Используйте Conda CLI (\"conda\") непосредственно из задачи bash/pwsh/script. Посетите https://aka.ms/azdo-deprecated-tasks, чтобы получить дополнительные сведения об устаревших задачах."
->>>>>>> 1d7f5f68
 }