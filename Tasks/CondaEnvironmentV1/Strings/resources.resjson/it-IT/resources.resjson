--- conflicted
+++ resolved
@@ -1,4 +1,3 @@
-<<<<<<< HEAD
 {
   "loc.friendlyName": "Ambiente Conda",
   "loc.helpMarkDown": "[Altre informazioni su questa attività](https://aka.ms/pipelines-anaconda-guide)<br>[Documentazione delle attività](https://go.microsoft.com/fwlink/?linkid=873466)",
@@ -27,34 +26,4 @@
   "loc.messages.PlatformNotRecognized": "Piattaforma non riconosciuta",
   "loc.messages.PrependPath": "Alla variabile di ambiente PATH verrà anteposta la directory %s",
   "loc.messages.DeprecatedTask": "L'attività CondaEnvironment@1 (ambiente Conda) è stata deprecata dal 13 febbraio 2019 e verrà presto ritirata. Usare l'interfaccia della riga di comando di Conda ('conda') direttamente da un'attività bash/pwsh/script. Per altre informazioni sulle attività deprecate, visitare https://aka.ms/azdo-deprecated-tasks."
-=======
-{
-  "loc.friendlyName": "Ambiente Conda",
-  "loc.helpMarkDown": "[Altre informazioni su questa attività](https://aka.ms/pipelines-anaconda-guide)<br>[Documentazione delle attività](https://go.microsoft.com/fwlink/?linkid=873466)",
-  "loc.description": "Questa attività è deprecata. Usare `conda` direttamente nello script per lavorare con ambienti Anaconda.",
-  "loc.instanceNameFormat": "Ambiente Conda $(environmentName)",
-  "loc.input.label.createCustomEnvironment": "Crea un ambiente personalizzato",
-  "loc.input.help.createCustomEnvironment": "Consente di creare o riattivare un ambiente Conda invece di usare l'ambiente `base` (scelta consigliata per gli agenti self-hosted).",
-  "loc.input.label.environmentName": "Nome dell'ambiente",
-  "loc.input.help.environmentName": "Nome dell'ambiente Conda da creare e attivare oppure riattivare se è già esistente.",
-  "loc.input.label.packageSpecs": "Specifiche del pacchetto",
-  "loc.input.help.packageSpecs": "Elenco di pacchetti delimitati da spazi da installare nell'ambiente.",
-  "loc.input.label.updateConda": "Aggiorna alla versione più recente di Conda",
-  "loc.input.help.updateConda": "Consente di aggiornare Conda all'ultima versione. Si applica all'installazione di Conda trovata in `PATH` o nel percorso specificato dalla variabile di ambiente `CONDA`.",
-  "loc.input.label.installOptions": "Altre opzioni per `conda install`",
-  "loc.input.help.installOptions": "Elenco di argomenti aggiuntivi delimitati da spazi da passare al comando `conda install`.",
-  "loc.input.label.createOptions": "Altre opzioni per `conda create`",
-  "loc.input.help.createOptions": "Elenco di argomenti aggiuntivi delimitati da spazi da passare al comando `conda create`.",
-  "loc.input.label.cleanEnvironment": "Pulisci l'ambiente",
-  "loc.input.help.cleanEnvironment": "Consente di eliminare l'ambiente e di ricrearlo se esiste già. Se l'opzione non è selezionata, l'attività riattiverà un ambiente esistente.",
-  "loc.messages.CleanEnvironment": "È stato trovato l'ambiente esistente %s e il parametro \"Pulisci l'ambiente\" dell'attività è impostato. Verrà eliminato...",
-  "loc.messages.CreateFailed": "Non è stato possibile creare l'ambiente Conda %s. %s",
-  "loc.messages.CondaNotFound": "L'eseguibile `conda` non è stato trovato nel sistema. Chiedere all'amministratore di installare Miniconda o Anaconda, quindi aggiungere l'eseguibile `conda` a `PATH` oppure impostare la variabile di ambiente `CONDA` sulla radice dell'installazione.",
-  "loc.messages.InstallFailed": "Non è stato possibile installare i pacchetti. %s",
-  "loc.messages.ReactivateExistingEnvironment": "È stato trovato l'ambiente esistente %s e il parametro \"Pulisci l'ambiente\" dell'attività non è impostato. Verrà riattivato...",
-  "loc.messages.ParameterRequired": "Il parametro `%s` è obbligatorio",
-  "loc.messages.PlatformNotRecognized": "Piattaforma non riconosciuta",
-  "loc.messages.PrependPath": "Alla variabile di ambiente PATH verrà anteposta la directory %s",
-  "loc.messages.DeprecatedTask": "L'attività CondaEnvironment@1 (ambiente Conda) è stata deprecata dal 13 febbraio 2019 e verrà presto ritirata. Usare l'interfaccia della riga di comando di Conda ('conda') direttamente da un'attività bash/pwsh/script. Per altre informazioni sulle attività deprecate, visitare https://aka.ms/azdo-deprecated-tasks."
->>>>>>> 1d7f5f68
 }