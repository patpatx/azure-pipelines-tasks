--- conflicted
+++ resolved
@@ -13,13 +13,8 @@
   "author": "Microsoft Corporation",
   "version": {
     "Major": 1,
-<<<<<<< HEAD
-    "Minor": 228,
-    "Patch": 3
-=======
     "Minor": 229,
     "Patch": 0
->>>>>>> 0a4bb4b5
   },
   "deprecated": true,
   "demands": [],
