--- conflicted
+++ resolved
@@ -145,17 +145,14 @@
             "required": false
         },
         {
-<<<<<<< HEAD
             "name": "VerifyRoleInstanceStatus",
             "type": "boolean",
             "label": "Verify role instance status",
             "defaultValue": "false",
-            "helpMarkDown": "When selected then the task will wait until role instances are in ready state.",
+            "helpMarkDown": "When selected then the task will check if role instances are in ready state.",
             "required": false
         },
         {
-=======
->>>>>>> 72c0f650
             "name": "DiagnosticStorageAccountKeys",
             "type": "multiLine",
             "label": "Diagnostic storage account keys",
