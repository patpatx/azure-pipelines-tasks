--- conflicted
+++ resolved
@@ -12,13 +12,8 @@
   "author": "Microsoft Corporation",
   "version": {
     "Major": 3,
-<<<<<<< HEAD
     "Minor": 225,
     "Patch": 2
-=======
-    "Minor": 227,
-    "Patch": 0
->>>>>>> 1662e693
   },
   "releaseNotes": "This version of the task uses apksigner instead of jarsigner to sign APKs.",
   "demands": [
