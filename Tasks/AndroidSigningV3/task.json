{
  "id": "80F3F6A0-82A6-4A22-BA7A-E5B8C541B9B9",
  "name": "AndroidSigning",
  "friendlyName": "Android signing",
  "description": "Sign and align Android APK files",
  "helpUrl": "https://docs.microsoft.com/azure/devops/pipelines/tasks/build/android-signing",
  "helpMarkDown": "[Learn more about this task](https://go.microsoft.com/fwlink/?LinkID=613717)",
  "category": "Build",
  "visibility": [
    "Build"
  ],
  "author": "Microsoft Corporation",
  "version": {
    "Major": 3,
<<<<<<< HEAD
    "Minor": 228,
    "Patch": 3
=======
    "Minor": 229,
    "Patch": 0
>>>>>>> 3cac0cb5
  },
  "releaseNotes": "This version of the task uses apksigner instead of jarsigner to sign APKs.",
  "demands": [
    "JDK"
  ],
  "minimumAgentVersion": "2.182.1",
  "groups": [
    {
      "name": "apksignerOptions",
      "displayName": "Signing Options",
      "isExpanded": true
    },
    {
      "name": "zipalignOptions",
      "displayName": "Zipalign Options",
      "isExpanded": true
    }
  ],
  "inputs": [
    {
      "name": "files",
      "aliases": [
        "apkFiles"
      ],
      "type": "filePath",
      "label": "APK files",
      "defaultValue": "**/*.apk",
      "required": true,
      "helpMarkDown": "Relative path from the repo root to the APK(s) you want to sign. You can use wildcards to specify multiple files ([more information](https://go.microsoft.com/fwlink/?linkid=856077)). For example, `**/bin/*.apk` for all .APK files in the 'bin' subfolder"
    },
    {
      "name": "apksign",
      "type": "boolean",
      "label": "Sign the APK",
      "defaultValue": "true",
      "required": false,
      "groupName": "apksignerOptions",
      "helpMarkDown": "Select this option to sign the APK with a provided keystore file. Unsigned APKs can only run in an emulator. APKs must be signed to run on a device."
    },
    {
      "name": "keystoreFile",
      "aliases": [
        "apksignerKeystoreFile"
      ],
      "type": "secureFile",
      "label": "Keystore file",
      "defaultValue": "",
      "required": true,
      "visibleRule": "apksign = true",
      "groupName": "apksignerOptions",
      "helpMarkDown": "Select the keystore file that was uploaded to `Secure Files` to be used to sign the APK."
    },
    {
      "name": "keystorePass",
      "aliases": [
        "apksignerKeystorePassword"
      ],
      "type": "string",
      "label": "Keystore password",
      "defaultValue": "",
      "required": false,
      "visibleRule": "apksign = true",
      "groupName": "apksignerOptions",
      "helpMarkDown": "Enter the password for the provided keystore file. Use a new variable with its lock enabled on the Variables tab to encrypt this value."
    },
    {
      "name": "keystoreAlias",
      "aliases": [
        "apksignerKeystoreAlias"
      ],
      "type": "string",
      "label": "Alias",
      "defaultValue": "",
      "required": false,
      "visibleRule": "apksign = true",
      "groupName": "apksignerOptions",
      "helpMarkDown": "Enter the alias that identifies the public/private key pair to be used in the keystore file."
    },
    {
      "name": "keyPass",
      "aliases": [
        "apksignerKeyPassword"
      ],
      "type": "string",
      "label": "Key password",
      "defaultValue": "",
      "required": false,
      "visibleRule": "apksign = true",
      "groupName": "apksignerOptions",
      "helpMarkDown": "Enter the key password for the alias and keystore file. Use a new variable with its lock enabled on the Variables tab to encrypt this value."
    },
    {
      "name": "apksignerVersion",
      "type": "string",
      "label": "apksigner version",
      "defaultValue": "latest",
      "required": false,
      "visibleRule": "apksign = true",
      "groupName": "apksignerOptions",
      "helpMarkDown": "Enter Android SDK build-tools version to look apksigner executable from."
    },
    {
      "name": "apksignerArguments",
      "type": "string",
      "label": "apksigner arguments",
      "defaultValue": "--verbose",
      "required": false,
      "visibleRule": "apksign = true",
      "groupName": "apksignerOptions",
      "helpMarkDown": "Provide any options to pass to the apksigner command line. Default is: --verbose"
    },
    {
      "name": "apksignerLocation",
      "aliases": [
        "apksignerFile"
      ],
      "type": "string",
      "label": "apksigner location",
      "defaultValue": "",
      "required": false,
      "visibleRule": "apksign = true",
      "groupName": "apksignerOptions",
      "helpMarkDown": "Optionally specify the location of the apksigner executable used during signing. This defaults to the apksigner found in the Android SDK version folder that your application builds against."
    },
    {
      "name": "zipalign",
      "type": "boolean",
      "label": "Zipalign",
      "defaultValue": "true",
      "required": false,
      "groupName": "zipalignOptions",
      "helpMarkDown": "Select if you want to zipalign your package. This reduces the amount of RAM consumed by an app."
    },
    {
      "name": "zipalignVersion",
      "type": "string",
      "label": "Zipalign version",
      "defaultValue": "latest",
      "required": false,
      "visibleRule": "zipalign = true",
      "groupName": "zipalignOptions",
      "helpMarkDown": "Enter Android SDK build-tools version to look zipalign executable from."
    },
    {
      "name": "zipalignLocation",
      "aliases": [
        "zipalignFile"
      ],
      "type": "string",
      "label": "Zipalign location",
      "defaultValue": "",
      "required": false,
      "visibleRule": "zipalign = true",
      "groupName": "zipalignOptions",
      "helpMarkDown": "Optionally specify the location of the zipalign executable used during signing. This defaults to the zipalign found in the Android SDK version folder that your application builds against."
    }
  ],
  "instanceNameFormat": "Signing and aligning APK file(s) $(files)",
  "prejobexecution": {
    "Node10": {
      "target": "preandroidsigning.js",
      "argumentFormat": ""
    },
    "Node16": {
      "target": "preandroidsigning.js",
      "argumentFormat": ""
    }
  },
  "execution": {
    "Node10": {
      "target": "androidsigning.js",
      "argumentFormat": ""
    },
    "Node16": {
      "target": "androidsigning.js",
      "argumentFormat": ""
    }
  },
  "postjobexecution": {
    "Node10": {
      "target": "postandroidsigning.js",
      "argumentFormat": ""
    },
    "Node16": {
      "target": "postandroidsigning.js",
      "argumentFormat": ""
    }
  },
  "messages": {
    "AndroidHomeNotSet": "The ANDROID_HOME environment variable is not set for the running user.",
    "CouldNotFindToolInAndroidHome": "Could not find tool: %s inside ANDROID_HOME: %s",
    "NoMatchingFiles": "No matching files were found with search pattern: %s",
    "DeleteKeystoreFileFailed": "Failed to delete keystore file downloaded from the server: %s",
    "CouldNotFindVersionOfToolInAndroidHome": "Could not find %s version of %s inside ANDROID_HOME: %s",
    "GetLatestToolVersion": "Trying to get the latest installed version of tool: %s",
    "GetSpecifiedToolVersion": "Trying to get version %s of %s"
  },
  "restrictions": {
    "commands": {
      "mode": "restricted"
    },
    "settableVariables": {
      "allowed": []
    }
  }
}<|MERGE_RESOLUTION|>--- conflicted
+++ resolved
@@ -12,13 +12,8 @@
   "author": "Microsoft Corporation",
   "version": {
     "Major": 3,
-<<<<<<< HEAD
-    "Minor": 228,
-    "Patch": 3
-=======
     "Minor": 229,
     "Patch": 0
->>>>>>> 3cac0cb5
   },
   "releaseNotes": "This version of the task uses apksigner instead of jarsigner to sign APKs.",
   "demands": [
