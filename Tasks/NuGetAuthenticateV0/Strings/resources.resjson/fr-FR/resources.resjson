--- conflicted
+++ resolved
@@ -1,4 +1,3 @@
-<<<<<<< HEAD
 {
   "loc.friendlyName": "Authentification NuGet",
   "loc.helpMarkDown": "[En savoir plus sur cette tâche](https://aka.ms/NuGetAuthenticateTask)",
@@ -8,15 +7,4 @@
   "loc.input.help.nuGetServiceConnections": "Liste d'éléments séparés par des virgules correspondant à des noms de connexions de service NuGet pour les flux situés en dehors de cette organisation/collection. Pour les flux présents dans cette organisation/collection, n'indiquez aucune valeur. Les informations d'identification de la build sont utilisées automatiquement.",
   "loc.input.label.forceReinstallCredentialProvider": "Réinstaller le fournisseur d'informations d'identification même s'il est déjà installé",
   "loc.input.help.forceReinstallCredentialProvider": "Si le fournisseur d'informations d'identification est déjà installé dans le profil utilisateur, détermine s'il est remplacé par le fournisseur d'informations d'identification indiqué par la tâche. Cela peut entraîner une mise à niveau (ou éventuellement un passage à une version antérieure) du fournisseur d'informations d'identification."
-=======
-{
-  "loc.friendlyName": "Authentification NuGet",
-  "loc.helpMarkDown": "[En savoir plus sur cette tâche](https://aka.ms/NuGetAuthenticateTask)",
-  "loc.description": "Cette version de la tâche est déconseillée. Utilisez NuGetAuthenticateV1 à la place. Configurez les outils NuGet pour s’authentifier auprès de Azure Artifacts et d’autres référentiels NuGet. Nécessite NuGet >= 4.8.5385, dotnet >= 2.1.400 ou MSBuild >= 15.8.166.59604.",
-  "loc.instanceNameFormat": "Authentification NuGet",
-  "loc.input.label.nuGetServiceConnections": "Informations d'identification de connexion de service pour les flux situés en dehors de cette organisation",
-  "loc.input.help.nuGetServiceConnections": "Liste d'éléments séparés par des virgules correspondant à des noms de connexions de service NuGet pour les flux situés en dehors de cette organisation/collection. Pour les flux présents dans cette organisation/collection, n'indiquez aucune valeur. Les informations d'identification de la build sont utilisées automatiquement.",
-  "loc.input.label.forceReinstallCredentialProvider": "Réinstaller le fournisseur d'informations d'identification même s'il est déjà installé",
-  "loc.input.help.forceReinstallCredentialProvider": "Si le fournisseur d'informations d'identification est déjà installé dans le profil utilisateur, détermine s'il est remplacé par le fournisseur d'informations d'identification indiqué par la tâche. Cela peut entraîner une mise à niveau (ou éventuellement un passage à une version antérieure) du fournisseur d'informations d'identification."
->>>>>>> af6003b0
 }