--- conflicted
+++ resolved
@@ -13,11 +13,7 @@
   "author": "Microsoft Corporation",
   "version": {
     "Major": 0,
-<<<<<<< HEAD
     "Minor": 182,
-=======
-    "Minor": 180,
->>>>>>> 5536a808
     "Patch": 0
   },
   "satisfies": [
