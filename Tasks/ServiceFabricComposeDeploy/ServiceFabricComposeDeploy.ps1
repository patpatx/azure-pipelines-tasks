# For more information on the VSTS Task SDK:
# https://github.com/Microsoft/vsts-task-lib

[CmdletBinding()]
param()

Trace-VstsEnteringInvocation $MyInvocation
try
{
    # Import the localized strings.
    Import-VstsLocStrings "$PSScriptRoot\task.json"

    # Load utility functions
    . "$PSScriptRoot\utilities.ps1"
    Import-Module $PSScriptRoot\ps_modules\ServiceFabricHelpers

    # Get inputs.
    $serviceConnectionName = Get-VstsInput -Name serviceConnectionName -Require
    $connectedServiceEndpoint = Get-VstsEndpoint -Name $serviceConnectionName -Require
    $composeFilePath = Get-SinglePathOfType (Get-VstsInput -Name composeFilePath -Require) Leaf -Require
    $applicationName = Get-VstsInput -Name applicationName -Require
    $deployTimeoutSec = Get-VstsInput -Name deployTimeoutSec
    $removeTimeoutSec = Get-VstsInput -Name removeTimeoutSec
    $getStatusTimeoutSec = Get-VstsInput -Name getStatusTimeoutSec

    $apiVersion = '2.8'
    $regKey = Get-ItemProperty -Path 'HKLM:\SOFTWARE\Microsoft\Service Fabric SDK\' -ErrorAction SilentlyContinue
    if ($regKey)
    {
        if ($regKey.FabricSDKVersion -match "^\d+\.\d+")
        {
            $regExVersion = $matches[0]

            switch ($regExVersion)
            {
                '2.7' { $apiVersion = '2.7' }
                '2.8' { $apiVersion = '2.8' }
                '255.255' { $apiVersion = '255.255' }
                Default
                {
                    $sdkVersion = New-Object Version
                    if ([Version]::TryParse($matches[0], [ref]$sdkVersion))
                    {
                        $minVersion = New-Object -TypeName Version -ArgumentList '2.7'
                        if ($sdkVersion -lt $minVersion)
                        {
                            Write-Error (Get-VstsLocString -Key UnsupportedAPIVersion -ArgumentList $regKey.FabricSDKVersion)
                            return;
                        }
                    }
                    else
                    {
                        Write-Error (Get-VstsLocString -Key UnsupportedAPIVersion -ArgumentList $regKey.FabricSDKVersion)
                        return;
                    }
                }
            }
        }
        else
        {
            Write-Error (Get-VstsLocString -Key UnsupportedAPIVersion -ArgumentList $regKey.FabricSDKVersion)
            return;
        }
    }
    Write-Verbose (Get-VstsLocString -Key UsingAPIVersion -ArgumentList $apiVersion)

    Test-ApplicationName -ApiVersion $apiVersion -ApplicationName $applicationName

    if ($apiVersion -eq '2.8')
    {
        $deployParameters = @{
            'DeploymentName' = $applicationName
            'Compose'        = $composeFilePath
        }
        $removeParameters = @{
            'DeploymentName' = $applicationName
            'Force'          = $true
        }
        $getStatusParameters = @{
            'DeploymentName' = $applicationName
        }
    }
    else
    {
        $deployParameters = @{
            'ApplicationName' = $applicationName
            'Compose'         = $composeFilePath
        }
        $removeParameters = @{
            'ApplicationName' = $applicationName
            'Force'           = $true
        }
        $getStatusParameters = @{
            'ApplicationName' = $applicationName
        }
    }

    # Test the compose file
    Write-Host (Get-VstsLocString -Key CheckingComposeFile)
    $valid = Test-ServiceFabricApplicationPackage -ComposeFilePath $composeFilePath -ErrorAction Stop

    # Connect to the cluster
    $clusterConnectionParameters = @{}
    Connect-ServiceFabricClusterFromServiceEndpoint -ClusterConnectionParameters $clusterConnectionParameters -ConnectedServiceEndpoint $connectedServiceEndpoint

    $registryCredentials = Get-VstsInput -Name registryCredentials -Require
    switch ($registryCredentials)
    {
        "ContainerRegistryEndpoint"
        {
            $dockerRegistryEndpointName = Get-VstsInput -Name dockerRegistryEndpointName -Require
            $dockerRegistryEndpoint = Get-VstsEndpoint -Name $dockerRegistryEndpointName -Require
            $authParams = $dockerRegistryEndpoint.Auth.Parameters
            $username = $authParams.username
            $password = $authParams.password
            $isEncrypted = $false
        }
        "AzureResourceManagerEndpoint"
        {
            $azureSubscriptionEndpointName = Get-VstsInput -Name azureSubscriptionEndpoint -Require
            $azureSubscriptionEndpoint = Get-VstsEndpoint -Name $azureSubscriptionEndpointName -Require
            $authParams = $azureSubscriptionEndpoint.Auth.Parameters
            $username = $authParams.serviceprincipalid
            $password = $authParams.serviceprincipalkey
            $isEncrypted = $false
        }
        "UsernamePassword"
        {
            $username = Get-VstsInput -Name registryUserName -Require
            $password = Get-VstsInput -Name registryPassword -Require
            $isEncrypted = (Get-VstsInput -Name passwordEncrypted -Require) -eq "true"
        }
    }

    if ($registryCredentials -ne "None")
    {
        if (-not $isEncrypted -and $clusterConnectionParameters["ServerCertThumbprint"])
        {
            Write-Host (Get-VstsLocString -Key EncryptingPassword)
            $encryptedPassword = Get-ServiceFabricEncryptedText -Text $password -ClusterConnectionParameters $clusterConnectionParameters
            if ($encryptedPassword)
            {
                $password = $encryptedPassword
                $isEncrypted = $true
            }
        }

        if ($apiVersion -eq '255.255')
        {
            $deployParameters['RepositoryUserName'] = $username
            $deployParameters['RepositoryPassword'] = $password
        }
        else
        {
            $deployParameters['RegistryUserName'] = $username
            $deployParameters['RegistryPassword'] = $password
        }

        $deployParameters['PasswordEncrypted'] = $isEncrypted
    }

    if ($deployTimeoutSec)
    {
        $deployParameters['TimeoutSec'] = $deployTimeoutSec
    }
    if ($removeTimeoutSec)
    {
        $removeParameters['TimeoutSec'] = $removeTimeoutSec
    }
    if ($getStatusTimeoutSec)
    {
        $getStatusParameters['TimeoutSec'] = $getStatusTimeoutSec
    }

    $upgrading = $false
    $existingApplication = Get-ServiceFabricComposeApplicationStatusHelper -ApiVersion $apiVersion -GetStatusParameters $getStatusParameters
    if ($existingApplication -ne $null)
    {
        if ($apiVersion -eq "2.8")
        {
            $upgrading = $true
        }
        else
        {
            Write-Host (Get-VstsLocString -Key RemovingApplication -ArgumentList $applicationName)

            Remove-ServiceFabricComposeApplicationHelper -ApiVersion $apiVersion -RemoveParameters $removeParameters
            do
            {
                Write-Host (Get-VstsLocString -Key CurrentStatus -ArgumentList $existingApplication.Status)
                Start-Sleep -Seconds 3
                $existingApplication = Get-ServiceFabricComposeApplicationStatusHelper -ApiVersion $apiVersion -GetStatusParameters $getStatusParameters
            }
            while ($existingApplication -ne $null)
            Write-Host (Get-VstsLocString -Key ApplicationRemoved)
        }
    }

<<<<<<< HEAD
    if ($upgrading)
=======
    Write-Host (Get-VstsLocString -Key WaitingForDeploy)
    $newApplication = Get-ServiceFabricComposeApplicationStatusHelper -ApiVersion $apiVersion -GetStatusParameters $getStatusParameters
    while (($newApplication -eq $null) -or `
        ($newApplication.Status -eq 'Provisioning') -or `
        ($newApplication.Status -eq 'Creating'))
>>>>>>> fb191d11
    {
        $upgradeParameters = New-Object 'System.Collections.Hashtable' $deployParameters
        $upgradeParameters.Monitored = $True
        $upgradeParameters.FailureAction = 'Rollback'
        $upgradeParameters.ConsiderWarningAsError = $True
        $upgradeParameters.Force = $True

        $upgradeStatus = Get-ServiceFabricComposeDeploymentUpgradeHelper -ApiVersion $apiVersion -GetUpgradeParameters $getStatusParameters
        if (($upgradeStatus -ne $null) -and (IsUpgradeRunning $upgradeStatus.UpgradeState))
        {
            Write-Error (Get-VstsLocString -Key UpgradeInProgress -ArgumentList $applicationName)
        }

        Write-Host (Get-VstsLocString -Key UpgradingApplication)
        Start-ServiceFabricComposeDeploymentUpgradeHelper -ApiVersion $apiVersion -UpgradeParameters $upgradeParameters

        Write-Host (Get-VstsLocString -Key WaitingForUpgrade)
        # Wait a minute before checking on the upgrade to avoid getting the status of the last upgrade.
        Start-Sleep -Seconds 60
        $upgradeStatus = Get-ServiceFabricComposeDeploymentUpgradeHelper -ApiVersion $apiVersion -GetUpgradeParameters $getStatusParameters
        while (($upgradeStatus -eq $null) -or (IsUpgradeRunning $upgradeStatus.UpgradeState))
        {
            if ($upgradeStatus -eq $null)
            {
                Write-Host (Get-VstsLocString -Key WaitingForUpgrade)
            }
            else
            {
                Write-Host (Get-VstsLocString -Key CurrentStatus -ArgumentList $upgradeStatus.UpgradeState )
            }
            Start-Sleep -Seconds 3

            $upgradeStatus = Get-ServiceFabricComposeDeploymentUpgradeHelper -ApiVersion $apiVersion -GetUpgradeParameters $getStatusParameters
        }
        Write-Host (Get-VstsLocString -Key CurrentStatus -ArgumentList $upgradeStatus.UpgradeState)

        if ($upgradeStatus.UpgradeState -ne 'RollingForwardCompleted')
        {
            Write-Error (Get-VstsLocString -Key UpgradeFailed -ArgumentList @($upgradeStatus.UpgradeState.ToString(), $upgradeStatus.UpgradeStatusDetails))
        }
    }
    else
    {
        Write-Host (Get-VstsLocString -Key CreatingApplication)
        New-ServiceFabricComposeApplicationHelper -ApiVersion $apiVersion -DeployParameters $deployParameters

        Write-Host (Get-VstsLocString -Key WaitingForDeploy)
        $newApplication = Get-ServiceFabricComposeApplicationStatusHelper -ApiVersion $apiVersion -GetStatusParameters $getStatusParameters
        while (($newApplication -eq $null) -or `
               ($newApplication.Status -eq 'Provisioning') -or `
               ($newApplication.Status -eq 'Creating'))
        {
            if ($newApplication -eq $null)
            {
                Write-Host (Get-VstsLocString -Key WaitingForDeploy)
            }
            else
            {
                Write-Host (Get-VstsLocString -Key CurrentStatus -ArgumentList $newApplication.Status)
            }
            Start-Sleep -Seconds 3
            $newApplication = Get-ServiceFabricComposeApplicationStatusHelper -ApiVersion $apiVersion -GetStatusParameters $getStatusParameters
        }
        Write-Host (Get-VstsLocString -Key CurrentStatus -ArgumentList $newApplication.Status)

        if ($newApplication.Status -ne 'Created' -and $newApplication.Status -ne 'Ready')
        {
            Write-Error (Get-VstsLocString -Key DeployFailed -ArgumentList @($newApplication.Status.ToString(), $newApplication.StatusDetails))
        }
    }
<<<<<<< HEAD

} finally {
=======
}
finally
{
>>>>>>> fb191d11
    Trace-VstsLeavingInvocation $MyInvocation
}<|MERGE_RESOLUTION|>--- conflicted
+++ resolved
@@ -196,15 +196,7 @@
         }
     }
 
-<<<<<<< HEAD
     if ($upgrading)
-=======
-    Write-Host (Get-VstsLocString -Key WaitingForDeploy)
-    $newApplication = Get-ServiceFabricComposeApplicationStatusHelper -ApiVersion $apiVersion -GetStatusParameters $getStatusParameters
-    while (($newApplication -eq $null) -or `
-        ($newApplication.Status -eq 'Provisioning') -or `
-        ($newApplication.Status -eq 'Creating'))
->>>>>>> fb191d11
     {
         $upgradeParameters = New-Object 'System.Collections.Hashtable' $deployParameters
         $upgradeParameters.Monitored = $True
@@ -275,13 +267,9 @@
             Write-Error (Get-VstsLocString -Key DeployFailed -ArgumentList @($newApplication.Status.ToString(), $newApplication.StatusDetails))
         }
     }
-<<<<<<< HEAD
-
-} finally {
-=======
+
 }
 finally
 {
->>>>>>> fb191d11
     Trace-VstsLeavingInvocation $MyInvocation
 }