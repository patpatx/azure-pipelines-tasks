{
    "id": "5679292e-de0e-473a-948e-4874d2d8ef97",
    "name": "AzureSpringCloud",
    "friendlyName": "Azure Spring Cloud",
    "description": "Deploy applications to Azure Spring Cloud and manage deployments.",
    "helpUrl": "https://aka.ms/azurespringcloud",
    "helpMarkDown": "[Learn more about this task](https://aka.ms/azurespringcloud)",
    "category": "Deploy",
    "visibility": [
        "Build",
        "Release"
    ],
    "runsOn": [
        "Agent",
        "DeploymentGroup"
    ],
    "author": "Microsoft Corporation",
    "preview": true,
    "version": {
        "Major": 0,
<<<<<<< HEAD
        "Minor": 215,
        "Patch": 3
=======
        "Minor": 216,
        "Patch": 1
>>>>>>> 18318b6b
    },
    "minimumAgentVersion": "2.144.0",
    "groups": [
        {
            "name": "ApplicationAndConfigurationSettings",
            "displayName": "Application and Configuration Settings",
            "isExpanded": false
        }
    ],
    "inputs": [
        {
            "name": "ConnectedServiceName",
            "aliases": [
                "azureSubscription"
            ],
            "type": "connectedService:AzureRM",
            "label": "Azure subscription",
            "defaultValue": "",
            "required": true,
            "helpMarkDown": "Select the Azure Resource Manager subscription for the deployment."
        },
        {
            "name": "Action",
            "type": "pickList",
            "label": "Action",
            "required": true,
            "helpMarkDown": "Action to be performed on Azure Spring Cloud.",
            "defaultValue": "Deploy",
            "options": {
                "Deploy": "Deploy",
                "Set Production": "Set Production Deployment",
                "Delete Staging Deployment": "Delete Staging Deployment"
            }
        },
        {
            "name": "AzureSpringCloud",
            "type": "pickList",
            "label": "Azure Spring Cloud Name",
            "required": true,
            "properties": {
                "EditableOptions": "True"
            },
            "helpMarkDown": "Select the Azure Spring Cloud service to which to deploy."
        },
        {
            "name": "AppName",
            "type": "pickList",
            "label": "App",
            "required": true,
            "properties": {
                "EditableOptions": "True"
            },
            "helpMarkDown": "Select the Azure Spring Cloud app to deploy."
        },
        {
            "name": "DeploymentType",
            "type": "pickList",
            "label": "Deployment Type",
            "required": false,
            "helpMarkDown": "To deploy with source code or Java package, choose \"Artifacts\"; To deploy with container image, choose \"Custom Container\"",
            "defaultValue": "Artifacts",
            "visibleRule": "Action = Deploy",
            "options": {
                "Artifacts": "Artifacts",
                "CustomContainer": "Custom Container"
            }
        },
        {
            "name": "UseStagingDeployment",
            "type": "boolean",
            "label": "Use Staging Deployment",
            "required": "true",
            "defaultValue": "true",
            "visibleRule": "Action = Deploy || Action = Set Production",
            "helpMarkDown": "Automatically select the deployment that's set as Staging at the time the task runs."
        },
        {
            "name": "CreateNewDeployment",
            "type": "boolean",
            "label": "Create a new staging deployment if one does not exist.",
            "required": "false",
            "defaultValue": "false",
            "visibleRule": "Action = Deploy && UseStagingDeployment = false",
            "helpMarkDown": "Whether to target the deployment that's set as Staging at the time of execution. If unchecked, the 'Deployment Name' setting must be set."
        },
        {
            "name": "DeploymentName",
            "type": "pickList",
            "label": "Deployment",
            "required": false,
            "properties": {
                "EditableOptions": "True"
            },
            "visibleRule": "UseStagingDeployment = false && Action != Delete Staging Deployment",
            "helpMarkDown": "The deployment to which this task will apply. Lowercase letters and numbers only; must start with a letter."
        },
        {
            "name": "Package",
            "type": "filePath",
            "label": "Package or folder",
            "defaultValue": "$(System.DefaultWorkingDirectory)/**/*.jar",
            "required": false,
            "visibleRule": "Action = Deploy && DeploymentType = Artifacts",
            "helpMarkDown": "File path to the package or a folder containing the Spring Cloud app contents.<br />Variables ( [Build](https://docs.microsoft.com/vsts/pipelines/build/variables) | [Release](https://docs.microsoft.com/vsts/pipelines/release/variables#default-variables)), wildcards are supported. <br/> For example, $(System.DefaultWorkingDirectory)/\\*\\*/\\*.jar."
        },
        {
            "name": "Builder",
            "type": "pickList",
            "label": "Builder",
            "defaultValue": "",
            "visibleRule": "Action = Deploy && DeploymentType = Artifacts",
            "required": false,
            "groupName": "ApplicationAndConfigurationSettings",
            "helpMarkDown": "Select a builder of VMware Tanzu® Build Service™, this can be used in enterprise tier. <br/> For detailed description, please check [Use Tanzu Build Service](https://docs.microsoft.com/en-us/azure/spring-cloud/how-to-enterprise-build-service?tabs=azure-portal)."
        },
        {
            "name": "RegistryServer",
            "type": "string",
            "label": "Registry Server",
            "defaultValue": "docker.io",
            "required": false,
            "visibleRule": "Action = Deploy && DeploymentType = CustomContainer",
            "helpMarkDown": "The registry of the container image.  Default: docker.io."
        },
        {
            "name": "RegistryUsername",
            "type": "string",
            "label": "Registry Username",
            "required": false,
            "visibleRule": "Action = Deploy && DeploymentType = CustomContainer",
            "helpMarkDown": "The username of the container registry."
        },
        {
            "name": "RegistryPassword",
            "type": "string",
            "label": "Registry Password",
            "required": false,
            "visibleRule": "Action = Deploy && DeploymentType = CustomContainer",
            "helpMarkDown": "The password of the container registry."
        },
        {
            "name": "ImageName",
            "type": "string",
            "label": "Image Name and Tag",
            "defaultValue": "hello-world:v1",
            "required": false,
            "visibleRule": "Action = Deploy && DeploymentType = CustomContainer",
            "helpMarkDown": "The container image tag."
        },
        {
            "name": "ImageCommand",
            "type": "string",
            "label": "Image Command",
            "required": false,
            "visibleRule": "Action = Deploy && DeploymentType = CustomContainer",
            "helpMarkDown": "The command of the container image."
        },
        {
            "name": "ImageArgs",
            "type": "string",
            "label": "Image Arguments",
            "required": false,
            "visibleRule": "Action = Deploy && DeploymentType = CustomContainer",
            "helpMarkDown": "The arguments of the container image."
        },
        {
            "name": "ImageLanguageFramework",
            "type": "pickList",
            "label": "Language Framework",
            "required": false,
            "visibleRule": "Action = Deploy && DeploymentType = CustomContainer",
            "helpMarkDown": "",
            "options": {
                "springboot": "Springboot",
                "": "Polyglot"
            }
        },
        {
            "name": "EnvironmentVariables",
            "type": "multiLine",
            "label": "Environment Variables",
            "defaultValue": "",
            "visibleRule": "Action = Deploy",
            "required": false,
            "groupName": "ApplicationAndConfigurationSettings",
            "helpMarkDown": "Edit the app's environment variables.",
            "properties": {
                "editorExtension": "ms.vss-services-azure.parameters-grid"
            }
        },
        {
            "name": "JvmOptions",
            "type": "multiLine",
            "label": "JVM Options",
            "defaultValue": "",
            "required": false,
            "groupName": "ApplicationAndConfigurationSettings",
            "helpMarkDown": "Edit the app's JVM options. A String containing JVM Options. Example: `-Xms1024m -Xmx2048m`",
            "visibleRule": "Action = Deploy && DeploymentType = Artifacts"
        },
        {
            "name": "RuntimeVersion",
            "type": "pickList",
            "label": "Runtime Version",
            "groupName": "ApplicationAndConfigurationSettings",
            "defaultValue": "Java_11",
            "required": false,
            "helpMarkDown": "The runtime on which the app will run.",
            "options": {
                "Java_8": "Java 8",
                "Java_11": "Java 11",
                "NetCore_31": ".Net Core 3.1"
            },
            "visibleRule": "Action = Deploy && DeploymentType = Artifacts"
        },
        {
            "name": "DotNetCoreMainEntryPath",
            "type": "string",
            "label": "Main Entry Path",
            "groupName": "ApplicationAndConfigurationSettings",
            "helpMarkDown": "The path to the .NET executable relative to zip root.",
            "required": false,
            "visibleRule": "RuntimeVersion = NetCore_31"
        },
        {
            "name": "Version",
            "type": "string",
            "label": "Version",
            "groupName": "ApplicationAndConfigurationSettings",
            "defaultValue": "",
            "required": false,
            "visibleRule": "Action = Deploy"
        }
    ],
    "outputVariables": [
        {
            "name": "testEndpoint",
            "description": "After the 'Deploy' action only. Contains private URL for accessing the updated deployment."
        }
    ],
    "dataSourceBindings": [
        {
            "target": "AzureSpringCloud",
            "endpointId": "$(ConnectedServiceName)",
            "resultTemplate": "{\"Value\":\"{{{id}}}\",\"DisplayValue\":\"{{{name}}}\"}",
            "resultSelector": "jsonpath:$.value[*]",
            "endpointUrl": "{{endpoint.url}}/subscriptions/{{endpoint.subscriptionId}}/providers/Microsoft.AppPlatform/Spring?api-version=2020-07-01"
        },
        {
            "target": "AppName",
            "endpointId": "$(ConnectedServiceName)",
            "parameters": {
                "AzureSpringCloud": "$(AzureSpringCloud)"
            },
            "endpointUrl": "{{endpoint.url}}/{{AzureSpringCloud}}/apps?api-version=2020-07-01",
            "resultSelector": "jsonpath:$.value[*].name"
        },
        {
            "target": "DeploymentName",
            "endpointId": "$(ConnectedServiceName)",
            "parameters": {
                "AzureSpringCloud": "$(AzureSpringCloud)",
                "AppName": "$(AppName)"
            },
            "endpointUrl": "{{endpoint.url}}/{{AzureSpringCloud}}/apps/{{AppName}}/deployments?api-version=2020-07-01",
            "resultSelector": "jsonpath:$.value[*].name"
        },
        {
            "target": "Builder",
            "endpointId": "$(ConnectedServiceName)",
            "resultTemplate": "{\"Value\":\"{{{id}}}\",\"DisplayValue\":\"{{{name}}}\"}",
            "parameters": {
                "AzureSpringCloud": "$(AzureSpringCloud)",
                "AppName": "$(AppName)",
                "buildServiceName": "default"
            },
            "endpointUrl": "{{endpoint.url}}/{{AzureSpringCloud}}/buildServices/{{buildServiceName}}/builders?api-version=2022-03-01-preview",
            "resultSelector": "jsonpath:$.value[*]"
        }
    ],
    "instanceNameFormat": "Azure Spring Cloud $(Action): $(AppName)",
    "execution": {
        "Node10": {
            "target": "azurespringclouddeployment.js"
        }
    },
    "messages": {
        "CompressingSourceDirectory": "Compressing source directory %s to %s",
        "DeploymentLog": "Deployment Log",
        "StatusCode": "Status Code",
        "StartingUploadOf": "Starting upload of %s",
        "CompletedUploadOf": "Upload of %s completed.",
        "ResourceDoesntExist": "Resource '%s' doesn't exist. Resource should exist before deployment.",
        "UnableToGetDeploymentUrl": "Unable to get deployment URL for Azure Spring Cloud '%s', Error: '%s'",
        "DeploymentDoesntExist": "Deployment with name '%s' does not exist. Unable to proceed.",
        "StagingDeploymentWithNameDoesntExist": "Staging deployment with name %s does not exist. Unable to proceed.",
        "NoStagingDeploymentFound": "No staging deployment found.",
        "TwoDeploymentsAlreadyExistCannotCreate": "Deployment with name '%s' does not exist and cannot be created, as two deployments already exist.",
        "UnsupportedSourceType": "Unsupported source type for %s",
        "UnknownOrUnsupportedAction": "Unknown or unsupported action: %s",
        "OperationTimedOut": "Operation timed out.",
        "OperationFailed": "Operation failed: %s %s",
        "UnableToDeleteDeployment": "Unable to delete deployment.",
        "PrivateTestEndpointNotEnabled": "Private test endpoint is not enabled.",
        "UnableToRetrieveTestEndpointKeys": "Unable to retrieve test endpoint keys",
        "NoDeploymentsExist": "No deployments exist.",
        "UnableToGetDeploymentInformation": "Unable to get deployment information.",
        "DuplicateAzureSpringCloudName": "Illegal state: multiple Azure Spring Cloud instances with same name.",
        "InvalidAzureSpringCloudResourceId": "Invalid azure spring cloud resource identifier: %s",
        "Nopackagefoundwithspecifiedpattern": "No package found with specified pattern: %s. Check if the package mentioned in the task is published as an artifact in the build or a previous stage and downloaded in the current job.",
        "MorethanonepackagematchedwithspecifiedpatternPleaserestrainthesearchpattern": "More than one package matched with specified pattern: %s. Please restrain the search pattern."
    }
}<|MERGE_RESOLUTION|>--- conflicted
+++ resolved
@@ -18,13 +18,8 @@
     "preview": true,
     "version": {
         "Major": 0,
-<<<<<<< HEAD
-        "Minor": 215,
-        "Patch": 3
-=======
-        "Minor": 216,
-        "Patch": 1
->>>>>>> 18318b6b
+        "Minor": 217,
+        "Patch": 0
     },
     "minimumAgentVersion": "2.144.0",
     "groups": [
