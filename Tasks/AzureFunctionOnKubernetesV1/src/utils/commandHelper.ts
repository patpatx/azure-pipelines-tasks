--- conflicted
+++ resolved
@@ -32,15 +32,12 @@
         }
         // dirty hack for node 16 because kubernetes-common usu task-lib version 3 and node16 version of the task uses task-lib v4 now so types are incompatible
         return FuncKubernetesUtility.getFuncDeployCommand(this.funcPath, secretName, appName, namespace, null, registry, pullSecretName, args) as unknown as tr.ToolRunner;
-<<<<<<< HEAD
 #elseif NODE20
         // dirty hack for node 16 because kubernetes-common usu task-lib version 3 and node16 version of the task uses task-lib v4 now so types are incompatible
         return FuncKubernetesUtility.getFuncDeployCommand(this.funcPath, secretName, appName, namespace, null, registry, pullSecretName, args) as unknown as tr.ToolRunner;
 #else
         return FuncKubernetesUtility.getFuncDeployCommand(this.funcPath, secretName, appName, namespace, null, registry, pullSecretName, args);
 #endif
-=======
->>>>>>> 3cac0cb5
     }
 
     public getCreateDockerRegistrySecretCommand(secretName: string, namespace: string): tr.ToolRunner {
