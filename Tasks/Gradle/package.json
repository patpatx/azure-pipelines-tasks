--- conflicted
+++ resolved
@@ -8,19 +8,12 @@
     "url": "https://github.com/Microsoft/vso-agent-tasks/issues"
   },
   "dependencies": {
-<<<<<<< HEAD
-=======
     "codeanalysis-common": "file:../../_build/Tasks/Common/codeanalysis-common",
->>>>>>> 5ed19052
     "codecoverage-tools": "file:../../_build/Tasks/Common/codecoverage-tools",
     "glob": "7.1.0",
     "java-common": "file:../../_build/Tasks/Common/java-common",
     "request": "^2.74.0",
     "utility-common": "file:../../_build/Tasks/Common/utility-common",
-<<<<<<< HEAD
-    "codeanalysis-common": "file:../../_build/Tasks/Common/codeanalysis-common",
-=======
->>>>>>> 5ed19052
     "vsts-task-lib": "1.1.0",
     "xml2js": "^0.4.16"
   }
