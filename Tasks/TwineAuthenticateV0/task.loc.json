--- conflicted
+++ resolved
@@ -9,22 +9,11 @@
   "category": "Package",
   "version": {
     "Major": 0,
-<<<<<<< HEAD
-    "Minor": 203,
-    "Patch": 0
-  },
-  "runsOn": [
-    "Agent",
-    "DeploymentGroup"
-  ],
-  "minimumAgentVersion": "2.144.0",
-=======
-    "Minor": 206,
+    "Minor": 207,
     "Patch": 0
   },
   "runsOn": ["Agent", "DeploymentGroup"],
-  "minimumAgentVersion": "2.115.0",
->>>>>>> c8b4a855
+  "minimumAgentVersion": "2.144.0",
   "instanceNameFormat": "ms-resource:loc.instanceNameFormat",
   "groups": [
     {
