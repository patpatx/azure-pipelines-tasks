{
    "id": "e4d58330-c771-11e8-8f8f-81fbb42e2824",
    "name": "TwineAuthenticate",
    "friendlyName": "Python twine upload authenticate",
    "description": "Authenticate for uploading Python distributions using twine. Add '-r FeedName/EndpointName --config-file $(PYPIRC_PATH)' to your twine upload command. For feeds present in this organization, use the feed name as the repository (-r). Otherwise, use the endpoint name defined in the service connection.",
    "author": "Microsoft Corporation",
    "helpUrl": "https://docs.microsoft.com/azure/devops/pipelines/tasks/package/twine-authenticate",
    "helpMarkDown": "[Learn more about this task](https://docs.microsoft.com/azure/devops/pipelines/tasks/package/twine-authenticate) or [see the Twine documentation](https://twine.readthedocs.io/)",
    "category": "Package",
    "version": {
        "Major": 0,
        "Minor": 208,
<<<<<<< HEAD
        "Patch": 0
=======
        "Patch": 1
>>>>>>> 839b187f
    },
    "runsOn": [
        "Agent",
        "DeploymentGroup"
    ],
    "minimumAgentVersion": "2.144.0",
    "instanceNameFormat": "Twine Authenticate $(message)",
    "groups": [
        {
            "name": "feedAuthentication",
            "displayName": "Feeds and Authentication",
            "isExpanded": true
        },
        {
            "name": "advanced",
            "displayName": "Advanced",
            "isExpanded": false
        }
    ],
    "inputs": [
        {
            "name": "feedList",
            "aliases": [
                "artifactFeeds"
            ],
            "type": "pickList",
            "label": "My feeds (select below)",
            "helpMarkDown": "Select feeds to authenticate present in this organization.",
            "defaultValue": "",
            "required": "false",
            "groupName": "feedAuthentication",
            "properties": {
                "EditableOptions": "True",
                "MultiSelectFlatList": "True"
            }
        },
        {
            "name": "externalSources",
            "aliases": [
                "externalFeeds"
            ],
            "type": "connectedService:externalPythonUploadFeed",
            "label": "Feeds from external organizations",
            "required": false,
            "helpMarkDown": "Select endpoints to authenticate outside this organization. Make sure the endpoints have package upload permissions.",
            "properties": {
                "EditableOptions": "False",
                "MultiSelectFlatList": "True"
            },
            "groupName": "feedAuthentication"
        },
        {
            "name": "publishPackageMetadata",
            "groupName": "advanced",
            "type": "boolean",
            "label": "Publish pipeline metadata",
            "defaultValue": true,
            "helpMarkDown": "Associate this build/release pipeline’s metadata (run #, source code information) with the package when uploading to my feeds."
        }
    ],
    "dataSourceBindings": [
        {
            "target": "feedList",
            "endpointId": "tfs:feed",
            "endpointUrl": "{{endpoint.url}}/_apis/packaging/feeds?includeUrls=False",
            "resultSelector": "jsonpath:$.value[*]",
            "resultTemplate": "{ \"Value\" : \"{{#if project}}{{{project.name}}}\\/{{/if}}{{{name}}}\", \"DisplayValue\" : \"{{{name}}}\" }"
        }
    ],
    "execution": {
        "Node10": {
            "target": "twineauthenticatemain.js",
            "argumentFormat": ""
        }
    },
    "messages": {
        "Info_AddingInternalFeeds": "Adding auth information for %s internal feed(s).",
        "Info_AddingExternalFeeds": "Adding auth information for %s external endpoint.",
        "Info_AddingAuthForRegistry": "Adding authentication to configuration for registry %s",
        "Info_SuccessAddingAuth": "Successfully added auth for %s internal feeds and %s external endpoint.",
        "Info_AddingPasswordAuthEntry": "Adding username password auth entry for feed %s",
        "Info_AddingTokenAuthEntry": "Adding token auth entry for feed %s",
        "Info_StartParsingExistingPypircFile": "Starting to parse existing .pypirc file at %s",
        "Error_FailedToParseFeedUrlAndAuth": "Failed to parse the feed url and add auth information. %s",
        "Warning_DuplicateEntryForInternalFeed": "Duplicate entry found for endpoint name %s. Auth already exists for this feed name. Please make sure all the endpoint names are unique and not colliding with feed names in this organization.",
        "Error_DuplicateEntryForExternalFeed": "Duplicate entry found for endpoint name %s. Auth entry already exists for this name in .pypirc file. Please make sure all the endpoint names are unique and does not collide with feed names from this organization.",
        "FailedToGetPackagingUri": "Unable to get packaging uri, using default collection uri.",
        "FailedToAddAuthentication": "Failed to add authentication.",
        "FeedTokenUnavailable": "Failed to get the access token for this organization.",
        "NoPypircFile": "No .pypirc file to clean up.",
        "VariableSetForPypirc": "Environment variable for .pypirc at %s is set.",
        "Info_RemovingPypircFile": "Removing .pypirc file from %s",
        "Warning_SessionCreationFailed": "Could not create provenance session: %s"
    },
    "postjobexecution": {
        "Node10": {
            "target": "authcleanup.js",
            "argumentFormat": ""
        }
    }
}<|MERGE_RESOLUTION|>--- conflicted
+++ resolved
@@ -10,11 +10,7 @@
     "version": {
         "Major": 0,
         "Minor": 208,
-<<<<<<< HEAD
-        "Patch": 0
-=======
-        "Patch": 1
->>>>>>> 839b187f
+        "Patch": 2
     },
     "runsOn": [
         "Agent",
