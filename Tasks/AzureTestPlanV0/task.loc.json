--- conflicted
+++ resolved
@@ -12,14 +12,9 @@
   ],
   "author": "Microsoft Corporation",
   "version": {
-    "Major": 0,
-<<<<<<< HEAD
+    "Major": 0
     "Minor": 239,
     "Patch": 0
-=======
-    "Minor": 238,
-    "Patch": 12
->>>>>>> 55273655
   },
   "preview": true,
   "demands": [],
