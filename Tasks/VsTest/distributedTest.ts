import * as fs from 'fs';
import * as path from 'path';
import * as Q from 'q';
import * as ps from 'child_process';
import * as tl from 'vsts-task-lib/task';
import * as tr from 'vsts-task-lib/toolrunner';
import * as models from './models';
<<<<<<< HEAD
import * as settingsHelper from './settingsHelper';
=======
import * as utils from './helpers';
import * as ta from './testAgent';
>>>>>>> bdcc00f0

export class DistributedTest {
    constructor(dtaTestConfig: models.DtaTestConfigurations) {
        this.dtaPid = -1;
        this.dtaTestConfig = dtaTestConfig;
    }

    public runDistributedTest() {
        this.registerAndConfigureAgent();
    }

   private async registerAndConfigureAgent() {
        tl.debug('Configure the Agent with DTA... Invoking the createAgent REST API');

        try {
            const agentId = await ta.TestAgent.createAgent(this.dtaTestConfig.dtaEnvironment, 3);
            this.dtaPid = this.startDtaExecutionHost(agentId);
            await this.startDtaTestRun();
            try {
                // TODO: ranjanar: fixasap : This dangerous - Note that the PID only uniquely identifies your child process 
                // as long as it is running. After it has exited, the PID might have been reused for a different process.
                process.kill(this.dtaPid);
            } catch (error) {
                tl.debug('Process kill failed, pid: ' + this.dtaPid + ' , error :' + error);
            }
            tl.debug(fs.readFileSync(this.dtaTestConfig.dtaEnvironment.dtaHostLogFilePath, 'utf-8'));
            tl.setResult(tl.TaskResult.Succeeded, 'Task succeeded');
        } catch (error) {
            tl.debug('Create Agent failed with  : ' + error);
            tl.setResult(tl.TaskResult.Failed, 'Task failed');
        }
    }

    private startDtaExecutionHost(agentId: any): number {
        tl.rmRF(this.dtaTestConfig.dtaEnvironment.dtaHostLogFilePath, true);
        const envVars: { [key: string]: string; } = process.env;
        utils.Helper.addToProcessEnvVars(envVars, 'DTA.AccessToken', this.dtaTestConfig.dtaEnvironment.patToken);
        utils.Helper.addToProcessEnvVars(envVars, 'DTA.AgentId', agentId);
        utils.Helper.addToProcessEnvVars(envVars, 'DTA.EnvironmentUri', this.dtaTestConfig.dtaEnvironment.environmentUri);
        utils.Helper.addToProcessEnvVars(envVars, 'DTA.TeamFoundationCollectionUri', this.dtaTestConfig.dtaEnvironment.tfsCollectionUrl);
        utils.Helper.addToProcessEnvVars(envVars, 'DTA.MiniMatchSourceFilter', 'true');
        if (this.dtaTestConfig.vsTestVersion.toLowerCase() === 'latest') {
            this.dtaTestConfig.vsTestVersion = '15.0';
        }
        utils.Helper.addToProcessEnvVars(envVars, 'DTA.TestPlatformVersion', this.dtaTestConfig.vsTestVersion);

        // We are logging everything to a DTAExecutionHost.exe.log file and reading it at the end and adding to the build task debug logs
        // So we are not redirecting the IO streams from the DTAExecutionHost.exe process
        // We are not using toolrunner here because it doesn't have option to ignore the IO stream, so directly using spawn

        // TODO : Currently we dont have way to see if crashes
        const proc = ps.spawn(path.join(__dirname, 'Modules/DTAExecutionHost.exe'), [], { env: envVars, stdio: 'ignore' });
        tl.debug('DtaExecutionHost is executing with the process : ' + proc.pid);
        return proc.pid;
    }

    private async startDtaTestRun() {
        const runDistributesTestTool = tl.tool(path.join(__dirname, 'modules/TestExecutionHost.exe'));
        const envVars: { [key: string]: string; } = process.env;
        utils.Helper.addToProcessEnvVars(envVars, 'accesstoken', this.dtaTestConfig.dtaEnvironment.patToken);
        utils.Helper.addToProcessEnvVars(envVars, 'environmenturi', this.dtaTestConfig.dtaEnvironment.environmentUri);

        if (!utils.Helper.isNullOrUndefined(this.dtaTestConfig.sourceFilter)) {
            utils.Helper.addToProcessEnvVars(envVars, 'sourcefilter', this.dtaTestConfig.sourceFilter.join('|'));
        } else {
            // TODO : Is this fine? Or we will go for all files and remove this negation as well?
            utils.Helper.addToProcessEnvVars(envVars, 'sourcefilter', '!**\obj\**');
        }

<<<<<<< HEAD
        //Modify settings file to enable configurations and data collectors.
        var settingsFile = this.dtaTestConfig.settingsFile;
        try {
            settingsFile = await settingsHelper.updateSettingsFileAsRequired(this.dtaTestConfig.settingsFile, this.dtaTestConfig.runInParallel, this.dtaTestConfig.tiaConfig, false);
        } catch (error) {
            tl.warning(tl.loc('ErrorWhileUpdatingSettings'));
            tl.debug(error);
        }
        
        this.addToProcessEnvVars(envVars, 'testcasefilter', this.dtaTestConfig.testcaseFilter);
        this.addToProcessEnvVars(envVars, 'runsettings', settingsFile);
        this.addToProcessEnvVars(envVars, 'testdroplocation', this.dtaTestConfig.testDropLocation);
        this.addToProcessEnvVars(envVars, 'testrunparams', this.dtaTestConfig.overrideTestrunParameters);
        this.setEnvironmentVariableToString(envVars, 'codecoverageenabled', this.dtaTestConfig.codeCoverageEnabled);
        this.addToProcessEnvVars(envVars, 'buildconfig', this.dtaTestConfig.buildConfig);
        this.addToProcessEnvVars(envVars, 'buildplatform', this.dtaTestConfig.buildPlatform);
        this.addToProcessEnvVars(envVars, 'testconfigurationmapping', this.dtaTestConfig.testConfigurationMapping);
        this.addToProcessEnvVars(envVars, 'testruntitle', this.dtaTestConfig.testRunTitle);
        this.addToProcessEnvVars(envVars, 'testselection', this.dtaTestConfig.testSelection);
        this.addToProcessEnvVars(envVars, 'tcmtestrun', this.dtaTestConfig.onDemandTestRunId);
        this.setEnvironmentVariableToString(envVars, 'testplan', this.dtaTestConfig.testplan);
        if (!this.isNullOrUndefined(this.dtaTestConfig.testSuites)) {
            this.addToProcessEnvVars(envVars, 'testsuites', this.dtaTestConfig.testSuites.join(','));
=======
        utils.Helper.addToProcessEnvVars(envVars, 'testcasefilter', this.dtaTestConfig.testcaseFilter);
        utils.Helper.addToProcessEnvVars(envVars, 'runsettings', this.dtaTestConfig.runSettingsFile);
        utils.Helper.addToProcessEnvVars(envVars, 'testdroplocation', this.dtaTestConfig.testDropLocation);
        utils.Helper.addToProcessEnvVars(envVars, 'testrunparams', this.dtaTestConfig.overrideTestrunParameters);
        utils.Helper.setEnvironmentVariableToString(envVars, 'codecoverageenabled', this.dtaTestConfig.codeCoverageEnabled);
        utils.Helper.addToProcessEnvVars(envVars, 'buildconfig', this.dtaTestConfig.buildConfig);
        utils.Helper.addToProcessEnvVars(envVars, 'buildplatform', this.dtaTestConfig.buildPlatform);
        utils.Helper.addToProcessEnvVars(envVars, 'testconfigurationmapping', this.dtaTestConfig.testConfigurationMapping);
        utils.Helper.addToProcessEnvVars(envVars, 'testruntitle', this.dtaTestConfig.testRunTitle);
        utils.Helper.addToProcessEnvVars(envVars, 'testselection', this.dtaTestConfig.testSelection);
        utils.Helper.addToProcessEnvVars(envVars, 'tcmtestrun', this.dtaTestConfig.onDemandTestRunId);
        utils.Helper.setEnvironmentVariableToString(envVars, 'testplan', this.dtaTestConfig.testplan);
        if (!utils.Helper.isNullOrUndefined(this.dtaTestConfig.testSuites)) {
            utils.Helper.addToProcessEnvVars(envVars, 'testsuites', this.dtaTestConfig.testSuites.join(','));
>>>>>>> bdcc00f0
        }
        utils.Helper.setEnvironmentVariableToString(envVars, 'testplanconfigid', this.dtaTestConfig.testPlanConfigId);
        // In the phases world we will distribute based on number of agents
        utils.Helper.setEnvironmentVariableToString(envVars, 'customslicingenabled', 'true');

        await runDistributesTestTool.exec(<tr.IExecOptions>{ cwd: path.join(__dirname, 'modules'), env: envVars });
        await this.cleanUp(settingsFile);
        tl.debug('Run Distributed Test finished');        
    }

<<<<<<< HEAD
    private addToProcessEnvVars(envVars: { [key: string]: string; }, name: string, value: string) {
        if (!this.isNullEmptyOrUndefined(value)) {
            envVars[name] = value;
        }
    }

    private setEnvironmentVariableToString(envVars: { [key: string]: string; }, name: string, value: any) {
        if (!this.isNullEmptyOrUndefined(value)) {
            envVars[name] = value.toString();
        }
    }

    private isNullEmptyOrUndefined(obj) {
        return obj === null || obj === '' || obj === undefined;
    }

    private isNullOrUndefined(obj) {
        return obj === null || obj === '' || obj === undefined;
    }

    private getDtaInstanceId(): number {
        const taskInstanceIdString = tl.getVariable('DTA_INSTANCE_ID');
        let taskInstanceId: number = 1;
        if (taskInstanceIdString) {
            const instanceId: number = Number(taskInstanceIdString);
            if (!isNaN(instanceId)) {
                taskInstanceId = instanceId + 1;
            }
        }
        tl.setVariable('DTA_INSTANCE_ID', taskInstanceId.toString());
        return taskInstanceId;
    }

    private async cleanUp(temporarySettingsFile: string) {
    //cleanup the runsettings file
    if (temporarySettingsFile && this.dtaTestConfig.settingsFile != temporarySettingsFile) {
        try {
            tl.rmRF(temporarySettingsFile, true);
        } catch (error) {
            //Ignore.
        }
    }
}

    private dtaHostLogFilePath: string;
=======
>>>>>>> bdcc00f0
    private dtaTestConfig: models.DtaTestConfigurations;
    private dtaPid: number;
}<|MERGE_RESOLUTION|>--- conflicted
+++ resolved
@@ -5,12 +5,9 @@
 import * as tl from 'vsts-task-lib/task';
 import * as tr from 'vsts-task-lib/toolrunner';
 import * as models from './models';
-<<<<<<< HEAD
 import * as settingsHelper from './settingsHelper';
-=======
 import * as utils from './helpers';
 import * as ta from './testAgent';
->>>>>>> bdcc00f0
 
 export class DistributedTest {
     constructor(dtaTestConfig: models.DtaTestConfigurations) {
@@ -80,7 +77,6 @@
             utils.Helper.addToProcessEnvVars(envVars, 'sourcefilter', '!**\obj\**');
         }
 
-<<<<<<< HEAD
         //Modify settings file to enable configurations and data collectors.
         var settingsFile = this.dtaTestConfig.settingsFile;
         try {
@@ -90,23 +86,8 @@
             tl.debug(error);
         }
         
-        this.addToProcessEnvVars(envVars, 'testcasefilter', this.dtaTestConfig.testcaseFilter);
-        this.addToProcessEnvVars(envVars, 'runsettings', settingsFile);
-        this.addToProcessEnvVars(envVars, 'testdroplocation', this.dtaTestConfig.testDropLocation);
-        this.addToProcessEnvVars(envVars, 'testrunparams', this.dtaTestConfig.overrideTestrunParameters);
-        this.setEnvironmentVariableToString(envVars, 'codecoverageenabled', this.dtaTestConfig.codeCoverageEnabled);
-        this.addToProcessEnvVars(envVars, 'buildconfig', this.dtaTestConfig.buildConfig);
-        this.addToProcessEnvVars(envVars, 'buildplatform', this.dtaTestConfig.buildPlatform);
-        this.addToProcessEnvVars(envVars, 'testconfigurationmapping', this.dtaTestConfig.testConfigurationMapping);
-        this.addToProcessEnvVars(envVars, 'testruntitle', this.dtaTestConfig.testRunTitle);
-        this.addToProcessEnvVars(envVars, 'testselection', this.dtaTestConfig.testSelection);
-        this.addToProcessEnvVars(envVars, 'tcmtestrun', this.dtaTestConfig.onDemandTestRunId);
-        this.setEnvironmentVariableToString(envVars, 'testplan', this.dtaTestConfig.testplan);
-        if (!this.isNullOrUndefined(this.dtaTestConfig.testSuites)) {
-            this.addToProcessEnvVars(envVars, 'testsuites', this.dtaTestConfig.testSuites.join(','));
-=======
         utils.Helper.addToProcessEnvVars(envVars, 'testcasefilter', this.dtaTestConfig.testcaseFilter);
-        utils.Helper.addToProcessEnvVars(envVars, 'runsettings', this.dtaTestConfig.runSettingsFile);
+        utils.Helper.addToProcessEnvVars(envVars, 'runsettings', settingsFile);
         utils.Helper.addToProcessEnvVars(envVars, 'testdroplocation', this.dtaTestConfig.testDropLocation);
         utils.Helper.addToProcessEnvVars(envVars, 'testrunparams', this.dtaTestConfig.overrideTestrunParameters);
         utils.Helper.setEnvironmentVariableToString(envVars, 'codecoverageenabled', this.dtaTestConfig.codeCoverageEnabled);
@@ -119,7 +100,6 @@
         utils.Helper.setEnvironmentVariableToString(envVars, 'testplan', this.dtaTestConfig.testplan);
         if (!utils.Helper.isNullOrUndefined(this.dtaTestConfig.testSuites)) {
             utils.Helper.addToProcessEnvVars(envVars, 'testsuites', this.dtaTestConfig.testSuites.join(','));
->>>>>>> bdcc00f0
         }
         utils.Helper.setEnvironmentVariableToString(envVars, 'testplanconfigid', this.dtaTestConfig.testPlanConfigId);
         // In the phases world we will distribute based on number of agents
@@ -128,40 +108,6 @@
         await runDistributesTestTool.exec(<tr.IExecOptions>{ cwd: path.join(__dirname, 'modules'), env: envVars });
         await this.cleanUp(settingsFile);
         tl.debug('Run Distributed Test finished');        
-    }
-
-<<<<<<< HEAD
-    private addToProcessEnvVars(envVars: { [key: string]: string; }, name: string, value: string) {
-        if (!this.isNullEmptyOrUndefined(value)) {
-            envVars[name] = value;
-        }
-    }
-
-    private setEnvironmentVariableToString(envVars: { [key: string]: string; }, name: string, value: any) {
-        if (!this.isNullEmptyOrUndefined(value)) {
-            envVars[name] = value.toString();
-        }
-    }
-
-    private isNullEmptyOrUndefined(obj) {
-        return obj === null || obj === '' || obj === undefined;
-    }
-
-    private isNullOrUndefined(obj) {
-        return obj === null || obj === '' || obj === undefined;
-    }
-
-    private getDtaInstanceId(): number {
-        const taskInstanceIdString = tl.getVariable('DTA_INSTANCE_ID');
-        let taskInstanceId: number = 1;
-        if (taskInstanceIdString) {
-            const instanceId: number = Number(taskInstanceIdString);
-            if (!isNaN(instanceId)) {
-                taskInstanceId = instanceId + 1;
-            }
-        }
-        tl.setVariable('DTA_INSTANCE_ID', taskInstanceId.toString());
-        return taskInstanceId;
     }
 
     private async cleanUp(temporarySettingsFile: string) {
@@ -173,11 +119,7 @@
             //Ignore.
         }
     }
-}
 
-    private dtaHostLogFilePath: string;
-=======
->>>>>>> bdcc00f0
     private dtaTestConfig: models.DtaTestConfigurations;
     private dtaPid: number;
 }