--- conflicted
+++ resolved
@@ -13,11 +13,7 @@
   "version": {
     "Major": 1,
     "Minor": 0,
-<<<<<<< HEAD
     "Patch": 64
-=======
-    "Patch": 63
->>>>>>> 7b4575ce
   },
   "demands": [
     "vstest"
