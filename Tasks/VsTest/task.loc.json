--- conflicted
+++ resolved
@@ -15,11 +15,7 @@
   "version": {
     "Major": 1,
     "Minor": 0,
-<<<<<<< HEAD
-    "Patch": 12
-=======
     "Patch": 13
->>>>>>> 7ad46946
   },
   "demands": [
     "vstest"
