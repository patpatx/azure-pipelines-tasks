import assert = require('assert');
import path = require('path');
import * as ttm from 'azure-pipelines-task-lib/mock-test';

<<<<<<< HEAD
describe('DeleteFiles Suite', function () {
=======

describe('ExtractFile Suite', function () {
>>>>>>> af6ad25f
    this.timeout(60000);

    function runValidations(validator: () => void, tr, done) {
        try {
            validator();
            done();
        }
        catch (error) {
            console.log("STDERR", tr.stderr);
            console.log("STDOUT", tr.stdout);
            done(error);
        }
    }

    it('Successfully extracts a single zip', (done: MochaDone) => {
        this.timeout(5000);
        process.env['archiveFilePatterns'] = 'zip1.zip';
        process.env['overwriteExistingFiles'] = 'true';
        delete process.env['cleanDestinationFolder'];

        let tp: string = path.join(__dirname, 'L0Extract.js');
        let tr: ttm.MockTestRunner = new ttm.MockTestRunner(tp);

        tr.run();

        runValidations(() => {
            assert(tr.stdout.indexOf('extracted zip1') > -1);
        }, tr, done);
    });

    it('Successfully extracts multiple zips', (done: MochaDone) => {
        this.timeout(5000);
        process.env['archiveFilePatterns'] = 'zip1.zip\nzip2.zip';
        process.env['overwriteExistingFiles'] = 'true';
        delete process.env['cleanDestinationFolder'];

        let tp: string = path.join(__dirname, 'L0Extract.js');
        let tr: ttm.MockTestRunner = new ttm.MockTestRunner(tp);

        tr.run();

        runValidations(() => {
            assert(tr.stdout.indexOf('extracted zip1') > -1);
            assert(tr.stdout.indexOf('extracted zip2') > -1);
        }, tr, done);
    });

    it('Successfully extracts a tar', (done: MochaDone) => {
        this.timeout(5000);
        process.env['archiveFilePatterns'] = 'tar.tar';
        process.env['overwriteExistingFiles'] = 'true';
        delete process.env['cleanDestinationFolder'];

        let tp: string = path.join(__dirname, 'L0Extract.js');
        let tr: ttm.MockTestRunner = new ttm.MockTestRunner(tp);

        tr.run();

        runValidations(() => {
            assert(tr.stdout.indexOf('extracted tar') > -1);
        }, tr, done);
    });

    it('Successfully cleans destination', (done: MochaDone) => {
        this.timeout(5000);
        process.env['archiveFilePatterns'] = 'zip1.zip';
        process.env['overwriteExistingFiles'] = 'true';
        process.env['cleanDestinationFolder'] = 'true';

        let tp: string = path.join(__dirname, 'L0Extract.js');
        let tr: ttm.MockTestRunner = new ttm.MockTestRunner(tp);

        tr.run();

        runValidations(() => {
            assert(tr.stdout.indexOf('extracted zip1') > -1);
            assert(tr.stdout.indexOf('Removing ' + __dirname) > -1);
        }, tr, done);
    });
    
    it('Successfully overwrites files from zip in output directory', (done: MochaDone) => {
        this.timeout(5000);
        process.env['archiveFilePatterns'] = 'zip1.zip';
        process.env['overwriteExistingFiles'] = 'true';
        delete process.env['cleanDestinationFolder'];

        let tp: string = path.join(__dirname, 'L0Extract.js');
        let tr: ttm.MockTestRunner = new ttm.MockTestRunner(tp);

        // run it twice to check files that was created during first run will be overwritten
        tr.run();
        tr.run();

        runValidations(() => {
            assert(tr.stdout.indexOf('extracted zip1') > -1);
        }, tr, done);
    });

    it('Successfully overwrites files from tar in output directory', (done: MochaDone) => {
        this.timeout(5000);
        process.env['archiveFilePatterns'] = 'tar.tar';
        process.env['overwriteExistingFiles'] = 'true';
        delete process.env['cleanDestinationFolder'];

        let tp: string = path.join(__dirname, 'L0Extract.js');
        let tr: ttm.MockTestRunner = new ttm.MockTestRunner(tp);

        // run it twice to check files that was created during first run will be overwritten
        tr.run();
        tr.run();

        runValidations(() => {
            assert(tr.stdout.indexOf('extracted tar') > -1);
        }, tr, done);
    });
});<|MERGE_RESOLUTION|>--- conflicted
+++ resolved
@@ -2,12 +2,7 @@
 import path = require('path');
 import * as ttm from 'azure-pipelines-task-lib/mock-test';
 
-<<<<<<< HEAD
-describe('DeleteFiles Suite', function () {
-=======
-
 describe('ExtractFile Suite', function () {
->>>>>>> af6ad25f
     this.timeout(60000);
 
     function runValidations(validator: () => void, tr, done) {
@@ -87,7 +82,7 @@
             assert(tr.stdout.indexOf('Removing ' + __dirname) > -1);
         }, tr, done);
     });
-    
+
     it('Successfully overwrites files from zip in output directory', (done: MochaDone) => {
         this.timeout(5000);
         process.env['archiveFilePatterns'] = 'zip1.zip';
