--- conflicted
+++ resolved
@@ -1,18 +1,3 @@
-<<<<<<< HEAD
-{
-  "loc.friendlyName": "Pubblica risultati di code coverage",
-  "loc.helpMarkDown": "[Altre informazioni su questa attività](https://go.microsoft.com/fwlink/?LinkID=626485)",
-  "loc.description": "Pubblica i risultati del code coverage restituiti da una compilazione",
-  "loc.instanceNameFormat": "Pubblica risultati di code coverage",
-  "loc.input.label.summaryFileLocation": "Percorso dei file di riepilogo",
-  "loc.input.help.summaryFileLocation": "Paths to summary files containing code coverage statistics, such as line, method, and class coverage. Multiple summary files will be merged into a single report. Supports multiple lines of minimatch patterns. [More information](https://aka.ms/minimatchexamples)",
-  "loc.input.label.pathToSources": "Percorso dei file di origine",
-  "loc.input.help.pathToSources": "Il percorso dei file di origine è obbligatorio quando i report XML di code coverage non contengono il percorso assoluto dei file di origine. Ad esempio, i report JaCoCo non usano percorsi assoluti e quando si pubblicano le informazioni di code coverage JaCoCo per le app Java, il percorso sarà simile a `$(System.DefaultWorkingDirectory)/MyApp/src/main/java/`.<br />Questo valore di input è necessario anche se i test vengono eseguiti in un contenitore Docker e deve puntare al percorso assoluto dei file di origine nell'host, ad esempio `$(System.DefaultWorkingDirectory)/MyApp/`",
-  "loc.input.label.failIfCoverageEmpty": "Non eseguire se mancano i risultati del code coverage",
-  "loc.input.help.failIfCoverageEmpty": "Non esegue l'attività se il code coverage non ha prodotto risultati da pubblicare.",
-  "loc.messages.FoundNMatchesForPattern": "Sono stati trovati %s risultato/i corrispondenti al criterio: %s",
-  "loc.messages.NoCodeCoverage": "Non sono stati trovati risultati del code coverage da pubblicare."
-=======
 {
   "loc.friendlyName": "Pubblicare risultati code coverage v2",
   "loc.helpMarkDown": "[Altre informazioni su questa attività](https://learn.microsoft.com/en-us/azure/devops/pipelines/tasks/reference/publish-code-coverage-results-v2?view=azure-pipelines)",
@@ -26,5 +11,4 @@
   "loc.input.help.failIfCoverageEmpty": "Non esegue l'attività se il code coverage non ha prodotto risultati da pubblicare.",
   "loc.messages.FoundNMatchesForPattern": "Sono stati trovati %s risultato/i corrispondenti al criterio: %s",
   "loc.messages.NoCodeCoverage": "Non sono stati trovati risultati del code coverage da pubblicare."
->>>>>>> 740e005e
 }