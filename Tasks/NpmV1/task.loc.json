{
  "id": "FE47E961-9FA8-4106-8639-368C022D43AD",
  "name": "Npm",
  "friendlyName": "ms-resource:loc.friendlyName",
  "description": "ms-resource:loc.description",
  "helpUrl": "https://go.microsoft.com/fwlink/?LinkID=613746",
  "helpMarkDown": "ms-resource:loc.helpMarkDown",
  "category": "Package",
  "author": "Microsoft Corporation",
  "version": {
    "Major": 1,
<<<<<<< HEAD
    "Minor": 150,
    "Patch": 1
=======
    "Minor": 151,
    "Patch": 0
>>>>>>> 480939af
  },
  "runsOn": [
    "Agent",
    "DeploymentGroup"
  ],
  "demands": [
    "npm"
  ],
  "minimumAgentVersion": "2.115.0",
  "instanceNameFormat": "ms-resource:loc.instanceNameFormat",
  "groups": [
    {
      "displayName": "ms-resource:loc.group.displayName.customRegistries",
      "name": "customRegistries",
      "isExpanded": false,
      "visibleRule": "command = install || command = custom"
    },
    {
      "name": "publishRegistries",
      "displayName": "ms-resource:loc.group.displayName.publishRegistries",
      "isExpanded": true,
      "visibleRule": "command = publish"
    },
    {
      "displayName": "ms-resource:loc.group.displayName.advanced",
      "name": "advanced",
      "isExpanded": false,
      "visibleRule": "command = install || command = publish"
    }
  ],
  "inputs": [
    {
      "name": "command",
      "label": "ms-resource:loc.input.label.command",
      "helpMarkDown": "ms-resource:loc.input.help.command",
      "type": "pickList",
      "required": true,
      "options": {
        "install": "install",
        "publish": "publish",
        "custom": "custom"
      },
      "defaultValue": "install"
    },
    {
      "name": "workingDir",
      "label": "ms-resource:loc.input.label.workingDir",
      "helpMarkDown": "ms-resource:loc.input.help.workingDir",
      "type": "filePath"
    },
    {
      "groupName": "advanced",
      "name": "verbose",
      "label": "ms-resource:loc.input.label.verbose",
      "helpMarkDown": "ms-resource:loc.input.help.verbose",
      "type": "boolean"
    },
    {
      "name": "customCommand",
      "label": "ms-resource:loc.input.label.customCommand",
      "helpMarkDown": "ms-resource:loc.input.help.customCommand",
      "type": "string",
      "visibleRule": "command = custom",
      "required": true
    },
    {
      "groupName": "customRegistries",
      "name": "customRegistry",
      "label": "ms-resource:loc.input.label.customRegistry",
      "helpMarkDown": "ms-resource:loc.input.help.customRegistry",
      "type": "radio",
      "options": {
        "useNpmrc": "Registries in my .npmrc",
        "useFeed": "Registry I select here"
      },
      "defaultValue": "useNpmrc"
    },
    {
      "groupName": "customRegistries",
      "name": "customFeed",
      "label": "ms-resource:loc.input.label.customFeed",
      "helpMarkDown": "ms-resource:loc.input.help.customFeed",
      "type": "pickList",
      "visibleRule": "customRegistry = useFeed",
      "required": true
    },
    {
      "groupName": "customRegistries",
      "name": "customEndpoint",
      "label": "ms-resource:loc.input.label.customEndpoint",
      "helpMarkDown": "ms-resource:loc.input.help.customEndpoint",
      "type": "connectedService:externalnpmregistry",
      "visibleRule": "customRegistry = useNpmrc",
      "properties": {
        "MultiSelectFlatList": "true"
      }
    },
    {
      "groupName": "publishRegistries",
      "name": "publishRegistry",
      "label": "ms-resource:loc.input.label.publishRegistry",
      "helpMarkDown": "ms-resource:loc.input.help.publishRegistry",
      "type": "radio",
      "options": {
        "useExternalRegistry": "External npm registry (including other accounts/collections)",
        "useFeed": "Registry I select here"
      },
      "defaultValue": "useExternalRegistry"
    },
    {
      "groupName": "publishRegistries",
      "name": "publishFeed",
      "label": "ms-resource:loc.input.label.publishFeed",
      "helpMarkDown": "ms-resource:loc.input.help.publishFeed",
      "type": "pickList",
      "visibleRule": "publishRegistry = useFeed",
      "required": true
    },
    {
      "name": "publishPackageMetadata",
      "groupName": "advanced",
      "type": "boolean",
      "label": "ms-resource:loc.input.label.publishPackageMetadata",
      "defaultValue": true,
      "helpMarkDown": "ms-resource:loc.input.help.publishPackageMetadata",
      "visibleRule": "command = publish && publishRegistry = useFeed"
    },
    {
      "groupName": "publishRegistries",
      "name": "publishEndpoint",
      "label": "ms-resource:loc.input.label.publishEndpoint",
      "helpMarkDown": "ms-resource:loc.input.help.publishEndpoint",
      "type": "connectedService:externalnpmregistry",
      "visibleRule": "publishRegistry = useExternalRegistry",
      "required": true
    }
  ],
  "dataSourceBindings": [
    {
      "target": "customFeed",
      "endpointId": "tfs:feed",
      "endpointUrl": "{{endpoint.url}}/_apis/packaging/feeds",
      "resultSelector": "jsonpath:$.value[*]",
      "resultTemplate": "{ \"Value\": \"{{{id}}}\", \"DisplayValue\": \"{{{name}}}\"}"
    },
    {
      "target": "publishFeed",
      "endpointId": "tfs:feed",
      "endpointUrl": "{{endpoint.url}}/_apis/packaging/feeds",
      "resultSelector": "jsonpath:$.value[*]",
      "resultTemplate": "{ \"Value\": \"{{{id}}}\", \"DisplayValue\": \"{{{name}}}\"}"
    }
  ],
  "execution": {
    "Node": {
      "target": "npm.js"
    }
  },
  "messages": {
    "FoundBuildCredentials": "ms-resource:loc.messages.FoundBuildCredentials",
    "NoBuildCredentials": "ms-resource:loc.messages.NoBuildCredentials",
    "UnknownCommand": "ms-resource:loc.messages.UnknownCommand",
    "MultipleProjectConfigs": "ms-resource:loc.messages.MultipleProjectConfigs",
    "ServiceEndpointNotDefined": "ms-resource:loc.messages.ServiceEndpointNotDefined",
    "ServiceEndpointUrlNotDefined": "ms-resource:loc.messages.ServiceEndpointUrlNotDefined",
    "SavingFile": "ms-resource:loc.messages.SavingFile",
    "RestoringFile": "ms-resource:loc.messages.RestoringFile",
    "PublishFeed": "ms-resource:loc.messages.PublishFeed",
    "PublishExternal": "ms-resource:loc.messages.PublishExternal",
    "UseFeed": "ms-resource:loc.messages.UseFeed",
    "UseNpmrc": "ms-resource:loc.messages.UseNpmrc",
    "PublishRegistry": "ms-resource:loc.messages.PublishRegistry",
    "UsingRegistry": "ms-resource:loc.messages.UsingRegistry",
    "AddingAuthRegistry": "ms-resource:loc.messages.AddingAuthRegistry",
    "FoundLocalRegistries": "ms-resource:loc.messages.FoundLocalRegistries",
    "ForcePackagingUrl": "ms-resource:loc.messages.ForcePackagingUrl",
    "DebugLogNotFound": "ms-resource:loc.messages.DebugLogNotFound",
    "NpmFailed": "ms-resource:loc.messages.NpmFailed",
    "FoundNpmDebugLog": "ms-resource:loc.messages.FoundNpmDebugLog",
    "TestDebugLog": "ms-resource:loc.messages.TestDebugLog",
    "OverridingProjectNpmrc": "ms-resource:loc.messages.OverridingProjectNpmrc",
    "RestoringProjectNpmrc": "ms-resource:loc.messages.RestoringProjectNpmrc",
    "WorkingDirectoryNotDirectory": "ms-resource:loc.messages.WorkingDirectoryNotDirectory",
    "NGCommon_AreaNotFoundInSps": "ms-resource:loc.messages.NGCommon_AreaNotFoundInSps"
  }
}<|MERGE_RESOLUTION|>--- conflicted
+++ resolved
@@ -9,13 +9,8 @@
   "author": "Microsoft Corporation",
   "version": {
     "Major": 1,
-<<<<<<< HEAD
-    "Minor": 150,
-    "Patch": 1
-=======
     "Minor": 151,
     "Patch": 0
->>>>>>> 480939af
   },
   "runsOn": [
     "Agent",
