--- conflicted
+++ resolved
@@ -3,11 +3,8 @@
 import * as ttm from "vsts-task-lib/mock-test";
 import * as tl from "vsts-task-lib/task";
 import * as dockerCommandUtils from "docker-common/dockercommandutils";
-<<<<<<< HEAD
 import * as pipelineutils from "docker-common/pipelineutils";
-=======
 import * as shared from "./TestShared";
->>>>>>> 9ee017dc
 
 describe("DockerV2 Suite", function () {
     this.timeout(30000);
@@ -476,7 +473,6 @@
     });
     // Docker general command tests end
 
-<<<<<<< HEAD
     after(() => {
         delete process.env['SYSTEM_TEAMFOUNDATIONCOLLECTIONURI'];
         delete process.env['BUILD_SOURCEVERSION'];
@@ -492,9 +488,7 @@
         delete process.env['RELEASE_RELEASEWEBURL'];
     });
 
-=======
     // Other tests
->>>>>>> 9ee017dc
     it("extractSizeInBytes should return correctly", (done: MochaDone) => {
         console.log("TestCaseName: extractSizeInBytes should return correctly");
 
