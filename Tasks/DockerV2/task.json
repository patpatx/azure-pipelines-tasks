{
    "id": "E28912F1-0114-4464-802A-A3A35437FD16",
    "name": "Docker",
    "friendlyName": "Docker",
    "description": "Build or push Docker images, login or logout, or run a Docker command",
    "helpUrl": "https://docs.microsoft.com/azure/devops/pipelines/tasks/build/docker",
    "helpMarkDown": "[Learn more about this task](https://go.microsoft.com/fwlink/?linkid=848006) or [see the Docker documentation](https://docs.docker.com/)",
    "category": "Build",
    "visibility": [
        "Build",
        "Release"
    ],
    "author": "Microsoft Corporation",
    "version": {
        "Major": 2,
<<<<<<< HEAD
        "Minor": 155,
        "Patch": 1
=======
        "Minor": 154,
        "Patch": 2
>>>>>>> dd35c4b7
    },
    "demands": [],
    "releaseNotes": "Simplified the task YAML by:<br/>&nbsp;- Removing the Container registry type input<br/>&nbsp;- Removing complex inputs as they can be passed as arguments to the command.",
    "groups": [
        {
            "name": "containerRepository",
            "displayName": "Container Repository",
            "isExpanded": true
        },
        {
            "name": "commands",
            "displayName": "Commands",
            "isExpanded": true
        }
    ],
    "inputs": [
        {
            "name": "containerRegistry",
            "type": "connectedService:dockerregistry",
            "label": "Container registry",
            "groupName": "containerRepository",
            "helpMarkDown": "Select a Docker registry service connection. Required for commands that need to authenticate with a registry."
        },
        {
            "name": "repository",
            "label": "Container repository",
            "type": "string",
            "helpMarkDown": "Name of the repository.",
            "defaultValue": "",
            "visibleRule": "command != login && command != logout",
            "groupName": "containerRepository",
            "properties": {
                "EditableOptions": "True"
            }
        },
        {
            "name": "command",
            "type": "pickList",
            "label": "Command",
            "defaultValue": "buildAndPush",
            "required": true,
            "options": {
                "buildAndPush": "buildAndPush",
                "build": "build",
                "push": "push",
                "login": "login",
                "logout": "logout"
            },
            "properties": {
                "EditableOptions": "True"
            },
            "groupName": "commands",
            "helpMarkDown": "Select a Docker command."
        },
        {
            "name": "Dockerfile",
            "type": "filePath",
            "label": "Dockerfile",
            "defaultValue": "**/Dockerfile",
            "required": true,
            "visibleRule": "command = build || command = buildAndPush",
            "groupName": "commands",
            "helpMarkDown": "Path to the Dockerfile."
        },
        {
            "name": "buildContext",
            "type": "filePath",
            "label": "Build context",
            "defaultValue": "**",
            "visibleRule": "command = build || command = buildAndPush",
            "groupName": "commands",
            "helpMarkDown": "Path to the build context. Pass ** to specify the directory that contains the Dockerfile."
        },
        {
            "name": "tags",
            "type": "multiLine",
            "defaultValue": "$(Build.BuildId)",
            "properties": {
                "resizable": "true",
                "rows": "2"
            },
            "visibleRule": "command = build || command = push || command = buildAndPush",
            "label": "Tags",
            "groupName": "commands",
            "helpMarkDown": "A list of tags in separate lines. These tags are used in build, push and buildAndPush commands. Ex:<br><br>beta1.1<br>latest"
        },
        {
            "name": "arguments",
            "type": "string",
            "visibleRule": "command != login && command != logout && command != buildAndPush",
            "label": "Arguments",
            "groupName": "commands",
            "helpMarkDown": "Docker command options. Ex:<br> For build command,<br>--build-arg HTTP_PROXY=http://10.20.30.2:1234 --quiet"
        },
        {
            "name": "addPipelineData",
            "type": "boolean",
            "label": "Add Pipeline metadata to image(s)",
            "groupName": "commands",
            "defaultValue": true,
            "helpMarkDown": "By default pipeline data like source branch name, build id are added which helps with trace-ability. For example you can inspect an image to find out which pipeline built the image. You can opt out of this default behavior by using this input."
        }
    ],
    "dataSourceBindings": [],
    "outputVariables": [
        {
            "name": "DockerOutput",
            "description": "The path of the file(s) which contains the output of the command. This contains two file paths (separated by newline characters) in case of buildAndPush command, and one file path for any other command."
        }
    ],
    "instanceNameFormat": "$(command)",
    "showEnvironmentVariables": true,
    "execution": {
        "Node": {
            "target": "docker.js"
        }
    },
    "messages": {
        "AddingNewAuthToExistingConfig": "Adding auth data for registry to Docker config file. Registry: %s.",
        "ConnectingToDockerHost": "DOCKER_HOST variable is set. Docker will try to connect to the Docker host: %s",
        "ContainerPatternFound": "Pattern found in Docker filepath parameter",
        "ContainerPatternNotFound": "No pattern found in Docker filepath parameter",
        "ContainerDockerFileNotFound": "No Dockerfile matching  %s  was found.",
        "CantWriteDataToFile": "Can not write data to the file %s. Error: %s",
        "CouldNotFindDockerConfig": "Could not find Docker Config. Either DOCKER_CONFIG variable is not set, or the config file is outside the temp directory, or the file does not exist. DOCKER_CONFIG: %s",
        "DockerHostVariableWarning": "DOCKER_HOST variable is set. Please ensure that the Docker daemon is running on: %s",
        "DeletingDockerConfigDirectory": "Deleting Docker config directory. Path: %s",
        "DeletingAuthDataFromDockerConfig": "Deleting auth data for registry from Docker config file. Registry: %s, New Docker config: %s",
        "DockerRegistryNotFound": "Docker registry service connection not specified.",
        "ErrorParsingDockerConfig": "Could not parse the Docker config obtained from the file. Error: %s",
        "FileContentSynced": "Synced the file content to the disk. The content is %s.",
        "FoundDockerConfigStoredInTempPath": "Found the Docker Config stored in the temp path. Docker config path: %s, Docker config: %s",
        "FoundLoginsForOtherRegistries": "Found login info for other registry(s). Trying to remove auth from the Docker config for the registry: %s",
        "IgnoringArgumentsInput": "The arguments input is not supported when the command is buildAndPush. Ignoring the input.",
        "LoggingOutFromRegistry": "Trying to logout from registry: %s",
        "LoggingOutWithNoRegistrySpecified": "Logging out. Removing all auth data from temp docker config, since no registry is specified.",
        "NoAuthInfoFoundInDockerConfig": "No auths found in Docker config. Hence returning 0 registry url's.",
        "NoDataWrittenOnFile": "No data was written into the file %s",
        "NoImagesInImageNamesFile": "At least one image name is expected in file '%s'.",
        "NotAddingAnyTagsToBuild": "Not adding any container registry tags to the build image as no login information was found.",
        "NotPushingAsNoLoginFound": "Not pushing to any registry as no login information was found.",
        "OldDockerConfigContent": "Found an earlier login to the same registry. Saving old auth data and continuing with the new login. Old docker config: %s",
        "OutputVariableDataSizeExceeded": "Output variable not set as Docker command output exceeded the maximum supported length. Output length: %s, Maximum supported length: %s",
        "PathIsNotInTempDirectory": "The config path is not inside the temp directory. Config path: %s, Temp directory: %s",
        "RegistryAuthNotPresentInConfig": "Could not find the auth data for registry in the Docker config file. Nothing to be done to logout. Registry: %s",
        "RestoringOldLoginAuth": "Restoring the previous login auth data for the registry: %s",
        "WritingDockerConfigToTempFile": "Writing Docker config to temp file. File path: %s, Docker config: %s"
    }
}<|MERGE_RESOLUTION|>--- conflicted
+++ resolved
@@ -13,13 +13,8 @@
     "author": "Microsoft Corporation",
     "version": {
         "Major": 2,
-<<<<<<< HEAD
-        "Minor": 155,
-        "Patch": 1
-=======
         "Minor": 154,
         "Patch": 2
->>>>>>> dd35c4b7
     },
     "demands": [],
     "releaseNotes": "Simplified the task YAML by:<br/>&nbsp;- Removing the Container registry type input<br/>&nbsp;- Removing complex inputs as they can be passed as arguments to the command.",
