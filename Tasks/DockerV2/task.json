--- conflicted
+++ resolved
@@ -13,13 +13,8 @@
     "author": "Microsoft Corporation",
     "version": {
         "Major": 2,
-<<<<<<< HEAD
-        "Minor": 150,
-        "Patch": 5
-=======
         "Minor": 151,
         "Patch": 0
->>>>>>> 480939af
     },
     "demands": [],
     "releaseNotes": "Simplified the task YAML by:<br/>&nbsp;- Removing the Container registry type input<br/>&nbsp;- Removing complex inputs as they can be passed as arguments to the command.",
