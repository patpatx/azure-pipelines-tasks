{
<<<<<<< HEAD
  "$schema": "https://raw.githubusercontent.com/Microsoft/azure-pipelines-task-lib/master/tasks.schema.json",
  "id": "cad8dd6a-de28-4d89-a7db-1bc20a2fbb2d",
  "name": "AzureContainerApps",
  "friendlyName": "Azure Container Apps Deploy",
  "description": "An Azure DevOps Task to build and deploy Azure Container Apps.",
  "author": "Microsoft Corporation",
  "helpMarkDown": "[Learn more about this task](http://github.com/microsoft/azure-pipelines-tasks/blob/master/Tasks/AzureContainerAppsV1/README.md)",
  "releaseNotes": "Released version 1.x.x of AzureContainerApps task for building and deploying Azure Container Apps.",
  "category": "Deploy",
  "visibility": [
    "Build",
    "Release"
  ],
  "runsOn": [
    "Agent",
    "DeploymentGroup"
  ],
  "version": {
    "Major": 1,
    "Minor": 238,
    "Patch": 0
  },
  "minimumAgentVersion": "2.144.0",
  "instanceNameFormat": "Azure Container Apps Deploy",
  "showEnvironmentVariables": false,
  "inputs": [
    {
      "name": "cwd",
      "aliases": [
        "workingDirectory"
      ],
      "type": "filePath",
      "label": "Working Directory",
      "defaultValue": "",
      "required": false,
      "helpMarkDown": "Current working directory where the script is run.  Empty is the root of the repo (build) or artifacts (release), which is $(System.DefaultWorkingDirectory)",
      "groupName": "advanced"
    },
    {
      "name": "appSourcePath",
      "type": "string",
      "label": "Application source path",
      "required": false,
      "helpMarkDown": "Absolute path on the runner of the source application code to be built. If not provided, the 'imageToDeploy' argument must be provided to ensure the Container App has an image to reference."
    },
    {
      "name": "connectedServiceNameARM",
      "aliases": [
        "azureSubscription"
      ],
      "type": "connectedService:AzureRM",
      "label": "Azure Resource Manager connection",
      "required": true,
      "helpMarkDown": "Select an Azure Resource Manager service connection for the deployment",
      "properties": {
        "EndpointFilterRule": ""
      }
    },
    {
      "name": "acrName",
      "type": "string",
      "label": "Azure Container Registry name",
      "required": false,
      "helpMarkDown": "The name of the Azure Container Registry that the runnable application image will be pushed to."
    },
    {
      "name": "acrUsername",
      "type": "string",
      "label": "Azure Container Registry username",
      "required": false,
      "helpMarkDown": "The username used to authenticate push requests to the provided Azure Container Registry. If not provided, an access token will be generated via 'az acr login' and provided to 'docker login' to authenticate the requests."
    },
    {
      "name": "acrPassword",
      "type": "string",
      "label": "Azure Container Registry password",
      "required": false,
      "helpMarkDown": "The password used to authenticate push requests to the provided Azure Container Registry. If not provided, an access token will be generated via 'az acr login' and provided to 'docker login' to authenticate the requests."
    },
    {
      "name": "dockerfilePath",
      "type": "string",
      "label": "Dockerfile path",
      "required": false,
      "helpMarkDown": "Relative path to the Dockerfile in the provided application source that should be used to build the image that is then pushed to ACR and deployed to the Container App. If not provided, this task will check if there is a file named 'Dockerfile' at the root of the provided application source and use that to build the image. Otherwise, the Oryx++ Builder will be used to create the image."
    },
    {
      "name": "imageToBuild",
      "type": "string",
      "label": "Docker image to build",
      "required": false,
      "helpMarkDown": "The custom name of the image that is to be built, pushed to ACR and deployed to the Container App by this task. Note: this image name should include the ACR server; e.g., <acr-name>.azurecr.io/<repo>:<tag>. If this argument is not provided, a default image name will be constructed in the form of `<acr-name>.azurecr.io/ado-task/container-app:<build-id>.<build-number>`."
    },
    {
      "name": "imageToDeploy",
      "type": "string",
      "label": "Docker image to deploy",
      "required": false,
      "helpMarkDown": "The custom name of the image that has already been pushed to ACR and will be deployed to the Container App by this task. Note: the image name should include the ACR server; e.g., <acr-name>.azurecr.io/<repo>:<tag>. If this argument is not provided, the value provided (or determined) for the 'imageToBuild' argument will be used."
    },
    {
      "name": "containerAppName",
      "type": "string",
      "label": "Azure Container App name",
      "required": false,
      "helpMarkDown": "The name of the Azure Container App that will be created or updated. If not provided, this value will be in the form of `ado-task-app-<build-id>-<build-number>`."
    },
    {
      "name": "resourceGroup",
      "type": "string",
      "label": "Azure resource group name",
      "required": false,
      "helpMarkDown": "The existing resource group that the Azure Container App will be created in. If not provided, this value will be `<container-app-name>-rg` and its existence will first be checked before attempting to create it."
    },
    {
      "name": "containerAppEnvironment",
      "type": "string",
      "label": "Azure Container App environment",
      "required": false,
      "helpMarkDown": "The name of the Azure Container App environment to use with the application. If not provided, an existing environment in the resource group of the Container App will be used, otherwise, an environment will be created in the form of `<container-app-name>-env`."
    },
    {
      "name": "runtimeStack",
      "type": "string",
      "label": "Application runtime stack",
      "required": false,
      "helpMarkDown": "The platform version stack that the application runs in when deployed to the Azure Container App. This should be provided in the form of `<platform>:<version>`. If not provided, this value is determined by Oryx based on the contents of the provided application. Please view the following document for more information on the supported runtime stacks for Oryx: https://github.com/microsoft/Oryx/blob/main/doc/supportedRuntimeVersions.md"
    },
    {
      "name": "targetPort",
      "type": "string",
      "label": "Application target port",
      "required": false,
      "helpMarkDown": "The designated port for the application to run on. If no value is provided and the builder is used to build the runnable application image, the target port will be set to 80 for Python applications and 8080 for all other platform applications. If no value is provided when creating a Container App, the target port will default to 80. Note: when using this task to update a Container App, the target port may be updated if not provided based on changes to the ingress property."
    },
    {
      "name": "location",
      "type": "string",
      "label": "Location of the Container App",
      "required": false,
      "helpMarkDown": "The location that the Container App (and other created resources) will be deployed to."
    },
    {
      "name": "environmentVariables",
      "type": "string",
      "label": "Environment variables",
      "required": false,
      "helpMarkDown": "A list of environment variable(s) for the container. Space-separated values in 'key=value' format. Empty string to clear existing values. Prefix value with 'secretref:' to reference a secret."
    },
    {
      "name": "ingress",
      "type": "string",
      "label": "Ingress setting",
      "required": false,
      "helpMarkDown": "Possible options: external, internal, disabled. If set to `external` (default value if not provided when creating a Container App), the Container App will be visible from the internet or a VNET, depending on the app environment endpoint configured. If set to `internal`, the Container App will be visible from within the app environment only. If set to `disabled`, ingress will be disabled for this Container App and will not have an HTTP or TCP endpoint."
    },
    {
      "name": "yamlConfigPath",
      "type": "string",
      "label": "YAML configuration file path",
      "required": false,
      "helpMarkDown": "Full path (on the executing Azure Pipelines agent) to the YAML file detailing the configuration of the Container App."
    },
    {
      "name": "disableTelemetry",
      "type": "boolean",
      "label": "Disable telemetry",
      "required": false,
      "helpMarkDown": "If set to 'true', no telemetry will be collected by this Azure DevOps Task. If set to 'false', or if this argument is not provided, telemetry will be sent to Microsoft about the Container App build and deploy scenario targeted by this Azure DevOps Task."
    }
  ],
  "execution": {
    "Node10": {
      "target": "azurecontainerapps.js"
    },
    "Node16": {
      "target": "azurecontainerapps.js"
    },
    "Node20_1": {
      "target": "azurecontainerapps.js",
      "argumentFormat": ""
=======
    "$schema": "https://raw.githubusercontent.com/Microsoft/azure-pipelines-task-lib/master/tasks.schema.json",
    "id": "cad8dd6a-de28-4d89-a7db-1bc20a2fbb2d",
    "name": "AzureContainerApps",
    "friendlyName": "Azure Container Apps Deploy",
    "description": "An Azure DevOps Task to build and deploy Azure Container Apps.",
    "author": "Microsoft Corporation",
    "helpMarkDown": "[Learn more about this task](http://github.com/microsoft/azure-pipelines-tasks/blob/master/Tasks/AzureContainerAppsV1/README.md)",
    "releaseNotes": "Released version 1.x.x of AzureContainerApps task for building and deploying Azure Container Apps.",
    "category": "Deploy",
    "visibility": [
        "Build",
        "Release"
    ],
    "runsOn": [
        "Agent",
        "DeploymentGroup"
    ],
    "version": {
        "Major": 1,
        "Minor": 238,
        "Patch": 0
    },
    "minimumAgentVersion": "2.144.0",
    "instanceNameFormat": "Azure Container Apps Deploy",
    "showEnvironmentVariables": false,
    "inputs": [
        {
            "name": "cwd",
            "aliases": [
                "workingDirectory"
            ],
            "type": "filePath",
            "label": "Working Directory",
            "defaultValue": "",
            "required": false,
            "helpMarkDown": "Current working directory where the script is run.  Empty is the root of the repo (build) or artifacts (release), which is $(System.DefaultWorkingDirectory)",
            "groupName": "advanced"
        },
        {
            "name": "appSourcePath",
            "type": "string",
            "label": "Application source path",
            "required": false,
            "helpMarkDown": "Absolute path on the runner of the source application code to be built. If not provided, the 'imageToDeploy' argument must be provided to ensure the Container App has an image to reference."
        },
        {
            "name": "connectedServiceNameARM",
            "aliases": [
                "azureSubscription"
            ],
            "type": "connectedService:AzureRM",
            "label": "Azure Resource Manager connection",
            "required": true,
            "helpMarkDown": "Select an Azure Resource Manager service connection for the deployment",
            "properties": {
                "EndpointFilterRule": ""
            }
        },
        {
            "name": "acrName",
            "type": "string",
            "label": "Azure Container Registry name",
            "required": false,
            "helpMarkDown": "The name of the Azure Container Registry that the runnable application image will be pushed to."
        },
        {
            "name": "acrUsername",
            "type": "string",
            "label": "Azure Container Registry username",
            "required": false,
            "helpMarkDown": "The username used to authenticate push requests to the provided Azure Container Registry. If not provided, an access token will be generated via 'az acr login' and provided to 'docker login' to authenticate the requests."
        },
        {
            "name": "acrPassword",
            "type": "string",
            "label": "Azure Container Registry password",
            "required": false,
            "helpMarkDown": "The password used to authenticate push requests to the provided Azure Container Registry. If not provided, an access token will be generated via 'az acr login' and provided to 'docker login' to authenticate the requests."
        },
        {
            "name": "dockerfilePath",
            "type": "string",
            "label": "Dockerfile path",
            "required": false,
            "helpMarkDown": "Relative path to the Dockerfile in the provided application source that should be used to build the image that is then pushed to ACR and deployed to the Container App. If not provided, this task will check if there is a file named 'Dockerfile' at the root of the provided application source and use that to build the image. Otherwise, the Oryx++ Builder will be used to create the image."
        },
        {
            "name": "imageToBuild",
            "type": "string",
            "label": "Docker image to build",
            "required": false,
            "helpMarkDown": "The custom name of the image that is to be built, pushed to ACR and deployed to the Container App by this task. Note: this image name should include the ACR server; e.g., <acr-name>.azurecr.io/<repo>:<tag>. If this argument is not provided, a default image name will be constructed in the form of `<acr-name>.azurecr.io/ado-task/container-app:<build-id>.<build-number>`."
        },
        {
            "name": "imageToDeploy",
            "type": "string",
            "label": "Docker image to deploy",
            "required": false,
            "helpMarkDown": "The custom name of the image that has already been pushed to ACR and will be deployed to the Container App by this task. Note: the image name should include the ACR server; e.g., <acr-name>.azurecr.io/<repo>:<tag>. If this argument is not provided, the value provided (or determined) for the 'imageToBuild' argument will be used."
        },
        {
            "name": "containerAppName",
            "type": "string",
            "label": "Azure Container App name",
            "required": false,
            "helpMarkDown": "The name of the Azure Container App that will be created or updated. If not provided, this value will be in the form of `ado-task-app-<build-id>-<build-number>`."
        },
        {
            "name": "resourceGroup",
            "type": "string",
            "label": "Azure resource group name",
            "required": false,
            "helpMarkDown": "The existing resource group that the Azure Container App will be created in. If not provided, this value will be `<container-app-name>-rg` and its existence will first be checked before attempting to create it."
        },
        {
            "name": "containerAppEnvironment",
            "type": "string",
            "label": "Azure Container App environment",
            "required": false,
            "helpMarkDown": "The name of the Azure Container App environment to use with the application. If not provided, an existing environment in the resource group of the Container App will be used, otherwise, an environment will be created in the form of `<container-app-name>-env`."
        },
        {
            "name": "runtimeStack",
            "type": "string",
            "label": "Application runtime stack",
            "required": false,
            "helpMarkDown": "The platform version stack that the application runs in when deployed to the Azure Container App. This should be provided in the form of `<platform>:<version>`. If not provided, this value is determined by Oryx based on the contents of the provided application. Please view the following document for more information on the supported runtime stacks for Oryx: https://github.com/microsoft/Oryx/blob/main/doc/supportedRuntimeVersions.md"
        },
        {
            "name": "targetPort",
            "type": "string",
            "label": "Application target port",
            "required": false,
            "helpMarkDown": "The designated port for the application to run on. If no value is provided and the builder is used to build the runnable application image, the target port will be set to 80 for Python applications and 8080 for all other platform applications. If no value is provided when creating a Container App, the target port will default to 80. Note: when using this task to update a Container App, the target port may be updated if not provided based on changes to the ingress property."
        },
        {
            "name": "location",
            "type": "string",
            "label": "Location of the Container App",
            "required": false,
            "helpMarkDown": "The location that the Container App (and other created resources) will be deployed to."
        },
        {
            "name": "environmentVariables",
            "type": "string",
            "label": "Environment variables",
            "required": false,
            "helpMarkDown": "A list of environment variable(s) for the container. Space-separated values in 'key=value' format. Empty string to clear existing values. Prefix value with 'secretref:' to reference a secret."
        },
        {
            "name": "ingress",
            "type": "string",
            "label": "Ingress setting",
            "required": false,
            "helpMarkDown": "Possible options: external, internal, disabled. If set to `external` (default value if not provided when creating a Container App), the Container App will be visible from the internet or a VNET, depending on the app environment endpoint configured. If set to `internal`, the Container App will be visible from within the app environment only. If set to `disabled`, ingress will be disabled for this Container App and will not have an HTTP or TCP endpoint."
        },
        {
            "name": "yamlConfigPath",
            "type": "string",
            "label": "YAML configuration file path",
            "required": false,
            "helpMarkDown": "Full path (on the executing Azure Pipelines agent) to the YAML file detailing the configuration of the Container App."
        },
        {
            "name": "disableTelemetry",
            "type": "boolean",
            "label": "Disable telemetry",
            "required": false,
            "helpMarkDown": "If set to 'true', no telemetry will be collected by this Azure DevOps Task. If set to 'false', or if this argument is not provided, telemetry will be sent to Microsoft about the Container App build and deploy scenario targeted by this Azure DevOps Task."
        }
    ],
    "execution": {
        "Node10": {
            "target": "azurecontainerapps.js"
        },
        "Node16": {
            "target": "azurecontainerapps.js"
        }
    },
    "messages": {
        "AcrAccessTokenAuthFailed": "Unable to authenticate against ACR instance '%s.azurecr.io' with access token.",
        "AcrAccessTokenLoginMessage": "Logging in to Azure Container Registry using access token to be generated via Azure CLI.",
        "AcrUsernamePasswordAuthFailed": "Unable to authenticate against ACR instance '%s.azurecr.io' with username/password.",
        "AcrUsernamePasswordLoginMessage": "Logging in to Azure Container Registry using provided acrUsername and acrPassword arguments.",
        "AzureCliDynamicInstallFailed": "Unable to set the Azure CLI to dynamically install missing extensions.",
        "BashCommandFailed": "Unable to run provided bash command '%s'.",
        "CheckForAppSourceDockerfileMessage": "No dockerfilePath argument provided; checking for 'Dockerfile' at the root of app source path '%s' to build image from.",
        "ContainerAppEnvironmentUsedMessage": "Using the provided containerAppEnvironment value provided '%s' when deploying the Container App.",
        "CreateContainerAppEnvironmentFailed": "Unable to create Container App Environment.",
        "CreateContainerAppFailed": "Unable to create Azure Container App via 'az containerapp create' command.",
        "CreateContainerAppFromYamlFailed": "Unable to create Azure Container App from YAML configuration file via 'az containerapp create' command.",
        "CreateImageWithBuilderFailed": "Unable to create runnable application image using Oryx++ Builder.",
        "CreateImageWithBuilderMessage": "No Dockerfile was provided or found for the application source; attempting to create a runnable application image using the Oryx++ Builder.",
        "CreateImageWithDockerfileFailed": "Unable to create runnable application image using provided or discovered Dockerfile.",
        "CreateImageWithDockerfileMessage": "A Dockerfile was provided or found for the application source; attempting to build the image from Dockerfile '%s'.",
        "CreateResourceGroupFailed": "Unable to create resource group '%s'.",
        "DefaultContainerAppNameMessage": "No containerAppName argument was provided; setting the name of the Container App to create/update to '%s'.",
        "DefaultContainerAppEnvironmentMessage": "No containerAppEnvironment argument was provided; setting the Container App to create/update to '%s'.",
        "DefaultImageToBuildMessage": "No imageToBuild argument was provided; setting the image to be built to '%s'.",
        "DefaultImageToDeployMessage": "No imageToDeploy argument was provided; setting the image to deploy to '%s'.",
        "DefaultIngressMessage": "No ingress argument was provided, setting the ingress value to '%s'.",
        "DefaultResourceGroupMessage": "No resourceGroup argument was provided; setting the resource group for deployment to '%s'.",
        "DefaultRuntimeStackMessage": "No runtimeStack argument was provided; using the runtime stack that was found for the app '%s'.",
        "DefaultTargetPortMessage": "No targetPort argument was provided; using the target port '%s' for the application.",
        "DetermineRuntimeStackFailed": "Unable to determine runtime stack from application source '%s'.",
        "DisableContainerAppIngressFailed": "Unable to disable ingress for the Container App.",
        "DisabledIngressMessage": "Ingress will be disabled for the Container App.",
        "EnableContainerAppIngressFailed": "Unable to enable ingress for the Container App.",
        "ErrorCodeFormat": "Error Code: [%s]",
        "ErrorMessageFormat": "Error: %s",
        "ExistingContainerAppEnvironmentMessage": "Discovered existing Container App Environment, '%s', to use with the Container App.",
        "FoundAppSourceDockerfileMessage": "Found existing Dockerfile in provided application source at path '%s'; image will be built from this Dockerfile.",
        "LoginFailed": "Azure login failed",
        "MissingAcrNameMessage": "The acrName argument must also be provided if the appSourcePath argument is provided.",
        "MissingRequiredArgumentMessage": "One of the following arguments must be provided: appSourcePath, imageToDeploy, yamlConfigPath",
        "PackCliInstallFailed": "Unable to install pack CLI.",
        "PushImageToAcrFailed": "Unable to push image '%s' to ACR.",
        "SetDefaultBuilderFailed": "Unable to set the Oryx++ Builder as the default builder.",
        "UpdateContainerAppFailed": "Unable to update Azure Container App via 'az containerapp update' command.",
        "UpdateContainerAppFromYamlFailed": "Unable to update Azure Container App from YAML configuration file via 'az containerapp update' command.",
        "UpdateContainerAppRegistryDetailsFailed": "Unable to update Azure Container App ACR details via 'az containerapp registry set' command."
>>>>>>> 778dae7d
    }
  },
  "messages": {
    "AcrAccessTokenAuthFailed": "Unable to authenticate against ACR instance '%s.azurecr.io' with access token.",
    "AcrAccessTokenLoginMessage": "Logging in to Azure Container Registry using access token to be generated via Azure CLI.",
    "AcrUsernamePasswordAuthFailed": "Unable to authenticate against ACR instance '%s.azurecr.io' with username/password.",
    "AcrUsernamePasswordLoginMessage": "Logging in to Azure Container Registry using provided acrUsername and acrPassword arguments.",
    "AzureCliDynamicInstallFailed": "Unable to set the Azure CLI to dynamically install missing extensions.",
    "BashCommandFailed": "Unable to run provided bash command '%s'.",
    "CheckForAppSourceDockerfileMessage": "No dockerfilePath argument provided; checking for 'Dockerfile' at the root of app source path '%s' to build image from.",
    "ContainerAppEnvironmentUsedMessage": "Using the provided containerAppEnvironment value provided '%s' when deploying the Container App.",
    "CreateContainerAppEnvironmentFailed": "Unable to create Container App Environment.",
    "CreateContainerAppFailed": "Unable to create Azure Container App via 'az containerapp create' command.",
    "CreateContainerAppFromYamlFailed": "Unable to create Azure Container App from YAML configuration file via 'az containerapp create' command.",
    "CreateImageWithBuilderFailed": "Unable to create runnable application image using Oryx++ Builder.",
    "CreateImageWithBuilderMessage": "No Dockerfile was provided or found for the application source; attempting to create a runnable application image using the Oryx++ Builder.",
    "CreateImageWithDockerfileFailed": "Unable to create runnable application image using provided or discovered Dockerfile.",
    "CreateImageWithDockerfileMessage": "A Dockerfile was provided or found for the application source; attempting to build the image from Dockerfile '%s'.",
    "CreateResourceGroupFailed": "Unable to create resource group '%s'.",
    "DefaultContainerAppNameMessage": "No containerAppName argument was provided; setting the name of the Container App to create/update to '%s'.",
    "DefaultContainerAppEnvironmentMessage": "No containerAppEnvironment argument was provided; setting the Container App to create/update to '%s'.",
    "DefaultImageToBuildMessage": "No imageToBuild argument was provided; setting the image to be built to '%s'.",
    "DefaultImageToDeployMessage": "No imageToDeploy argument was provided; setting the image to deploy to '%s'.",
    "DefaultIngressMessage": "No ingress argument was provided, setting the ingress value to '%s'.",
    "DefaultResourceGroupMessage": "No resourceGroup argument was provided; setting the resource group for deployment to '%s'.",
    "DefaultRuntimeStackMessage": "No runtimeStack argument was provided; using the runtime stack that was found for the app '%s'.",
    "DefaultTargetPortMessage": "No targetPort argument was provided; using the target port '%s' for the application.",
    "DetermineRuntimeStackFailed": "Unable to determine runtime stack from application source '%s'.",
    "DisableContainerAppIngressFailed": "Unable to disable ingress for the Container App.",
    "DisabledIngressMessage": "Ingress will be disabled for the Container App.",
    "EnableContainerAppIngressFailed": "Unable to enable ingress for the Container App.",
    "ErrorCodeFormat": "Error Code: [%s]",
    "ErrorMessageFormat": "Error: %s",
    "ExistingContainerAppEnvironmentMessage": "Discovered existing Container App Environment, '%s', to use with the Container App.",
    "FoundAppSourceDockerfileMessage": "Found existing Dockerfile in provided application source at path '%s'; image will be built from this Dockerfile.",
    "LoginFailed": "Azure login failed",
    "MissingAcrNameMessage": "The acrName argument must also be provided if the appSourcePath argument is provided.",
    "MissingRequiredArgumentMessage": "One of the following arguments must be provided: appSourcePath, imageToDeploy, yamlConfigPath",
    "PackCliInstallFailed": "Unable to install pack CLI.",
    "PushImageToAcrFailed": "Unable to push image '%s' to ACR.",
    "SetDefaultBuilderFailed": "Unable to set the Oryx++ Builder as the default builder.",
    "UpdateContainerAppFailed": "Unable to update Azure Container App via 'az containerapp update' command.",
    "UpdateContainerAppFromYamlFailed": "Unable to update Azure Container App from YAML configuration file via 'az containerapp update' command.",
    "UpdateContainerAppRegistryDetailsFailed": "Unable to update Azure Container App ACR details via 'az containerapp registry set' command."
  }
}<|MERGE_RESOLUTION|>--- conflicted
+++ resolved
@@ -1,187 +1,4 @@
 {
-<<<<<<< HEAD
-  "$schema": "https://raw.githubusercontent.com/Microsoft/azure-pipelines-task-lib/master/tasks.schema.json",
-  "id": "cad8dd6a-de28-4d89-a7db-1bc20a2fbb2d",
-  "name": "AzureContainerApps",
-  "friendlyName": "Azure Container Apps Deploy",
-  "description": "An Azure DevOps Task to build and deploy Azure Container Apps.",
-  "author": "Microsoft Corporation",
-  "helpMarkDown": "[Learn more about this task](http://github.com/microsoft/azure-pipelines-tasks/blob/master/Tasks/AzureContainerAppsV1/README.md)",
-  "releaseNotes": "Released version 1.x.x of AzureContainerApps task for building and deploying Azure Container Apps.",
-  "category": "Deploy",
-  "visibility": [
-    "Build",
-    "Release"
-  ],
-  "runsOn": [
-    "Agent",
-    "DeploymentGroup"
-  ],
-  "version": {
-    "Major": 1,
-    "Minor": 238,
-    "Patch": 0
-  },
-  "minimumAgentVersion": "2.144.0",
-  "instanceNameFormat": "Azure Container Apps Deploy",
-  "showEnvironmentVariables": false,
-  "inputs": [
-    {
-      "name": "cwd",
-      "aliases": [
-        "workingDirectory"
-      ],
-      "type": "filePath",
-      "label": "Working Directory",
-      "defaultValue": "",
-      "required": false,
-      "helpMarkDown": "Current working directory where the script is run.  Empty is the root of the repo (build) or artifacts (release), which is $(System.DefaultWorkingDirectory)",
-      "groupName": "advanced"
-    },
-    {
-      "name": "appSourcePath",
-      "type": "string",
-      "label": "Application source path",
-      "required": false,
-      "helpMarkDown": "Absolute path on the runner of the source application code to be built. If not provided, the 'imageToDeploy' argument must be provided to ensure the Container App has an image to reference."
-    },
-    {
-      "name": "connectedServiceNameARM",
-      "aliases": [
-        "azureSubscription"
-      ],
-      "type": "connectedService:AzureRM",
-      "label": "Azure Resource Manager connection",
-      "required": true,
-      "helpMarkDown": "Select an Azure Resource Manager service connection for the deployment",
-      "properties": {
-        "EndpointFilterRule": ""
-      }
-    },
-    {
-      "name": "acrName",
-      "type": "string",
-      "label": "Azure Container Registry name",
-      "required": false,
-      "helpMarkDown": "The name of the Azure Container Registry that the runnable application image will be pushed to."
-    },
-    {
-      "name": "acrUsername",
-      "type": "string",
-      "label": "Azure Container Registry username",
-      "required": false,
-      "helpMarkDown": "The username used to authenticate push requests to the provided Azure Container Registry. If not provided, an access token will be generated via 'az acr login' and provided to 'docker login' to authenticate the requests."
-    },
-    {
-      "name": "acrPassword",
-      "type": "string",
-      "label": "Azure Container Registry password",
-      "required": false,
-      "helpMarkDown": "The password used to authenticate push requests to the provided Azure Container Registry. If not provided, an access token will be generated via 'az acr login' and provided to 'docker login' to authenticate the requests."
-    },
-    {
-      "name": "dockerfilePath",
-      "type": "string",
-      "label": "Dockerfile path",
-      "required": false,
-      "helpMarkDown": "Relative path to the Dockerfile in the provided application source that should be used to build the image that is then pushed to ACR and deployed to the Container App. If not provided, this task will check if there is a file named 'Dockerfile' at the root of the provided application source and use that to build the image. Otherwise, the Oryx++ Builder will be used to create the image."
-    },
-    {
-      "name": "imageToBuild",
-      "type": "string",
-      "label": "Docker image to build",
-      "required": false,
-      "helpMarkDown": "The custom name of the image that is to be built, pushed to ACR and deployed to the Container App by this task. Note: this image name should include the ACR server; e.g., <acr-name>.azurecr.io/<repo>:<tag>. If this argument is not provided, a default image name will be constructed in the form of `<acr-name>.azurecr.io/ado-task/container-app:<build-id>.<build-number>`."
-    },
-    {
-      "name": "imageToDeploy",
-      "type": "string",
-      "label": "Docker image to deploy",
-      "required": false,
-      "helpMarkDown": "The custom name of the image that has already been pushed to ACR and will be deployed to the Container App by this task. Note: the image name should include the ACR server; e.g., <acr-name>.azurecr.io/<repo>:<tag>. If this argument is not provided, the value provided (or determined) for the 'imageToBuild' argument will be used."
-    },
-    {
-      "name": "containerAppName",
-      "type": "string",
-      "label": "Azure Container App name",
-      "required": false,
-      "helpMarkDown": "The name of the Azure Container App that will be created or updated. If not provided, this value will be in the form of `ado-task-app-<build-id>-<build-number>`."
-    },
-    {
-      "name": "resourceGroup",
-      "type": "string",
-      "label": "Azure resource group name",
-      "required": false,
-      "helpMarkDown": "The existing resource group that the Azure Container App will be created in. If not provided, this value will be `<container-app-name>-rg` and its existence will first be checked before attempting to create it."
-    },
-    {
-      "name": "containerAppEnvironment",
-      "type": "string",
-      "label": "Azure Container App environment",
-      "required": false,
-      "helpMarkDown": "The name of the Azure Container App environment to use with the application. If not provided, an existing environment in the resource group of the Container App will be used, otherwise, an environment will be created in the form of `<container-app-name>-env`."
-    },
-    {
-      "name": "runtimeStack",
-      "type": "string",
-      "label": "Application runtime stack",
-      "required": false,
-      "helpMarkDown": "The platform version stack that the application runs in when deployed to the Azure Container App. This should be provided in the form of `<platform>:<version>`. If not provided, this value is determined by Oryx based on the contents of the provided application. Please view the following document for more information on the supported runtime stacks for Oryx: https://github.com/microsoft/Oryx/blob/main/doc/supportedRuntimeVersions.md"
-    },
-    {
-      "name": "targetPort",
-      "type": "string",
-      "label": "Application target port",
-      "required": false,
-      "helpMarkDown": "The designated port for the application to run on. If no value is provided and the builder is used to build the runnable application image, the target port will be set to 80 for Python applications and 8080 for all other platform applications. If no value is provided when creating a Container App, the target port will default to 80. Note: when using this task to update a Container App, the target port may be updated if not provided based on changes to the ingress property."
-    },
-    {
-      "name": "location",
-      "type": "string",
-      "label": "Location of the Container App",
-      "required": false,
-      "helpMarkDown": "The location that the Container App (and other created resources) will be deployed to."
-    },
-    {
-      "name": "environmentVariables",
-      "type": "string",
-      "label": "Environment variables",
-      "required": false,
-      "helpMarkDown": "A list of environment variable(s) for the container. Space-separated values in 'key=value' format. Empty string to clear existing values. Prefix value with 'secretref:' to reference a secret."
-    },
-    {
-      "name": "ingress",
-      "type": "string",
-      "label": "Ingress setting",
-      "required": false,
-      "helpMarkDown": "Possible options: external, internal, disabled. If set to `external` (default value if not provided when creating a Container App), the Container App will be visible from the internet or a VNET, depending on the app environment endpoint configured. If set to `internal`, the Container App will be visible from within the app environment only. If set to `disabled`, ingress will be disabled for this Container App and will not have an HTTP or TCP endpoint."
-    },
-    {
-      "name": "yamlConfigPath",
-      "type": "string",
-      "label": "YAML configuration file path",
-      "required": false,
-      "helpMarkDown": "Full path (on the executing Azure Pipelines agent) to the YAML file detailing the configuration of the Container App."
-    },
-    {
-      "name": "disableTelemetry",
-      "type": "boolean",
-      "label": "Disable telemetry",
-      "required": false,
-      "helpMarkDown": "If set to 'true', no telemetry will be collected by this Azure DevOps Task. If set to 'false', or if this argument is not provided, telemetry will be sent to Microsoft about the Container App build and deploy scenario targeted by this Azure DevOps Task."
-    }
-  ],
-  "execution": {
-    "Node10": {
-      "target": "azurecontainerapps.js"
-    },
-    "Node16": {
-      "target": "azurecontainerapps.js"
-    },
-    "Node20_1": {
-      "target": "azurecontainerapps.js",
-      "argumentFormat": ""
-=======
     "$schema": "https://raw.githubusercontent.com/Microsoft/azure-pipelines-task-lib/master/tasks.schema.json",
     "id": "cad8dd6a-de28-4d89-a7db-1bc20a2fbb2d",
     "name": "AzureContainerApps",
@@ -204,206 +21,149 @@
         "Minor": 238,
         "Patch": 0
     },
-    "minimumAgentVersion": "2.144.0",
-    "instanceNameFormat": "Azure Container Apps Deploy",
-    "showEnvironmentVariables": false,
-    "inputs": [
-        {
-            "name": "cwd",
-            "aliases": [
-                "workingDirectory"
-            ],
-            "type": "filePath",
-            "label": "Working Directory",
-            "defaultValue": "",
-            "required": false,
-            "helpMarkDown": "Current working directory where the script is run.  Empty is the root of the repo (build) or artifacts (release), which is $(System.DefaultWorkingDirectory)",
-            "groupName": "advanced"
-        },
-        {
-            "name": "appSourcePath",
-            "type": "string",
-            "label": "Application source path",
-            "required": false,
-            "helpMarkDown": "Absolute path on the runner of the source application code to be built. If not provided, the 'imageToDeploy' argument must be provided to ensure the Container App has an image to reference."
-        },
-        {
-            "name": "connectedServiceNameARM",
-            "aliases": [
-                "azureSubscription"
-            ],
-            "type": "connectedService:AzureRM",
-            "label": "Azure Resource Manager connection",
-            "required": true,
-            "helpMarkDown": "Select an Azure Resource Manager service connection for the deployment",
-            "properties": {
-                "EndpointFilterRule": ""
-            }
-        },
-        {
-            "name": "acrName",
-            "type": "string",
-            "label": "Azure Container Registry name",
-            "required": false,
-            "helpMarkDown": "The name of the Azure Container Registry that the runnable application image will be pushed to."
-        },
-        {
-            "name": "acrUsername",
-            "type": "string",
-            "label": "Azure Container Registry username",
-            "required": false,
-            "helpMarkDown": "The username used to authenticate push requests to the provided Azure Container Registry. If not provided, an access token will be generated via 'az acr login' and provided to 'docker login' to authenticate the requests."
-        },
-        {
-            "name": "acrPassword",
-            "type": "string",
-            "label": "Azure Container Registry password",
-            "required": false,
-            "helpMarkDown": "The password used to authenticate push requests to the provided Azure Container Registry. If not provided, an access token will be generated via 'az acr login' and provided to 'docker login' to authenticate the requests."
-        },
-        {
-            "name": "dockerfilePath",
-            "type": "string",
-            "label": "Dockerfile path",
-            "required": false,
-            "helpMarkDown": "Relative path to the Dockerfile in the provided application source that should be used to build the image that is then pushed to ACR and deployed to the Container App. If not provided, this task will check if there is a file named 'Dockerfile' at the root of the provided application source and use that to build the image. Otherwise, the Oryx++ Builder will be used to create the image."
-        },
-        {
-            "name": "imageToBuild",
-            "type": "string",
-            "label": "Docker image to build",
-            "required": false,
-            "helpMarkDown": "The custom name of the image that is to be built, pushed to ACR and deployed to the Container App by this task. Note: this image name should include the ACR server; e.g., <acr-name>.azurecr.io/<repo>:<tag>. If this argument is not provided, a default image name will be constructed in the form of `<acr-name>.azurecr.io/ado-task/container-app:<build-id>.<build-number>`."
-        },
-        {
-            "name": "imageToDeploy",
-            "type": "string",
-            "label": "Docker image to deploy",
-            "required": false,
-            "helpMarkDown": "The custom name of the image that has already been pushed to ACR and will be deployed to the Container App by this task. Note: the image name should include the ACR server; e.g., <acr-name>.azurecr.io/<repo>:<tag>. If this argument is not provided, the value provided (or determined) for the 'imageToBuild' argument will be used."
-        },
-        {
-            "name": "containerAppName",
-            "type": "string",
-            "label": "Azure Container App name",
-            "required": false,
-            "helpMarkDown": "The name of the Azure Container App that will be created or updated. If not provided, this value will be in the form of `ado-task-app-<build-id>-<build-number>`."
-        },
-        {
-            "name": "resourceGroup",
-            "type": "string",
-            "label": "Azure resource group name",
-            "required": false,
-            "helpMarkDown": "The existing resource group that the Azure Container App will be created in. If not provided, this value will be `<container-app-name>-rg` and its existence will first be checked before attempting to create it."
-        },
-        {
-            "name": "containerAppEnvironment",
-            "type": "string",
-            "label": "Azure Container App environment",
-            "required": false,
-            "helpMarkDown": "The name of the Azure Container App environment to use with the application. If not provided, an existing environment in the resource group of the Container App will be used, otherwise, an environment will be created in the form of `<container-app-name>-env`."
-        },
-        {
-            "name": "runtimeStack",
-            "type": "string",
-            "label": "Application runtime stack",
-            "required": false,
-            "helpMarkDown": "The platform version stack that the application runs in when deployed to the Azure Container App. This should be provided in the form of `<platform>:<version>`. If not provided, this value is determined by Oryx based on the contents of the provided application. Please view the following document for more information on the supported runtime stacks for Oryx: https://github.com/microsoft/Oryx/blob/main/doc/supportedRuntimeVersions.md"
-        },
-        {
-            "name": "targetPort",
-            "type": "string",
-            "label": "Application target port",
-            "required": false,
-            "helpMarkDown": "The designated port for the application to run on. If no value is provided and the builder is used to build the runnable application image, the target port will be set to 80 for Python applications and 8080 for all other platform applications. If no value is provided when creating a Container App, the target port will default to 80. Note: when using this task to update a Container App, the target port may be updated if not provided based on changes to the ingress property."
-        },
-        {
-            "name": "location",
-            "type": "string",
-            "label": "Location of the Container App",
-            "required": false,
-            "helpMarkDown": "The location that the Container App (and other created resources) will be deployed to."
-        },
-        {
-            "name": "environmentVariables",
-            "type": "string",
-            "label": "Environment variables",
-            "required": false,
-            "helpMarkDown": "A list of environment variable(s) for the container. Space-separated values in 'key=value' format. Empty string to clear existing values. Prefix value with 'secretref:' to reference a secret."
-        },
-        {
-            "name": "ingress",
-            "type": "string",
-            "label": "Ingress setting",
-            "required": false,
-            "helpMarkDown": "Possible options: external, internal, disabled. If set to `external` (default value if not provided when creating a Container App), the Container App will be visible from the internet or a VNET, depending on the app environment endpoint configured. If set to `internal`, the Container App will be visible from within the app environment only. If set to `disabled`, ingress will be disabled for this Container App and will not have an HTTP or TCP endpoint."
-        },
-        {
-            "name": "yamlConfigPath",
-            "type": "string",
-            "label": "YAML configuration file path",
-            "required": false,
-            "helpMarkDown": "Full path (on the executing Azure Pipelines agent) to the YAML file detailing the configuration of the Container App."
-        },
-        {
-            "name": "disableTelemetry",
-            "type": "boolean",
-            "label": "Disable telemetry",
-            "required": false,
-            "helpMarkDown": "If set to 'true', no telemetry will be collected by this Azure DevOps Task. If set to 'false', or if this argument is not provided, telemetry will be sent to Microsoft about the Container App build and deploy scenario targeted by this Azure DevOps Task."
-        }
-    ],
-    "execution": {
-        "Node10": {
-            "target": "azurecontainerapps.js"
-        },
-        "Node16": {
-            "target": "azurecontainerapps.js"
-        }
-    },
-    "messages": {
-        "AcrAccessTokenAuthFailed": "Unable to authenticate against ACR instance '%s.azurecr.io' with access token.",
-        "AcrAccessTokenLoginMessage": "Logging in to Azure Container Registry using access token to be generated via Azure CLI.",
-        "AcrUsernamePasswordAuthFailed": "Unable to authenticate against ACR instance '%s.azurecr.io' with username/password.",
-        "AcrUsernamePasswordLoginMessage": "Logging in to Azure Container Registry using provided acrUsername and acrPassword arguments.",
-        "AzureCliDynamicInstallFailed": "Unable to set the Azure CLI to dynamically install missing extensions.",
-        "BashCommandFailed": "Unable to run provided bash command '%s'.",
-        "CheckForAppSourceDockerfileMessage": "No dockerfilePath argument provided; checking for 'Dockerfile' at the root of app source path '%s' to build image from.",
-        "ContainerAppEnvironmentUsedMessage": "Using the provided containerAppEnvironment value provided '%s' when deploying the Container App.",
-        "CreateContainerAppEnvironmentFailed": "Unable to create Container App Environment.",
-        "CreateContainerAppFailed": "Unable to create Azure Container App via 'az containerapp create' command.",
-        "CreateContainerAppFromYamlFailed": "Unable to create Azure Container App from YAML configuration file via 'az containerapp create' command.",
-        "CreateImageWithBuilderFailed": "Unable to create runnable application image using Oryx++ Builder.",
-        "CreateImageWithBuilderMessage": "No Dockerfile was provided or found for the application source; attempting to create a runnable application image using the Oryx++ Builder.",
-        "CreateImageWithDockerfileFailed": "Unable to create runnable application image using provided or discovered Dockerfile.",
-        "CreateImageWithDockerfileMessage": "A Dockerfile was provided or found for the application source; attempting to build the image from Dockerfile '%s'.",
-        "CreateResourceGroupFailed": "Unable to create resource group '%s'.",
-        "DefaultContainerAppNameMessage": "No containerAppName argument was provided; setting the name of the Container App to create/update to '%s'.",
-        "DefaultContainerAppEnvironmentMessage": "No containerAppEnvironment argument was provided; setting the Container App to create/update to '%s'.",
-        "DefaultImageToBuildMessage": "No imageToBuild argument was provided; setting the image to be built to '%s'.",
-        "DefaultImageToDeployMessage": "No imageToDeploy argument was provided; setting the image to deploy to '%s'.",
-        "DefaultIngressMessage": "No ingress argument was provided, setting the ingress value to '%s'.",
-        "DefaultResourceGroupMessage": "No resourceGroup argument was provided; setting the resource group for deployment to '%s'.",
-        "DefaultRuntimeStackMessage": "No runtimeStack argument was provided; using the runtime stack that was found for the app '%s'.",
-        "DefaultTargetPortMessage": "No targetPort argument was provided; using the target port '%s' for the application.",
-        "DetermineRuntimeStackFailed": "Unable to determine runtime stack from application source '%s'.",
-        "DisableContainerAppIngressFailed": "Unable to disable ingress for the Container App.",
-        "DisabledIngressMessage": "Ingress will be disabled for the Container App.",
-        "EnableContainerAppIngressFailed": "Unable to enable ingress for the Container App.",
-        "ErrorCodeFormat": "Error Code: [%s]",
-        "ErrorMessageFormat": "Error: %s",
-        "ExistingContainerAppEnvironmentMessage": "Discovered existing Container App Environment, '%s', to use with the Container App.",
-        "FoundAppSourceDockerfileMessage": "Found existing Dockerfile in provided application source at path '%s'; image will be built from this Dockerfile.",
-        "LoginFailed": "Azure login failed",
-        "MissingAcrNameMessage": "The acrName argument must also be provided if the appSourcePath argument is provided.",
-        "MissingRequiredArgumentMessage": "One of the following arguments must be provided: appSourcePath, imageToDeploy, yamlConfigPath",
-        "PackCliInstallFailed": "Unable to install pack CLI.",
-        "PushImageToAcrFailed": "Unable to push image '%s' to ACR.",
-        "SetDefaultBuilderFailed": "Unable to set the Oryx++ Builder as the default builder.",
-        "UpdateContainerAppFailed": "Unable to update Azure Container App via 'az containerapp update' command.",
-        "UpdateContainerAppFromYamlFailed": "Unable to update Azure Container App from YAML configuration file via 'az containerapp update' command.",
-        "UpdateContainerAppRegistryDetailsFailed": "Unable to update Azure Container App ACR details via 'az containerapp registry set' command."
->>>>>>> 778dae7d
+    {
+      "name": "appSourcePath",
+      "type": "string",
+      "label": "Application source path",
+      "required": false,
+      "helpMarkDown": "Absolute path on the runner of the source application code to be built. If not provided, the 'imageToDeploy' argument must be provided to ensure the Container App has an image to reference."
+    },
+    {
+      "name": "connectedServiceNameARM",
+      "aliases": [
+        "azureSubscription"
+      ],
+      "type": "connectedService:AzureRM",
+      "label": "Azure Resource Manager connection",
+      "required": true,
+      "helpMarkDown": "Select an Azure Resource Manager service connection for the deployment",
+      "properties": {
+        "EndpointFilterRule": ""
+      }
+    },
+    {
+      "name": "acrName",
+      "type": "string",
+      "label": "Azure Container Registry name",
+      "required": false,
+      "helpMarkDown": "The name of the Azure Container Registry that the runnable application image will be pushed to."
+    },
+    {
+      "name": "acrUsername",
+      "type": "string",
+      "label": "Azure Container Registry username",
+      "required": false,
+      "helpMarkDown": "The username used to authenticate push requests to the provided Azure Container Registry. If not provided, an access token will be generated via 'az acr login' and provided to 'docker login' to authenticate the requests."
+    },
+    {
+      "name": "acrPassword",
+      "type": "string",
+      "label": "Azure Container Registry password",
+      "required": false,
+      "helpMarkDown": "The password used to authenticate push requests to the provided Azure Container Registry. If not provided, an access token will be generated via 'az acr login' and provided to 'docker login' to authenticate the requests."
+    },
+    {
+      "name": "dockerfilePath",
+      "type": "string",
+      "label": "Dockerfile path",
+      "required": false,
+      "helpMarkDown": "Relative path to the Dockerfile in the provided application source that should be used to build the image that is then pushed to ACR and deployed to the Container App. If not provided, this task will check if there is a file named 'Dockerfile' at the root of the provided application source and use that to build the image. Otherwise, the Oryx++ Builder will be used to create the image."
+    },
+    {
+      "name": "imageToBuild",
+      "type": "string",
+      "label": "Docker image to build",
+      "required": false,
+      "helpMarkDown": "The custom name of the image that is to be built, pushed to ACR and deployed to the Container App by this task. Note: this image name should include the ACR server; e.g., <acr-name>.azurecr.io/<repo>:<tag>. If this argument is not provided, a default image name will be constructed in the form of `<acr-name>.azurecr.io/ado-task/container-app:<build-id>.<build-number>`."
+    },
+    {
+      "name": "imageToDeploy",
+      "type": "string",
+      "label": "Docker image to deploy",
+      "required": false,
+      "helpMarkDown": "The custom name of the image that has already been pushed to ACR and will be deployed to the Container App by this task. Note: the image name should include the ACR server; e.g., <acr-name>.azurecr.io/<repo>:<tag>. If this argument is not provided, the value provided (or determined) for the 'imageToBuild' argument will be used."
+    },
+    {
+      "name": "containerAppName",
+      "type": "string",
+      "label": "Azure Container App name",
+      "required": false,
+      "helpMarkDown": "The name of the Azure Container App that will be created or updated. If not provided, this value will be in the form of `ado-task-app-<build-id>-<build-number>`."
+    },
+    {
+      "name": "resourceGroup",
+      "type": "string",
+      "label": "Azure resource group name",
+      "required": false,
+      "helpMarkDown": "The existing resource group that the Azure Container App will be created in. If not provided, this value will be `<container-app-name>-rg` and its existence will first be checked before attempting to create it."
+    },
+    {
+      "name": "containerAppEnvironment",
+      "type": "string",
+      "label": "Azure Container App environment",
+      "required": false,
+      "helpMarkDown": "The name of the Azure Container App environment to use with the application. If not provided, an existing environment in the resource group of the Container App will be used, otherwise, an environment will be created in the form of `<container-app-name>-env`."
+    },
+    {
+      "name": "runtimeStack",
+      "type": "string",
+      "label": "Application runtime stack",
+      "required": false,
+      "helpMarkDown": "The platform version stack that the application runs in when deployed to the Azure Container App. This should be provided in the form of `<platform>:<version>`. If not provided, this value is determined by Oryx based on the contents of the provided application. Please view the following document for more information on the supported runtime stacks for Oryx: https://github.com/microsoft/Oryx/blob/main/doc/supportedRuntimeVersions.md"
+    },
+    {
+      "name": "targetPort",
+      "type": "string",
+      "label": "Application target port",
+      "required": false,
+      "helpMarkDown": "The designated port for the application to run on. If no value is provided and the builder is used to build the runnable application image, the target port will be set to 80 for Python applications and 8080 for all other platform applications. If no value is provided when creating a Container App, the target port will default to 80. Note: when using this task to update a Container App, the target port may be updated if not provided based on changes to the ingress property."
+    },
+    {
+      "name": "location",
+      "type": "string",
+      "label": "Location of the Container App",
+      "required": false,
+      "helpMarkDown": "The location that the Container App (and other created resources) will be deployed to."
+    },
+    {
+      "name": "environmentVariables",
+      "type": "string",
+      "label": "Environment variables",
+      "required": false,
+      "helpMarkDown": "A list of environment variable(s) for the container. Space-separated values in 'key=value' format. Empty string to clear existing values. Prefix value with 'secretref:' to reference a secret."
+    },
+    {
+      "name": "ingress",
+      "type": "string",
+      "label": "Ingress setting",
+      "required": false,
+      "helpMarkDown": "Possible options: external, internal, disabled. If set to `external` (default value if not provided when creating a Container App), the Container App will be visible from the internet or a VNET, depending on the app environment endpoint configured. If set to `internal`, the Container App will be visible from within the app environment only. If set to `disabled`, ingress will be disabled for this Container App and will not have an HTTP or TCP endpoint."
+    },
+    {
+      "name": "yamlConfigPath",
+      "type": "string",
+      "label": "YAML configuration file path",
+      "required": false,
+      "helpMarkDown": "Full path (on the executing Azure Pipelines agent) to the YAML file detailing the configuration of the Container App."
+    },
+    {
+      "name": "disableTelemetry",
+      "type": "boolean",
+      "label": "Disable telemetry",
+      "required": false,
+      "helpMarkDown": "If set to 'true', no telemetry will be collected by this Azure DevOps Task. If set to 'false', or if this argument is not provided, telemetry will be sent to Microsoft about the Container App build and deploy scenario targeted by this Azure DevOps Task."
+    }
+  ],
+  "execution": {
+    "Node10": {
+      "target": "azurecontainerapps.js"
+    },
+    "Node16": {
+      "target": "azurecontainerapps.js"
+    },
+    "Node20_1": {
+      "target": "azurecontainerapps.js",
+      "argumentFormat": ""
     }
   },
   "messages": {
