{
    "id": "CE85A08B-A538-4D2B-8589-1D37A9AB970F",
    "name": "SqlAzureDacpacDeployment",
    "friendlyName": "Azure SQL Database deployment",
    "description": "Deploy an Azure SQL Database using DACPAC or run scripts using SQLCMD",
    "helpUrl": "https://docs.microsoft.com/azure/devops/pipelines/tasks/deploy/sql-azure-dacpac-deployment",
    "helpMarkDown": "[Learn more about this task](https://aka.ms/sqlazuredeployreadme)",
    "category": "Deploy",
    "visibility": [
        "Build",
        "Release"
    ],
    "runsOn": [
        "Agent"
    ],
    "author": "Microsoft Corporation",
    "version": {
        "Major": 1,
<<<<<<< HEAD
        "Minor": 218,
        "Patch": 1
=======
        "Minor": 219,
        "Patch": 0
>>>>>>> b13aad59
    },
    "demands": [
        "sqlpackage"
    ],
    "minimumAgentVersion": "1.103.0",
    "groups": [
        {
            "name": "target",
            "displayName": "SQL Database",
            "isExpanded": true
        },
        {
            "name": "taskDetails",
            "displayName": "Deployment Package",
            "isExpanded": true
        },
        {
            "name": "firewall",
            "displayName": "Firewall",
            "isExpanded": false
        }
    ],
    "inputs": [
        {
            "name": "ConnectedServiceNameSelector",
            "aliases": [
                "azureConnectionType"
            ],
            "type": "pickList",
            "label": "Azure Service Connection Type",
            "required": false,
            "helpMarkDown": "",
            "defaultValue": "ConnectedServiceNameARM",
            "options": {
                "ConnectedServiceName": "Azure Classic",
                "ConnectedServiceNameARM": "Azure Resource Manager"
            }
        },
        {
            "name": "ConnectedServiceName",
            "aliases": [
                "azureClassicSubscription"
            ],
            "type": "connectedService:Azure",
            "label": "Azure Classic Subscription",
            "defaultValue": "",
            "required": true,
            "helpMarkDown": "Target Azure Classic subscription for deploying SQL files",
            "visibleRule": "ConnectedServiceNameSelector = ConnectedServiceName"
        },
        {
            "name": "ConnectedServiceNameARM",
            "aliases": [
                "azureSubscription"
            ],
            "type": "connectedService:AzureRM",
            "label": "Azure Subscription",
            "defaultValue": "",
            "required": true,
            "helpMarkDown": "Target Azure Resource Manager subscription for deploying SQL files",
            "visibleRule": "ConnectedServiceNameSelector = ConnectedServiceNameARM"
        },
        {
            "name": "AuthenticationType",
            "type": "pickList",
            "label": "Authentication Type",
            "required": true,
            "groupName": "target",
            "defaultValue": "server",
            "options": {
                "server": "SQL Server Authentication",
                "aadAuthenticationPassword": "Active Directory - Password",
                "aadAuthenticationIntegrated": "Active Directory - Integrated",
                "connectionString": "Connection String",
                "servicePrincipal": "Service Principal"
            },
            "helpMarkDown": "Specify the option to connect to the Azure SQL Server Database. The options are either to provide the Azure SQL Server Database details, or the SQL Server connection string, or AAD Authentication password or integrated or use a Service Principal. For SQL server authentication, use SQL server's user credentials and for AD authentication, use credentials of AD user configured to SQL server."
        },
        {
            "name": "ServerName",
            "type": "string",
            "label": "Azure SQL Server",
            "required": true,
            "groupName": "target",
            "defaultValue": "",
            "visibleRule": "AuthenticationType = server || AuthenticationType = aadAuthenticationPassword || AuthenticationType = aadAuthenticationIntegrated || AuthenticationType = servicePrincipal",
            "helpMarkDown": "Azure SQL Server name, like Fabrikam.database.windows.net,1433 or Fabrikam.database.windows.net."
        },
        {
            "name": "DatabaseName",
            "type": "string",
            "label": "Database",
            "required": true,
            "groupName": "target",
            "defaultValue": "",
            "visibleRule": "AuthenticationType = server || AuthenticationType = aadAuthenticationPassword || AuthenticationType = aadAuthenticationIntegrated || AuthenticationType = servicePrincipal",
            "helpMarkDown": "Name of the Azure SQL Database, where the files will be deployed."
        },
        {
            "name": "SqlUsername",
            "type": "string",
            "label": "Login",
            "required": true,
            "groupName": "target",
            "defaultValue": "",
            "visibleRule": "AuthenticationType = server",
            "helpMarkDown": "Specify the Azure SQL Server administrator login."
        },
        {
            "name": "SqlPassword",
            "type": "string",
            "label": "Password",
            "required": true,
            "groupName": "target",
            "defaultValue": "",
            "visibleRule": "AuthenticationType = server",
            "helpMarkDown": "Password for the Azure SQL Server administrator.<br>It can accept variable defined in build or release pipelines as '$(passwordVariable)'.<br>You may mark the variable type as 'secret' to secure it."
        },
        {
            "name": "aadSqlUsername",
            "type": "string",
            "label": "Login",
            "required": true,
            "groupName": "target",
            "defaultValue": "",
            "visibleRule": "AuthenticationType = aadAuthenticationPassword",
            "helpMarkDown": "Specify the Active directory username."
        },
        {
            "name": "aadSqlPassword",
            "type": "string",
            "label": "Password",
            "required": true,
            "groupName": "target",
            "defaultValue": "",
            "visibleRule": "AuthenticationType = aadAuthenticationPassword",
            "helpMarkDown": "Password for the Active directory user.<br>It can accept variable defined in build or release pipelines as '$(passwordVariable)'.<br>You may mark the variable type as 'secret' to secure it."
        },
        {
            "name": "ConnectionString",
            "type": "multiLine",
            "label": "Connection String",
            "required": true,
            "groupName": "target",
            "defaultValue": "",
            "visibleRule": "AuthenticationType = connectionString",
            "helpMarkDown": "Specify the Azure SQL Server connection string like \"Server=testServer.database.windows.net;Database=testdb;User ID=sqluser;Password=$(securePassword);\"."
        },
        {
            "name": "TaskNameSelector",
            "aliases": [
                "deployType"
            ],
            "type": "pickList",
            "label": "Deploy type",
            "required": true,
            "helpMarkDown": "",
            "groupName": "taskDetails",
            "defaultValue": "DacpacTask",
            "options": {
                "DacpacTask": "SQL DACPAC File",
                "SqlTask": "SQL Script File",
                "InlineSqlTask": "Inline SQL Script"
            }
        },
        {
            "name": "DeploymentAction",
            "type": "picklist",
            "label": "Action",
            "required": true,
            "groupName": "taskDetails",
            "defaultValue": "Publish",
            "options": {
                "Publish": "Publish",
                "Extract": "Extract",
                "Export": "Export",
                "Import": "Import",
                "Script": "Script",
                "DriftReport": "Drift Report",
                "DeployReport": "Deploy Report"
            },
            "visibleRule": "TaskNameSelector = DacpacTask",
            "helpMarkDown": "Choose one of the SQL Actions from the list. For more details refer <a href=\"https://go.microsoft.com/fwlink/?linkid=875177\">link</a>.​"
        },
        {
            "name": "DacpacFile",
            "type": "filePath",
            "label": "DACPAC File",
            "required": true,
            "groupName": "taskDetails",
            "defaultValue": "",
            "helpMarkDown": "Location of the DACPAC file on the automation agent or on a UNC path accessible to the automation agent like, \\\\\\\\BudgetIT\\Web\\Deploy\\FabrikamDB.dacpac. Predefined system variables like, $(agent.releaseDirectory) can also be used here.",
            "visibleRule": "DeploymentAction = Publish || DeploymentAction = Script || DeploymentAction = DeployReport"
        },
        {
            "name": "BacpacFile",
            "type": "filePath",
            "label": "BACPAC File",
            "required": true,
            "groupName": "taskDetails",
            "defaultValue": "",
            "helpMarkDown": "Location of the BACPAC file on the automation agent or on a UNC path accessible to the automation agent like, \\\\\\\\BudgetIT\\Web\\Deploy\\FabrikamDB.bacpac. Predefined system variables like, $(agent.releaseDirectory) can also be used here.",
            "visibleRule": "DeploymentAction = Import"
        },
        {
            "name": "SqlFile",
            "type": "filePath",
            "label": "SQL Script",
            "required": true,
            "groupName": "taskDetails",
            "defaultValue": "",
            "helpMarkDown": "Location of the SQL script file on the automation agent or on a UNC path accessible to the automation agent like, \\\\\\\\BudgetIT\\Web\\Deploy\\FabrikamDB.sql. Predefined system variables like, $(agent.releaseDirectory) can also be used here.",
            "visibleRule": "TaskNameSelector = SqlTask"
        },
        {
            "name": "SqlInline",
            "type": "multiLine",
            "label": "Inline SQL Script",
            "required": true,
            "groupName": "taskDetails",
            "defaultValue": "",
            "helpMarkDown": "Enter the SQL script to execute on the Database selected above.",
            "visibleRule": "TaskNameSelector = InlineSqlTask",
            "properties": {
                "resizable": "true",
                "rows": "10"
            }
        },
        {
            "name": "PublishProfile",
            "type": "filePath",
            "label": "Publish Profile",
            "required": false,
            "groupName": "taskDetails",
            "defaultValue": "",
            "helpMarkDown": "Publish profile provides fine-grained control over Azure SQL Database creation or upgrades. Specify the path to the Publish profile XML file on the automation agent or on a UNC share. Predefined system variables like, $(agent.buildDirectory) or $(agent.releaseDirectory) can also be used here.",
            "visibleRule": "TaskNameSelector = DacpacTask || DeploymentAction = Script || DeploymentAction = DeployReport"
        },
        {
            "name": "AdditionalArguments",
            "type": "string",
            "label": "Additional SqlPackage.exe Arguments",
            "required": false,
            "groupName": "taskDetails",
            "defaultValue": "",
            "helpMarkDown": "Additional SqlPackage.exe arguments that will be applied when deploying the Azure SQL Database, in case DACPAC option is selected like, /p:IgnoreAnsiNulls=True /p:IgnoreComments=True. These arguments will override the settings in the Publish profile XML file (if provided).",
            "visibleRule": "TaskNameSelector = DacpacTask || DeploymentAction = Extract || DeploymentAction = Export || DeploymentAction = Import || DeploymentAction = Script || DeploymentAction = DeployReport || DeploymentAction = DriftReport"
        },
        {
            "name": "SqlAdditionalArguments",
            "type": "string",
            "label": "Additional Invoke-Sqlcmd Arguments",
            "required": false,
            "groupName": "taskDetails",
            "defaultValue": "",
            "helpMarkDown": "Additional Invoke-Sqlcmd arguments that will be applied when executing the given SQL query on the Azure SQL Database like, -ConnectionTimeout 100 -OutputSqlErrors.",
            "visibleRule": "TaskNameSelector = SqlTask"
        },
        {
            "name": "InlineAdditionalArguments",
            "type": "string",
            "label": "Additional Invoke-Sqlcmd Arguments",
            "required": false,
            "groupName": "taskDetails",
            "defaultValue": "",
            "helpMarkDown": "Additional Invoke-Sqlcmd arguments that will be applied when executing the given SQL query on the Azure SQL Database like, -ConnectionTimeout 100 -OutputSqlErrors",
            "visibleRule": "TaskNameSelector = InlineSqlTask"
        },
        {
            "name": "IpDetectionMethod",
            "type": "pickList",
            "label": "Specify Firewall Rules Using",
            "required": true,
            "groupName": "firewall",
            "defaultValue": "AutoDetect",
            "options": {
                "AutoDetect": "AutoDetect",
                "IPAddressRange": "IPAddressRange"
            },
            "helpMarkDown": "For the task to run, the IP Address of the automation agent has to be added to the 'Allowed IP Addresses' in the Azure SQL Server's Firewall. Select auto-detect to automatically add firewall exception for range of possible IP Address of automation agent or specify the range explicitly."
        },
        {
            "name": "StartIpAddress",
            "type": "string",
            "label": "Start IP Address",
            "required": true,
            "groupName": "firewall",
            "defaultValue": "",
            "visibleRule": "IpDetectionMethod = IPAddressRange",
            "helpMarkDown": "The starting IP Address of the automation agent machine pool like 196.21.30.50."
        },
        {
            "name": "EndIpAddress",
            "type": "string",
            "label": "End IP Address",
            "required": true,
            "groupName": "firewall",
            "defaultValue": "",
            "visibleRule": "IpDetectionMethod = IPAddressRange",
            "helpMarkDown": "The ending IP Address of the automation agent machine pool like 196.21.30.65."
        },
        {
            "name": "DeleteFirewallRule",
            "type": "boolean",
            "label": "Delete Rule After Task Ends",
            "required": false,
            "groupName": "firewall",
            "defaultValue": "true",
            "helpMarkDown": "If selected, then after the task ends, the IP Addresses specified here are deleted from the 'Allowed IP Addresses' list of the Azure SQL Server's Firewall."
        }
    ],
    "outputVariables": [
        {
            "name": "SqlDeploymentOutputFile",
            "description": "Generated output file path when deployment package action is either of Extract, Export, Script, Drift Report, Deploy Report."
        }
    ],
    "instanceNameFormat": "Azure SQL $(TaskNameSelector)",
    "execution": {
        "PowerShell3": {
            "target": "DeploySqlAzure.ps1"
        }
    },
    "messages": {
        "SAD_InvalidServerAddress": "Either the IP address mentioned is not a valid IPv4 address or SQL database server '{0}' does not exist.",
        "SAD_ServerNotFound": "SQL database server '{0}' was not found.",
        "SAD_InvalidIPv4Address": "The IP address mentioned is not a valid IPv4 address.",
        "SAD_FoundMoreFiles": "Found more than one file to deploy with search pattern {0}. There can be only one.",
        "SAD_NoFilesMatch": "No files were found to deploy with search pattern {0}",
        "SAD_InvalidDacpacFile": "Invalid DACPAC file provided: '{0}'",
        "SAD_InvalidAuthenticationInputs": "Invalid authentication inputs. Failed to detect authentication type.",
        "SAD_InvalidSqlFile": "Invalid SQL file provided: '{0}'",
        "SAD_NoPassword": "No password specified for the SQL User: '{0}'",
        "SAD_InvalidPublishProfile": "Invalid publish profile provided: '{0}'",
        "SAD_InvalidServerNameFormat": "Server name '{0}' is not in the correct format. Use a fully qualified domain name format like '{1}'",
        "SAD_AzureSQLDacpacTaskFailed": "The Azure SQL DACPAC task failed. SqlPackage.exe exited with code {0}.",
        "SAD_TroubleshootingLink": "Check out how to troubleshoot failures at https://aka.ms/sqlazuredeployreadme#troubleshooting-",
        "SAD_InvalidDeploymentAction": "Invalid deployment action: {0}",
        "SAD_InvalidDeploymentActionForSQLOperations": "Invalid deployment action: {0}. For SQL query operations, deployment actions should be set to value `Publish`.",
        "SAD_SetOutputVariable": "Setting output variable '{0}' to '{1}'",
        "SAD_TemporaryInlineSqlFile": "Temporary inline SQL file: {0}",
        "SAD_GeneratedFile": "Generated file {0}. Uploading file to the logs.",
        "SAD_InvalidPublishOption": "Invalid option selected for the publish action: {0}",
        "SAD_DacpacFilePath": "DACPAC file path:",
        "SAD_BacpacFilePath": "BACPAC file path:",
        "SAD_PublishProfilePath": "Publish profile path:",
        "SAD_DriftReportWarning": "While generating a Drift Report of the database, ensure that the database is registered as a Data-tier Application.",
        "SAD_InvokeSQLCmdNotSupportingConnectionString": "Imported Invoke-Sqlcmd doesn't support connectionString. Install SQLServer PS module.",
        "SAD_NoServerSpecified": "No server specified. Please specify a source or a target server."
    }
}<|MERGE_RESOLUTION|>--- conflicted
+++ resolved
@@ -16,13 +16,8 @@
     "author": "Microsoft Corporation",
     "version": {
         "Major": 1,
-<<<<<<< HEAD
-        "Minor": 218,
+        "Minor": 219,
         "Patch": 1
-=======
-        "Minor": 219,
-        "Patch": 0
->>>>>>> b13aad59
     },
     "demands": [
         "sqlpackage"
