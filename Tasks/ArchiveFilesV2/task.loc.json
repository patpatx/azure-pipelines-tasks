{
  "id": "d8b84976-e99a-4b86-b885-4849694435b0",
  "name": "ArchiveFiles",
  "friendlyName": "ms-resource:loc.friendlyName",
  "description": "ms-resource:loc.description",
  "author": "Microsoft Corporation",
  "helpUrl": "https://docs.microsoft.com/azure/devops/pipelines/tasks/utility/archive-files",
  "helpMarkDown": "ms-resource:loc.helpMarkDown",
  "category": "Utility",
  "visibility": [
    "Build",
    "Release"
  ],
  "runsOn": [
    "Agent",
    "DeploymentGroup"
  ],
  "demands": [],
  "minimumAgentVersion": "2.182.1",
  "version": {
    "Major": 2,
<<<<<<< HEAD
    "Minor": 200,
=======
    "Minor": 201,
>>>>>>> ad1b22af
    "Patch": 0
  },
  "groups": [
    {
      "name": "archive",
      "displayName": "ms-resource:loc.group.displayName.archive",
      "isExpanded": true
    }
  ],
  "instanceNameFormat": "ms-resource:loc.instanceNameFormat",
  "inputs": [
    {
      "name": "rootFolderOrFile",
      "type": "filePath",
      "label": "ms-resource:loc.input.label.rootFolderOrFile",
      "defaultValue": "$(Build.BinariesDirectory)",
      "required": true,
      "helpMarkDown": "ms-resource:loc.input.help.rootFolderOrFile"
    },
    {
      "name": "includeRootFolder",
      "type": "boolean",
      "label": "ms-resource:loc.input.label.includeRootFolder",
      "defaultValue": true,
      "required": true,
      "helpMarkDown": "ms-resource:loc.input.help.includeRootFolder"
    },
    {
      "name": "archiveType",
      "type": "pickList",
      "label": "ms-resource:loc.input.label.archiveType",
      "required": true,
      "defaultValue": "zip",
      "helpMarkDown": "ms-resource:loc.input.help.archiveType",
      "groupName": "archive",
      "options": {
        "zip": "zip",
        "7z": "7z",
        "tar": "tar",
        "wim": "wim"
      }
    },
    {
      "name": "sevenZipCompression",
      "type": "pickList",
      "label": "ms-resource:loc.input.label.sevenZipCompression",
      "required": false,
      "defaultValue": "normal",
      "helpMarkDown": "ms-resource:loc.input.help.sevenZipCompression",
      "groupName": "archive",
      "visibleRule": "archiveType = 7z",
      "options": {
        "ultra": "Ultra",
        "maximum": "Maximum",
        "normal": "Normal",
        "fast": "Fast",
        "fastest": "Fastest",
        "none": "None"
      }
    },
    {
      "name": "tarCompression",
      "type": "pickList",
      "label": "ms-resource:loc.input.label.tarCompression",
      "required": false,
      "defaultValue": "gz",
      "helpMarkDown": "ms-resource:loc.input.help.tarCompression",
      "groupName": "archive",
      "visibleRule": "archiveType = tar",
      "options": {
        "gz": "gz",
        "bz2": "bz2",
        "xz": "xz",
        "none": "None"
      }
    },
    {
      "name": "archiveFile",
      "type": "filePath",
      "label": "ms-resource:loc.input.label.archiveFile",
      "defaultValue": "$(Build.ArtifactStagingDirectory)/$(Build.BuildId).zip",
      "required": true,
      "helpMarkDown": "ms-resource:loc.input.help.archiveFile",
      "groupName": "archive"
    },
    {
      "name": "replaceExistingArchive",
      "type": "boolean",
      "label": "ms-resource:loc.input.label.replaceExistingArchive",
      "required": true,
      "defaultValue": "true",
      "helpMarkDown": "ms-resource:loc.input.help.replaceExistingArchive",
      "groupName": "archive"
    },
    {
      "name": "verbose",
      "type": "boolean",
      "label": "ms-resource:loc.input.label.verbose",
      "required": false,
      "defaultValue": false,
      "helpMarkDown": "ms-resource:loc.input.help.verbose",
      "groupName": "archive"
    },
    {
      "name": "quiet",
      "type": "boolean",
      "label": "ms-resource:loc.input.label.quiet",
      "required": false,
      "defaultValue": false,
      "helpMarkDown": "ms-resource:loc.input.help.quiet",
      "groupName": "archive"
    }
  ],
  "execution": {
    "Node10": {
      "target": "archivefiles.js",
      "argumentFormat": ""
    }
  },
  "restrictions": {
    "commands": {
      "mode": "restricted"
    },
    "settableVariables": {
      "allowed": []
    }
  },
  "messages": {
    "Filename": "ms-resource:loc.messages.Filename",
    "TarExists": "ms-resource:loc.messages.TarExists",
    "RemoveBeforeCreation": "ms-resource:loc.messages.RemoveBeforeCreation",
    "AlreadyExists": "ms-resource:loc.messages.AlreadyExists",
    "ArchiveCreationFailedWithError": "ms-resource:loc.messages.ArchiveCreationFailedWithError",
    "ArchiveFileExistsButNotAFile": "ms-resource:loc.messages.ArchiveFileExistsButNotAFile",
    "FailedArchiveFile": "ms-resource:loc.messages.FailedArchiveFile",
    "FoundNFiles": "ms-resource:loc.messages.FoundNFiles",
    "ArchivingFile": "ms-resource:loc.messages.ArchivingFile",
    "MoreFiles": "ms-resource:loc.messages.MoreFiles"
  }
}<|MERGE_RESOLUTION|>--- conflicted
+++ resolved
@@ -19,12 +19,8 @@
   "minimumAgentVersion": "2.182.1",
   "version": {
     "Major": 2,
-<<<<<<< HEAD
-    "Minor": 200,
-=======
     "Minor": 201,
->>>>>>> ad1b22af
-    "Patch": 0
+    "Patch": 1
   },
   "groups": [
     {
