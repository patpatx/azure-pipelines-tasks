{
<<<<<<< HEAD
  "id": "d8b84976-e99a-4b86-b885-4849694435b0",
  "name": "ArchiveFiles",
  "friendlyName": "Archive files",
  "description": "Compress files into .7z, .tar.gz, or .zip",
  "author": "Microsoft Corporation",
  "helpUrl": "https://docs.microsoft.com/azure/devops/pipelines/tasks/utility/archive-files",
  "helpMarkDown": "[Learn more about this task](http://go.microsoft.com/fwlink/?LinkId=809083)",
  "category": "Utility",
  "visibility": [
    "Build",
    "Release"
  ],
  "runsOn": [
    "Agent",
    "DeploymentGroup"
  ],
  "demands": [],
  "minimumAgentVersion": "2.182.1",
  "version": {
    "Major": 2,
    "Minor": 228,
    "Patch": 3
  },
  "groups": [
    {
      "name": "archive",
      "displayName": "Archive",
      "isExpanded": true
    }
  ],
  "instanceNameFormat": "Archive $(rootFolderOrFile)",
  "inputs": [
    {
      "name": "rootFolderOrFile",
      "type": "filePath",
      "label": "Root folder or file to archive",
      "defaultValue": "$(Build.BinariesDirectory)",
      "required": true,
      "helpMarkDown": "Enter the root folder or file path to add to the archive. If a folder, everything under the folder will be added to the resulting archive."
    },
    {
      "name": "includeRootFolder",
      "type": "boolean",
      "label": "Prepend root folder name to archive paths",
      "defaultValue": true,
      "required": true,
      "helpMarkDown": "If selected, the root folder name will be prepended to file paths within the archive. Otherwise, all file paths will start one level lower.<p>For example, suppose the selected root folder is: <b>`/home/user/output/classes/`</b>, and contains: <b>`com/acme/Main.class`</b>. <ul><li>If selected, the resulting archive would contain: <b>`classes/com/acme/Main.class`</b>.</li><li>Otherwise, the resulting archive would contain: <b>`com/acme/Main.class`</b>.</li></ul>"
    },
    {
      "name": "archiveType",
      "type": "pickList",
      "label": "Archive type",
      "required": true,
      "defaultValue": "zip",
      "helpMarkDown": "Specify the compression scheme used.  To create <b>`foo.jar`</b>, for example, choose <b>`zip`</b> for the compression, and specify <b>`foo.jar`</b> as the archive file to create.  For all tar files (including compressed ones), choose <b>`tar`</b>.",
      "groupName": "archive",
      "options": {
        "zip": "zip",
        "7z": "7z",
        "tar": "tar",
        "wim": "wim"
      }
    },
    {
      "name": "sevenZipCompression",
      "type": "pickList",
      "label": "7z compression",
      "required": false,
      "defaultValue": "normal",
      "helpMarkDown": "Optionally choose a compression level, or choose <b>`None`</b> to create an uncompressed 7z file.",
      "groupName": "archive",
      "visibleRule": "archiveType = 7z",
      "options": {
        "ultra": "Ultra",
        "maximum": "Maximum",
        "normal": "Normal",
        "fast": "Fast",
        "fastest": "Fastest",
        "none": "None"
      }
    },
    {
      "name": "tarCompression",
      "type": "pickList",
      "label": "Tar compression",
      "required": false,
      "defaultValue": "gz",
      "helpMarkDown": "Optionally choose a compression scheme, or choose <b>`None`</b> to create an uncompressed tar file.",
      "groupName": "archive",
      "visibleRule": "archiveType = tar",
      "options": {
        "gz": "gz",
        "bz2": "bz2",
        "xz": "xz",
        "none": "None"
      }
=======
    "id": "d8b84976-e99a-4b86-b885-4849694435b0",
    "name": "ArchiveFiles",
    "friendlyName": "Archive files",
    "description": "Compress files into .7z, .tar.gz, or .zip",
    "author": "Microsoft Corporation",
    "helpUrl": "https://docs.microsoft.com/azure/devops/pipelines/tasks/utility/archive-files",
    "helpMarkDown": "[Learn more about this task](http://go.microsoft.com/fwlink/?LinkId=809083)",
    "category": "Utility",
    "visibility": [
        "Build",
        "Release"
    ],
    "runsOn": [
        "Agent",
        "DeploymentGroup"
    ],
    "demands": [],
    "minimumAgentVersion": "2.182.1",
    "version": {
        "Major": 2,
        "Minor": 229,
        "Patch": 0
>>>>>>> 3cac0cb5
    },
    {
      "name": "archiveFile",
      "type": "filePath",
      "label": "Archive file to create",
      "defaultValue": "$(Build.ArtifactStagingDirectory)/$(Build.BuildId).zip",
      "required": true,
      "helpMarkDown": "Specify the name of the archive file to create.  For example, to create <b>`foo.tgz`</b>, select the <b>`tar`</b> archive type and <b>`gz`</b> for tar compression.",
      "groupName": "archive"
    },
    {
      "name": "replaceExistingArchive",
      "type": "boolean",
      "label": "Replace existing archive",
      "required": true,
      "defaultValue": "true",
      "helpMarkDown": "If an existing archive exists, specify whether to overwrite it.  Otherwise, files will be added to it.",
      "groupName": "archive"
    },
    {
      "name": "verbose",
      "type": "boolean",
      "label": "Force verbose output",
      "required": false,
      "defaultValue": false,
      "helpMarkDown": "If set to true, forces tools to use verbose output. Overrides 'quiet'",
      "groupName": "archive"
    },
    {
      "name": "quiet",
      "type": "boolean",
      "label": "Force quiet output",
      "required": false,
      "defaultValue": false,
      "helpMarkDown": "If set to true, forces tools to use quiet output. Can be overridden by 'verbose'",
      "groupName": "archive"
    }
  ],
  "execution": {
    "Node10": {
      "target": "archivefiles.js",
      "argumentFormat": ""
    },
    "Node16": {
      "target": "archivefiles.js",
      "argumentFormat": ""
    }
  },
  "restrictions": {
    "commands": {
      "mode": "restricted"
    },
    "settableVariables": {
      "allowed": []
    }
  },
  "messages": {
    "Filename": "files=%s",
    "TarExists": "Intermediate tar: %s already exists.  Attempting to add files to it.",
    "RemoveBeforeCreation": "Removing existing archive file before creation: %s",
    "AlreadyExists": "Archive file: %s already exists.  Attempting to add files to it.",
    "ArchiveCreationFailedWithError": "Archive creation failed for archive file: %s \ncode: %d \nstdout: %s \nstderr: %s \nerror: %s;",
    "ArchiveFileExistsButNotAFile": "Specified archive file: %s already exists and is not a file.",
    "FailedArchiveFile": "Specified archive file: %s cannot be created because it cannot be accessed: %s",
    "FoundNFiles": "Found %d files",
    "ArchivingFile": "Archiving file: %s",
    "MoreFiles": "... %d more ..."
  }
}<|MERGE_RESOLUTION|>--- conflicted
+++ resolved
@@ -1,102 +1,4 @@
 {
-<<<<<<< HEAD
-  "id": "d8b84976-e99a-4b86-b885-4849694435b0",
-  "name": "ArchiveFiles",
-  "friendlyName": "Archive files",
-  "description": "Compress files into .7z, .tar.gz, or .zip",
-  "author": "Microsoft Corporation",
-  "helpUrl": "https://docs.microsoft.com/azure/devops/pipelines/tasks/utility/archive-files",
-  "helpMarkDown": "[Learn more about this task](http://go.microsoft.com/fwlink/?LinkId=809083)",
-  "category": "Utility",
-  "visibility": [
-    "Build",
-    "Release"
-  ],
-  "runsOn": [
-    "Agent",
-    "DeploymentGroup"
-  ],
-  "demands": [],
-  "minimumAgentVersion": "2.182.1",
-  "version": {
-    "Major": 2,
-    "Minor": 228,
-    "Patch": 3
-  },
-  "groups": [
-    {
-      "name": "archive",
-      "displayName": "Archive",
-      "isExpanded": true
-    }
-  ],
-  "instanceNameFormat": "Archive $(rootFolderOrFile)",
-  "inputs": [
-    {
-      "name": "rootFolderOrFile",
-      "type": "filePath",
-      "label": "Root folder or file to archive",
-      "defaultValue": "$(Build.BinariesDirectory)",
-      "required": true,
-      "helpMarkDown": "Enter the root folder or file path to add to the archive. If a folder, everything under the folder will be added to the resulting archive."
-    },
-    {
-      "name": "includeRootFolder",
-      "type": "boolean",
-      "label": "Prepend root folder name to archive paths",
-      "defaultValue": true,
-      "required": true,
-      "helpMarkDown": "If selected, the root folder name will be prepended to file paths within the archive. Otherwise, all file paths will start one level lower.<p>For example, suppose the selected root folder is: <b>`/home/user/output/classes/`</b>, and contains: <b>`com/acme/Main.class`</b>. <ul><li>If selected, the resulting archive would contain: <b>`classes/com/acme/Main.class`</b>.</li><li>Otherwise, the resulting archive would contain: <b>`com/acme/Main.class`</b>.</li></ul>"
-    },
-    {
-      "name": "archiveType",
-      "type": "pickList",
-      "label": "Archive type",
-      "required": true,
-      "defaultValue": "zip",
-      "helpMarkDown": "Specify the compression scheme used.  To create <b>`foo.jar`</b>, for example, choose <b>`zip`</b> for the compression, and specify <b>`foo.jar`</b> as the archive file to create.  For all tar files (including compressed ones), choose <b>`tar`</b>.",
-      "groupName": "archive",
-      "options": {
-        "zip": "zip",
-        "7z": "7z",
-        "tar": "tar",
-        "wim": "wim"
-      }
-    },
-    {
-      "name": "sevenZipCompression",
-      "type": "pickList",
-      "label": "7z compression",
-      "required": false,
-      "defaultValue": "normal",
-      "helpMarkDown": "Optionally choose a compression level, or choose <b>`None`</b> to create an uncompressed 7z file.",
-      "groupName": "archive",
-      "visibleRule": "archiveType = 7z",
-      "options": {
-        "ultra": "Ultra",
-        "maximum": "Maximum",
-        "normal": "Normal",
-        "fast": "Fast",
-        "fastest": "Fastest",
-        "none": "None"
-      }
-    },
-    {
-      "name": "tarCompression",
-      "type": "pickList",
-      "label": "Tar compression",
-      "required": false,
-      "defaultValue": "gz",
-      "helpMarkDown": "Optionally choose a compression scheme, or choose <b>`None`</b> to create an uncompressed tar file.",
-      "groupName": "archive",
-      "visibleRule": "archiveType = tar",
-      "options": {
-        "gz": "gz",
-        "bz2": "bz2",
-        "xz": "xz",
-        "none": "None"
-      }
-=======
     "id": "d8b84976-e99a-4b86-b885-4849694435b0",
     "name": "ArchiveFiles",
     "friendlyName": "Archive files",
@@ -119,7 +21,215 @@
         "Major": 2,
         "Minor": 229,
         "Patch": 0
->>>>>>> 3cac0cb5
+    },
+    "groups": [
+        {
+            "name": "archive",
+            "displayName": "Archive",
+            "isExpanded": true
+        }
+    ],
+    "instanceNameFormat": "Archive $(rootFolderOrFile)",
+    "inputs": [
+        {
+            "name": "rootFolderOrFile",
+            "type": "filePath",
+            "label": "Root folder or file to archive",
+            "defaultValue": "$(Build.BinariesDirectory)",
+            "required": true,
+            "helpMarkDown": "Enter the root folder or file path to add to the archive. If a folder, everything under the folder will be added to the resulting archive."
+        },
+        {
+            "name": "includeRootFolder",
+            "type": "boolean",
+            "label": "Prepend root folder name to archive paths",
+            "defaultValue": true,
+            "required": true,
+            "helpMarkDown": "If selected, the root folder name will be prepended to file paths within the archive. Otherwise, all file paths will start one level lower.<p>For example, suppose the selected root folder is: <b>`/home/user/output/classes/`</b>, and contains: <b>`com/acme/Main.class`</b>. <ul><li>If selected, the resulting archive would contain: <b>`classes/com/acme/Main.class`</b>.</li><li>Otherwise, the resulting archive would contain: <b>`com/acme/Main.class`</b>.</li></ul>"
+        },
+        {
+            "name": "archiveType",
+            "type": "pickList",
+            "label": "Archive type",
+            "required": true,
+            "defaultValue": "zip",
+            "helpMarkDown": "Specify the compression scheme used.  To create <b>`foo.jar`</b>, for example, choose <b>`zip`</b> for the compression, and specify <b>`foo.jar`</b> as the archive file to create.  For all tar files (including compressed ones), choose <b>`tar`</b>.",
+            "groupName": "archive",
+            "options": {
+                "zip": "zip",
+                "7z": "7z",
+                "tar": "tar",
+                "wim": "wim"
+            }
+        },
+        {
+            "name": "sevenZipCompression",
+            "type": "pickList",
+            "label": "7z compression",
+            "required": false,
+            "defaultValue": "normal",
+            "helpMarkDown": "Optionally choose a compression level, or choose <b>`None`</b> to create an uncompressed 7z file.",
+            "groupName": "archive",
+            "visibleRule": "archiveType = 7z",
+            "options": {
+                "ultra": "Ultra",
+                "maximum": "Maximum",
+                "normal": "Normal",
+                "fast": "Fast",
+                "fastest": "Fastest",
+                "none": "None"
+            }
+        },
+        {
+            "name": "tarCompression",
+            "type": "pickList",
+            "label": "Tar compression",
+            "required": false,
+            "defaultValue": "gz",
+            "helpMarkDown": "Optionally choose a compression scheme, or choose <b>`None`</b> to create an uncompressed tar file.",
+            "groupName": "archive",
+            "visibleRule": "archiveType = tar",
+            "options": {
+                "gz": "gz",
+                "bz2": "bz2",
+                "xz": "xz",
+                "none": "None"
+            }
+        },
+        {
+            "name": "archiveFile",
+            "type": "filePath",
+            "label": "Archive file to create",
+            "defaultValue": "$(Build.ArtifactStagingDirectory)/$(Build.BuildId).zip",
+            "required": true,
+            "helpMarkDown": "Specify the name of the archive file to create.  For example, to create <b>`foo.tgz`</b>, select the <b>`tar`</b> archive type and <b>`gz`</b> for tar compression.",
+            "groupName": "archive"
+        },
+        {
+            "name": "replaceExistingArchive",
+            "type": "boolean",
+            "label": "Replace existing archive",
+            "required": true,
+            "defaultValue": "true",
+            "helpMarkDown": "If an existing archive exists, specify whether to overwrite it.  Otherwise, files will be added to it.",
+            "groupName": "archive"
+        },
+        {
+            "name": "verbose",
+            "type": "boolean",
+            "label": "Force verbose output",
+            "required": false,
+            "defaultValue": false,
+            "helpMarkDown": "If set to true, forces tools to use verbose output. Overrides 'quiet'",
+            "groupName": "archive"
+        },
+        {
+            "name": "quiet",
+            "type": "boolean",
+            "label": "Force quiet output",
+            "required": false,
+            "defaultValue": false,
+            "helpMarkDown": "If set to true, forces tools to use quiet output. Can be overridden by 'verbose'",
+            "groupName": "archive"
+        }
+    ],
+    "execution": {
+        "Node10": {
+            "target": "archivefiles.js",
+            "argumentFormat": ""
+        },
+        "Node16": {
+            "target": "archivefiles.js",
+            "argumentFormat": ""
+        }
+    },
+    "restrictions": {
+        "commands": {
+            "mode": "restricted"
+        },
+        "settableVariables": {
+            "allowed": []
+        }
+    },
+    "messages": {
+        "Filename": "files=%s",
+        "TarExists": "Intermediate tar: %s already exists.  Attempting to add files to it.",
+        "RemoveBeforeCreation": "Removing existing archive file before creation: %s",
+        "AlreadyExists": "Archive file: %s already exists.  Attempting to add files to it.",
+        "ArchiveCreationFailedWithError": "Archive creation failed for archive file: %s \ncode: %d \nstdout: %s \nstderr: %s \nerror: %s;",
+        "ArchiveFileExistsButNotAFile": "Specified archive file: %s already exists and is not a file.",
+        "FailedArchiveFile": "Specified archive file: %s cannot be created because it cannot be accessed: %s",
+        "FoundNFiles": "Found %d files",
+        "ArchivingFile": "Archiving file: %s",
+        "MoreFiles": "... %d more ..."
+    }
+  ],
+  "instanceNameFormat": "Archive $(rootFolderOrFile)",
+  "inputs": [
+    {
+      "name": "rootFolderOrFile",
+      "type": "filePath",
+      "label": "Root folder or file to archive",
+      "defaultValue": "$(Build.BinariesDirectory)",
+      "required": true,
+      "helpMarkDown": "Enter the root folder or file path to add to the archive. If a folder, everything under the folder will be added to the resulting archive."
+    },
+    {
+      "name": "includeRootFolder",
+      "type": "boolean",
+      "label": "Prepend root folder name to archive paths",
+      "defaultValue": true,
+      "required": true,
+      "helpMarkDown": "If selected, the root folder name will be prepended to file paths within the archive. Otherwise, all file paths will start one level lower.<p>For example, suppose the selected root folder is: <b>`/home/user/output/classes/`</b>, and contains: <b>`com/acme/Main.class`</b>. <ul><li>If selected, the resulting archive would contain: <b>`classes/com/acme/Main.class`</b>.</li><li>Otherwise, the resulting archive would contain: <b>`com/acme/Main.class`</b>.</li></ul>"
+    },
+    {
+      "name": "archiveType",
+      "type": "pickList",
+      "label": "Archive type",
+      "required": true,
+      "defaultValue": "zip",
+      "helpMarkDown": "Specify the compression scheme used.  To create <b>`foo.jar`</b>, for example, choose <b>`zip`</b> for the compression, and specify <b>`foo.jar`</b> as the archive file to create.  For all tar files (including compressed ones), choose <b>`tar`</b>.",
+      "groupName": "archive",
+      "options": {
+        "zip": "zip",
+        "7z": "7z",
+        "tar": "tar",
+        "wim": "wim"
+      }
+    },
+    {
+      "name": "sevenZipCompression",
+      "type": "pickList",
+      "label": "7z compression",
+      "required": false,
+      "defaultValue": "normal",
+      "helpMarkDown": "Optionally choose a compression level, or choose <b>`None`</b> to create an uncompressed 7z file.",
+      "groupName": "archive",
+      "visibleRule": "archiveType = 7z",
+      "options": {
+        "ultra": "Ultra",
+        "maximum": "Maximum",
+        "normal": "Normal",
+        "fast": "Fast",
+        "fastest": "Fastest",
+        "none": "None"
+      }
+    },
+    {
+      "name": "tarCompression",
+      "type": "pickList",
+      "label": "Tar compression",
+      "required": false,
+      "defaultValue": "gz",
+      "helpMarkDown": "Optionally choose a compression scheme, or choose <b>`None`</b> to create an uncompressed tar file.",
+      "groupName": "archive",
+      "visibleRule": "archiveType = tar",
+      "options": {
+        "gz": "gz",
+        "bz2": "bz2",
+        "xz": "xz",
+        "none": "None"
+      }
     },
     {
       "name": "archiveFile",
