{
  "id": "068D5909-43E6-48C5-9E01-7C8A94816220",
  "name": "HelmInstaller",
  "friendlyName": "ms-resource:loc.friendlyName",
  "description": "ms-resource:loc.description",
  "helpUrl": "https://go.microsoft.com/fwlink/?linkid=851275",
  "helpMarkDown": "ms-resource:loc.helpMarkDown",
  "category": "Tool",
  "visibility": [
    "Build",
    "Release"
  ],
  "author": "Microsoft Corporation",
  "version": {
    "Major": 0,
<<<<<<< HEAD
    "Minor": 150,
=======
    "Minor": 151,
>>>>>>> 480939af
    "Patch": 0
  },
  "demands": [],
  "satisfies": [
    "Helm"
  ],
  "minimumAgentVersion": "2.115.0",
  "groups": [
    {
      "name": "prerequisite",
      "displayName": "ms-resource:loc.group.displayName.prerequisite",
      "isExpanded": false
    }
  ],
  "inputs": [
    {
      "name": "helmVersion",
      "label": "ms-resource:loc.input.label.helmVersion",
      "type": "string",
      "required": true,
      "helpMarkDown": "ms-resource:loc.input.help.helmVersion",
      "defaultValue": "2.9.1"
    },
    {
      "name": "checkLatestHelmVersion",
      "type": "boolean",
      "label": "ms-resource:loc.input.label.checkLatestHelmVersion",
      "defaultValue": "true",
      "helpMarkDown": "ms-resource:loc.input.help.checkLatestHelmVersion"
    },
    {
      "name": "installKubeCtl",
      "aliases": [
        "installKubectl"
      ],
      "type": "boolean",
      "label": "ms-resource:loc.input.label.installKubeCtl",
      "defaultValue": "true",
      "helpMarkDown": "ms-resource:loc.input.help.installKubeCtl",
      "required": true,
      "groupName": "prerequisite"
    },
    {
      "name": "kubectlVersion",
      "label": "ms-resource:loc.input.label.kubectlVersion",
      "type": "string",
      "helpMarkDown": "ms-resource:loc.input.help.kubectlVersion",
      "defaultValue": "1.8.9",
      "visibleRule": "installKubeCtl == true",
      "groupName": "prerequisite"
    },
    {
      "name": "checkLatestKubeCtl",
      "aliases": [
        "checkLatestKubectl"
      ],
      "type": "boolean",
      "label": "ms-resource:loc.input.label.checkLatestKubeCtl",
      "defaultValue": "true",
      "helpMarkDown": "ms-resource:loc.input.help.checkLatestKubeCtl",
      "visibleRule": "installKubeCtl == true",
      "groupName": "prerequisite"
    }
  ],
  "instanceNameFormat": "ms-resource:loc.instanceNameFormat",
  "execution": {
    "Node": {
      "target": "src//helmtoolinstaller.js"
    }
  },
  "messages": {
    "DownloadStableVersionFailed": "ms-resource:loc.messages.DownloadStableVersionFailed",
    "DownloadKubectlFailedFromLocation": "ms-resource:loc.messages.DownloadKubectlFailedFromLocation",
    "NotAValidSemverVersion": "ms-resource:loc.messages.NotAValidSemverVersion",
    "HelmNotFoundInFolder": "ms-resource:loc.messages.HelmNotFoundInFolder",
    "HelmDownloadFailed": "ms-resource:loc.messages.HelmDownloadFailed",
    "HelmLatestNotKnown": "ms-resource:loc.messages.HelmLatestNotKnown",
    "VerifyHelmInstallation": "ms-resource:loc.messages.VerifyHelmInstallation"
  }
}<|MERGE_RESOLUTION|>--- conflicted
+++ resolved
@@ -13,11 +13,7 @@
   "author": "Microsoft Corporation",
   "version": {
     "Major": 0,
-<<<<<<< HEAD
-    "Minor": 150,
-=======
     "Minor": 151,
->>>>>>> 480939af
     "Patch": 0
   },
   "demands": [],
