--- conflicted
+++ resolved
@@ -17,13 +17,8 @@
     "author": "Microsoft Corporation",
     "version": {
         "Major": 3,
-<<<<<<< HEAD
-        "Minor": 201,
-        "Patch": 1
-=======
         "Minor": 205,
         "Patch": 0
->>>>>>> 1d213e9a
     },
     "releaseNotes": "Configuration of the SonarQube analysis was moved to the [SonarQube](https://marketplace.visualstudio.com/items?itemName=SonarSource.sonarqube) or [SonarCloud](https://marketplace.visualstudio.com/items?itemName=SonarSource.sonarcloud) extensions, in task `Prepare Analysis Configuration`",
     "demands": [
