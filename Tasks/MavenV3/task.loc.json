{
  "id": "AC4EE482-65DA-4485-A532-7B085873E532",
  "name": "Maven",
  "friendlyName": "ms-resource:loc.friendlyName",
  "description": "ms-resource:loc.description",
  "helpUrl": "https://docs.microsoft.com/azure/devops/pipelines/tasks/build/maven",
  "helpMarkDown": "ms-resource:loc.helpMarkDown",
  "category": "Build",
  "visibility": [
    "Build",
    "Release"
  ],
  "runsOn": [
    "Agent",
    "DeploymentGroup"
  ],
  "author": "Microsoft Corporation",
  "version": {
    "Major": 3,
<<<<<<< HEAD
    "Minor": 201,
    "Patch": 1
=======
    "Minor": 205,
    "Patch": 0
>>>>>>> 1d213e9a
  },
  "releaseNotes": "ms-resource:loc.releaseNotes",
  "demands": [
    "maven"
  ],
  "minimumAgentVersion": "1.89.0",
  "instanceNameFormat": "ms-resource:loc.instanceNameFormat",
  "groups": [
    {
      "name": "junitTestResults",
      "displayName": "ms-resource:loc.group.displayName.junitTestResults",
      "isExpanded": true
    },
    {
      "name": "codeCoverage",
      "displayName": "ms-resource:loc.group.displayName.codeCoverage",
      "isExpanded": true
    },
    {
      "name": "advanced",
      "displayName": "ms-resource:loc.group.displayName.advanced",
      "isExpanded": false
    },
    {
      "name": "CodeAnalysis",
      "displayName": "ms-resource:loc.group.displayName.CodeAnalysis",
      "isExpanded": true
    }
  ],
  "inputs": [
    {
      "name": "mavenPOMFile",
      "aliases": [
        "mavenPomFile"
      ],
      "type": "filePath",
      "label": "ms-resource:loc.input.label.mavenPOMFile",
      "defaultValue": "pom.xml",
      "required": true,
      "helpMarkDown": "ms-resource:loc.input.help.mavenPOMFile"
    },
    {
      "name": "goals",
      "type": "string",
      "label": "ms-resource:loc.input.label.goals",
      "defaultValue": "package",
      "required": false
    },
    {
      "name": "options",
      "type": "string",
      "label": "ms-resource:loc.input.label.options",
      "defaultValue": "",
      "required": false
    },
    {
      "name": "publishJUnitResults",
      "type": "boolean",
      "label": "ms-resource:loc.input.label.publishJUnitResults",
      "required": true,
      "defaultValue": "true",
      "groupName": "junitTestResults",
      "helpMarkDown": "ms-resource:loc.input.help.publishJUnitResults"
    },
    {
      "name": "testResultsFiles",
      "type": "filePath",
      "label": "ms-resource:loc.input.label.testResultsFiles",
      "defaultValue": "**/surefire-reports/TEST-*.xml",
      "required": true,
      "groupName": "junitTestResults",
      "helpMarkDown": "ms-resource:loc.input.help.testResultsFiles",
      "visibleRule": "publishJUnitResults = true"
    },
    {
      "name": "testRunTitle",
      "type": "string",
      "label": "ms-resource:loc.input.label.testRunTitle",
      "defaultValue": "",
      "required": false,
      "groupName": "junitTestResults",
      "helpMarkDown": "ms-resource:loc.input.help.testRunTitle",
      "visibleRule": "publishJUnitResults = true"
    },
    {
      "name": "allowBrokenSymbolicLinks",
      "aliases": [
        "allowBrokenSymlinks"
      ],
      "type": "boolean",
      "label": "ms-resource:loc.input.label.allowBrokenSymbolicLinks",
      "required": false,
      "defaultValue": "true",
      "groupName": "junitTestResults",
      "helpMarkDown": "ms-resource:loc.input.help.allowBrokenSymbolicLinks",
      "visibleRule": "publishJUnitResults = true"
    },
    {
      "name": "codeCoverageTool",
      "aliases": [
        "codeCoverageToolOption"
      ],
      "type": "pickList",
      "label": "ms-resource:loc.input.label.codeCoverageTool",
      "required": false,
      "groupName": "codeCoverage",
      "defaultValue": "None",
      "helpMarkDown": "ms-resource:loc.input.help.codeCoverageTool",
      "options": {
        "None": "None",
        "Cobertura": "Cobertura",
        "JaCoCo": "JaCoCo"
      }
    },
    {
      "name": "classFilter",
      "aliases": [
        "codeCoverageClassFilter"
      ],
      "type": "string",
      "label": "ms-resource:loc.input.label.classFilter",
      "defaultValue": "",
      "required": false,
      "groupName": "codeCoverage",
      "helpMarkDown": "ms-resource:loc.input.help.classFilter",
      "visibleRule": "codeCoverageTool != None"
    },
    {
      "name": "classFilesDirectories",
      "aliases": [
        "codeCoverageClassFilesDirectories"
      ],
      "type": "string",
      "label": "ms-resource:loc.input.label.classFilesDirectories",
      "required": false,
      "groupName": "codeCoverage",
      "helpMarkDown": "ms-resource:loc.input.help.classFilesDirectories",
      "visibleRule": "codeCoverageTool = JaCoCo"
    },
    {
      "name": "srcDirectories",
      "aliases": [
        "codeCoverageSourceDirectories"
      ],
      "type": "string",
      "label": "ms-resource:loc.input.label.srcDirectories",
      "defaultValue": "",
      "required": false,
      "groupName": "codeCoverage",
      "helpMarkDown": "ms-resource:loc.input.help.srcDirectories",
      "visibleRule": "codeCoverageTool = JaCoCo"
    },
    {
      "name": "failIfCoverageEmpty",
      "aliases": [
        "codeCoverageFailIfEmpty"
      ],
      "type": "boolean",
      "label": "ms-resource:loc.input.label.failIfCoverageEmpty",
      "defaultValue": "false",
      "required": false,
      "groupName": "codeCoverage",
      "helpMarkDown": "ms-resource:loc.input.help.failIfCoverageEmpty",
      "visibleRule": "codeCoverageTool != None"
    },
    {
      "name": "restoreOriginalPomXml",
      "aliases": [
        "codeCoverageRestoreOriginalPomXml"
      ],
      "type": "boolean",
      "label": "ms-resource:loc.input.label.restoreOriginalPomXml",
      "defaultValue": "false",
      "required": false,
      "groupName": "codeCoverage",
      "helpMarkDown": "ms-resource:loc.input.help.restoreOriginalPomXml",
      "visibleRule": "codeCoverageTool != None"
    },
    {
      "name": "javaHomeSelection",
      "aliases": [
        "javaHomeOption"
      ],
      "type": "radio",
      "label": "ms-resource:loc.input.label.javaHomeSelection",
      "required": true,
      "groupName": "advanced",
      "defaultValue": "JDKVersion",
      "helpMarkDown": "ms-resource:loc.input.help.javaHomeSelection",
      "options": {
        "JDKVersion": "JDK Version",
        "Path": "Path"
      }
    },
    {
      "name": "jdkVersion",
      "aliases": [
        "jdkVersionOption"
      ],
      "type": "pickList",
      "label": "ms-resource:loc.input.label.jdkVersion",
      "required": false,
      "groupName": "advanced",
      "defaultValue": "default",
      "helpMarkDown": "ms-resource:loc.input.help.jdkVersion",
      "visibleRule": "javaHomeSelection = JDKVersion",
      "options": {
        "default": "default",
        "1.17": "JDK 17",
        "1.11": "JDK 11",
        "1.10": "JDK 10 (out of support)",
        "1.9": "JDK 9 (out of support)",
        "1.8": "JDK 8",
        "1.7": "JDK 7",
        "1.6": "JDK 6 (out of support)"
      }
    },
    {
      "name": "jdkUserInputPath",
      "aliases": [
        "jdkDirectory"
      ],
      "type": "string",
      "label": "ms-resource:loc.input.label.jdkUserInputPath",
      "required": true,
      "groupName": "advanced",
      "defaultValue": "",
      "helpMarkDown": "ms-resource:loc.input.help.jdkUserInputPath",
      "visibleRule": "javaHomeSelection = Path"
    },
    {
      "name": "jdkArchitecture",
      "aliases": [
        "jdkArchitectureOption"
      ],
      "type": "pickList",
      "label": "ms-resource:loc.input.label.jdkArchitecture",
      "defaultValue": "x64",
      "required": false,
      "helpMarkDown": "ms-resource:loc.input.help.jdkArchitecture",
      "visibleRule": "jdkVersion != default",
      "groupName": "advanced",
      "options": {
        "x86": "x86",
        "x64": "x64"
      }
    },
    {
      "name": "mavenVersionSelection",
      "aliases": [
        "mavenVersionOption"
      ],
      "type": "radio",
      "label": "ms-resource:loc.input.label.mavenVersionSelection",
      "defaultValue": "Default",
      "required": true,
      "groupName": "advanced",
      "helpMarkDown": "ms-resource:loc.input.help.mavenVersionSelection",
      "options": {
        "Default": "Default",
        "Path": "Custom Path"
      }
    },
    {
      "name": "mavenPath",
      "aliases": [
        "mavenDirectory"
      ],
      "type": "string",
      "label": "ms-resource:loc.input.label.mavenPath",
      "required": true,
      "groupName": "advanced",
      "defaultValue": "",
      "helpMarkDown": "ms-resource:loc.input.help.mavenPath",
      "visibleRule": "mavenVersionSelection = Path"
    },
    {
      "name": "mavenSetM2Home",
      "type": "boolean",
      "label": "ms-resource:loc.input.label.mavenSetM2Home",
      "required": true,
      "defaultValue": "false",
      "groupName": "advanced",
      "helpMarkDown": "ms-resource:loc.input.help.mavenSetM2Home",
      "visibleRule": "mavenVersionSelection = Path"
    },
    {
      "name": "mavenOpts",
      "aliases": [
        "mavenOptions"
      ],
      "type": "string",
      "label": "ms-resource:loc.input.label.mavenOpts",
      "required": false,
      "groupName": "advanced",
      "defaultValue": "-Xmx1024m",
      "helpMarkDown": "ms-resource:loc.input.help.mavenOpts"
    },
    {
      "name": "mavenFeedAuthenticate",
      "aliases": [
        "mavenAuthenticateFeed"
      ],
      "type": "boolean",
      "label": "ms-resource:loc.input.label.mavenFeedAuthenticate",
      "required": true,
      "defaultValue": "false",
      "groupName": "advanced",
      "helpMarkDown": "ms-resource:loc.input.help.mavenFeedAuthenticate"
    },
    {
      "name": "skipEffectivePom",
      "aliases": [
        "effectivePomSkip"
      ],
      "type": "boolean",
      "label": "ms-resource:loc.input.label.skipEffectivePom",
      "required": true,
      "defaultValue": "false",
      "groupName": "advanced",
      "helpMarkDown": "ms-resource:loc.input.help.skipEffectivePom"
    },
    {
      "name": "sqAnalysisEnabled",
      "aliases": [
        "sonarQubeRunAnalysis"
      ],
      "type": "boolean",
      "label": "ms-resource:loc.input.label.sqAnalysisEnabled",
      "required": true,
      "defaultValue": "false",
      "groupName": "CodeAnalysis",
      "helpMarkDown": "ms-resource:loc.input.help.sqAnalysisEnabled"
    },
    {
      "name": "isJacocoCoverageReportXML",
      "type": "boolean",
      "label": "ms-resource:loc.input.label.isJacocoCoverageReportXML",
      "defaultValue": "false",
      "required": false,
      "groupName": "CodeAnalysis",
      "helpMarkDown": "ms-resource:loc.input.help.isJacocoCoverageReportXML",
      "visibleRule": "sqAnalysisEnabled = true && codeCoverageTool = JaCoCo"
    },
    {
      "name": "sqMavenPluginVersionChoice",
      "type": "radio",
      "label": "ms-resource:loc.input.label.sqMavenPluginVersionChoice",
      "required": true,
      "defaultValue": "latest",
      "options": {
        "latest": "Use latest release",
        "pom": "Use version declared in your pom.xml"
      },
      "helpMarkDown": "ms-resource:loc.input.help.sqMavenPluginVersionChoice",
      "groupName": "CodeAnalysis",
      "visibleRule": "sqAnalysisEnabled = true"
    },
    {
      "name": "checkstyleAnalysisEnabled",
      "aliases": [
        "checkStyleRunAnalysis"
      ],
      "type": "boolean",
      "label": "ms-resource:loc.input.label.checkstyleAnalysisEnabled",
      "required": false,
      "defaultValue": "false",
      "groupName": "CodeAnalysis",
      "helpMarkDown": "ms-resource:loc.input.help.checkstyleAnalysisEnabled"
    },
    {
      "name": "pmdAnalysisEnabled",
      "aliases": [
        "pmdRunAnalysis"
      ],
      "type": "boolean",
      "label": "ms-resource:loc.input.label.pmdAnalysisEnabled",
      "required": false,
      "defaultValue": "false",
      "groupName": "CodeAnalysis",
      "helpMarkDown": "ms-resource:loc.input.help.pmdAnalysisEnabled"
    },
    {
      "name": "findbugsAnalysisEnabled",
      "aliases": [
        "findBugsRunAnalysis"
      ],
      "type": "boolean",
      "label": "ms-resource:loc.input.label.findbugsAnalysisEnabled",
      "required": false,
      "defaultValue": "false",
      "groupName": "CodeAnalysis",
      "helpMarkDown": "ms-resource:loc.input.help.findbugsAnalysisEnabled"
    },
    {
      "name": "spotbugsAnalysisEnabled",
      "aliases": [
        "spotbugsAnalysis"
      ],
      "type": "boolean",
      "label": "ms-resource:loc.input.label.spotbugsAnalysisEnabled",
      "required": false,
      "defaultValue": "false",
      "groupName": "CodeAnalysis",
      "helpMarkDown": "ms-resource:loc.input.help.spotbugsAnalysisEnabled"
    },
    {
      "name": "spotbugsMavenPluginVersion",
      "aliases": [
        "spotbugsMavenPluginVersion"
      ],
      "type": "string",
      "label": "ms-resource:loc.input.label.spotbugsMavenPluginVersion",
      "required": false,
      "defaultValue": "4.5.3.0",
      "helpMarkDown": "ms-resource:loc.input.help.spotbugsMavenPluginVersion",
      "groupName": "CodeAnalysis",
      "visibleRule": "spotBugsAnalysisEnabled = true"
    },
    {
      "name": "spotbugsGoal",
      "aliases": [
        "spotbugsGoal"
      ],
      "type": "pickList",
      "label": "ms-resource:loc.input.label.spotbugsGoal",
      "required": false,
      "defaultValue": "spotbugs",
      "options": {
        "spotbugs": "Default value",
        "check": "The pipeline fails when bugs was found"
      },
      "helpMarkDown": "ms-resource:loc.input.help.spotbugsGoal",
      "groupName": "CodeAnalysis",
      "visibleRule": "spotBugsAnalysisEnabled = true"
    }
  ],
  "execution": {
    "Node10": {
      "target": "maventask.js",
      "argumentFormat": ""
    }
  },
  "messages": {
    "sqCommon_CreateTaskReport_MissingField": "ms-resource:loc.messages.sqCommon_CreateTaskReport_MissingField",
    "sqCommon_WaitingForAnalysis": "ms-resource:loc.messages.sqCommon_WaitingForAnalysis",
    "sqCommon_NotWaitingForAnalysis": "ms-resource:loc.messages.sqCommon_NotWaitingForAnalysis",
    "sqCommon_QualityGateStatusUnknown": "ms-resource:loc.messages.sqCommon_QualityGateStatusUnknown",
    "sqCommon_InvalidResponseFromServer": "ms-resource:loc.messages.sqCommon_InvalidResponseFromServer",
    "codeAnalysis_ToolIsEnabled": "ms-resource:loc.messages.codeAnalysis_ToolIsEnabled",
    "codeAnalysis_ToolFailed": "ms-resource:loc.messages.codeAnalysis_ToolFailed",
    "sqAnalysis_IncrementalMode": "ms-resource:loc.messages.sqAnalysis_IncrementalMode",
    "sqAnalysis_BuildSummaryTitle": "ms-resource:loc.messages.sqAnalysis_BuildSummaryTitle",
    "sqAnalysis_TaskReportInvalid": "ms-resource:loc.messages.sqAnalysis_TaskReportInvalid",
    "sqAnalysis_BuildSummary_LinkText": "ms-resource:loc.messages.sqAnalysis_BuildSummary_LinkText",
    "sqAnalysis_BuildSummary_CannotAuthenticate": "ms-resource:loc.messages.sqAnalysis_BuildSummary_CannotAuthenticate",
    "sqAnalysis_AnalysisTimeout": "ms-resource:loc.messages.sqAnalysis_AnalysisTimeout",
    "sqAnalysis_IsPullRequest_SkippingBuildSummary": "ms-resource:loc.messages.sqAnalysis_IsPullRequest_SkippingBuildSummary",
    "sqAnalysis_IsPullRequest_SkippingBuildBreaker": "ms-resource:loc.messages.sqAnalysis_IsPullRequest_SkippingBuildBreaker",
    "sqAnalysis_BuildBrokenDueToQualityGateFailure": "ms-resource:loc.messages.sqAnalysis_BuildBrokenDueToQualityGateFailure",
    "sqAnalysis_QualityGatePassed": "ms-resource:loc.messages.sqAnalysis_QualityGatePassed",
    "sqAnalysis_UnknownComparatorString": "ms-resource:loc.messages.sqAnalysis_UnknownComparatorString",
    "sqAnalysis_NoUnitsFound": "ms-resource:loc.messages.sqAnalysis_NoUnitsFound",
    "sqAnalysis_NoReportTask": "ms-resource:loc.messages.sqAnalysis_NoReportTask",
    "sqAnalysis_MultipleReportTasks": "ms-resource:loc.messages.sqAnalysis_MultipleReportTasks",
    "codeAnalysisBuildSummaryLine_SomeViolationsSomeFiles": "ms-resource:loc.messages.codeAnalysisBuildSummaryLine_SomeViolationsSomeFiles",
    "codeAnalysisBuildSummaryLine_SomeViolationsOneFile": "ms-resource:loc.messages.codeAnalysisBuildSummaryLine_SomeViolationsOneFile",
    "codeAnalysisBuildSummaryLine_OneViolationOneFile": "ms-resource:loc.messages.codeAnalysisBuildSummaryLine_OneViolationOneFile",
    "codeAnalysisBuildSummaryLine_NoViolations": "ms-resource:loc.messages.codeAnalysisBuildSummaryLine_NoViolations",
    "codeAnalysisBuildSummaryTitle": "ms-resource:loc.messages.codeAnalysisBuildSummaryTitle",
    "codeAnalysisArtifactSummaryTitle": "ms-resource:loc.messages.codeAnalysisArtifactSummaryTitle",
    "codeAnalysisDisabled": "ms-resource:loc.messages.codeAnalysisDisabled",
    "LocateJVMBasedOnVersionAndArch": "ms-resource:loc.messages.LocateJVMBasedOnVersionAndArch",
    "UnsupportedJdkWarning": "ms-resource:loc.messages.UnsupportedJdkWarning",
    "FailedToLocateSpecifiedJVM": "ms-resource:loc.messages.FailedToLocateSpecifiedJVM",
    "NoCodeCoverage": "ms-resource:loc.messages.NoCodeCoverage",
    "EntryAlreadyExists": "ms-resource:loc.messages.EntryAlreadyExists",
    "EffectivePomInvalid": "ms-resource:loc.messages.EffectivePomInvalid",
    "AuthenticationNotNecessary": "ms-resource:loc.messages.AuthenticationNotNecessary",
    "UsingAuthFeed": "ms-resource:loc.messages.UsingAuthFeed",
    "NoTestResults": "ms-resource:loc.messages.NoTestResults"
  }
}<|MERGE_RESOLUTION|>--- conflicted
+++ resolved
@@ -17,13 +17,8 @@
   "author": "Microsoft Corporation",
   "version": {
     "Major": 3,
-<<<<<<< HEAD
-    "Minor": 201,
-    "Patch": 1
-=======
     "Minor": 205,
     "Patch": 0
->>>>>>> 1d213e9a
   },
   "releaseNotes": "ms-resource:loc.releaseNotes",
   "demands": [
