{
<<<<<<< HEAD
  "id": "7D831C3C-3C68-459A-A5C9-BDE6E659596C",
  "name": "CMake",
  "friendlyName": "CMake",
  "description": "Build with the CMake cross-platform build system",
  "helpUrl": "https://docs.microsoft.com/azure/devops/pipelines/tasks/build/cmake",
  "helpMarkDown": "[Learn more about this task](https://go.microsoft.com/fwlink/?LinkID=613719)",
  "category": "Build",
  "visibility": [
    "Build"
  ],
  "author": "Microsoft Corporation",
  "groups": [
    {
      "name": "advanced",
      "displayName": "Advanced"
    }
  ],
  "demands": [
    "cmake"
  ],
  "version": {
    "Major": 1,
    "Minor": 228,
    "Patch": 3
  },
  "minimumAgentVersion": "1.91.0",
  "instanceNameFormat": "CMake $(cmakeArgs)",
  "inputs": [
    {
      "name": "cwd",
      "aliases": [
        "workingDirectory"
      ],
      "type": "filePath",
      "label": "Working Directory",
      "defaultValue": "build",
      "required": false,
      "helpMarkDown": "Current working directory when cmake is run."
    },
    {
      "name": "cmakeArgs",
      "type": "string",
      "label": "Arguments",
      "defaultValue": "",
      "required": false,
      "helpMarkDown": "Arguments passed to cmake"
    },
    {
      "name": "runInsideShell",
      "type": "boolean",
      "label": "Run cmake command inside shell",
      "required": false,
      "defaultValue": false,
      "helpMarkDown": "CMake arguments will be handled like they would be inside of an OS specific shell. It can be used to handle environment variables inside of argument strings.",
      "groupName": "advanced"
    }
  ],
  "execution": {
    "Node10": {
      "target": "cmaketask.js",
      "argumentFormat": ""
=======
    "id": "7D831C3C-3C68-459A-A5C9-BDE6E659596C",
    "name": "CMake",
    "friendlyName": "CMake",
    "description": "Build with the CMake cross-platform build system",
    "helpUrl": "https://docs.microsoft.com/azure/devops/pipelines/tasks/build/cmake",
    "helpMarkDown": "[Learn more about this task](https://go.microsoft.com/fwlink/?LinkID=613719)",
    "category": "Build",
    "visibility": [
        "Build"
    ],
    "author": "Microsoft Corporation",
    "groups": [
        {
            "name": "advanced",
            "displayName": "Advanced"
        }
    ],
    "demands": [
        "cmake"
    ],
    "version": {
        "Major": 1,
        "Minor": 229,
        "Patch": 0
    },
    "minimumAgentVersion": "1.91.0",
    "instanceNameFormat": "CMake $(cmakeArgs)",
    "inputs": [
        {
            "name": "cwd",
            "aliases": [
                "workingDirectory"
            ],
            "type": "filePath",
            "label": "Working Directory",
            "defaultValue": "build",
            "required": false,
            "helpMarkDown": "Current working directory when cmake is run."
        },
        {
            "name": "cmakeArgs",
            "type": "string",
            "label": "Arguments",
            "defaultValue": "",
            "required": false,
            "helpMarkDown": "Arguments passed to cmake"
        },
        {
            "name": "runInsideShell",
            "type": "boolean",
            "label": "Run cmake command inside shell",
            "required": false,
            "defaultValue": false,
            "helpMarkDown": "CMake arguments will be handled like they would be inside of an OS specific shell. It can be used to handle environment variables inside of argument strings.",
            "groupName": "advanced"
        }
    ],
    "execution": {
        "Node10": {
            "target": "cmaketask.js",
            "argumentFormat": ""
        },
        "Node16": {
            "target": "cmaketask.js",
            "argumentFormat": ""
        }
>>>>>>> 3cac0cb5
    },
    "Node16": {
      "target": "cmaketask.js",
      "argumentFormat": ""
    }
  },
  "messages": {
    "CMakeReturnCode": "CMake exited with return code: %d",
    "CMakeFailed": "CMake failed with error: %s"
  }
}<|MERGE_RESOLUTION|>--- conflicted
+++ resolved
@@ -1,67 +1,4 @@
 {
-<<<<<<< HEAD
-  "id": "7D831C3C-3C68-459A-A5C9-BDE6E659596C",
-  "name": "CMake",
-  "friendlyName": "CMake",
-  "description": "Build with the CMake cross-platform build system",
-  "helpUrl": "https://docs.microsoft.com/azure/devops/pipelines/tasks/build/cmake",
-  "helpMarkDown": "[Learn more about this task](https://go.microsoft.com/fwlink/?LinkID=613719)",
-  "category": "Build",
-  "visibility": [
-    "Build"
-  ],
-  "author": "Microsoft Corporation",
-  "groups": [
-    {
-      "name": "advanced",
-      "displayName": "Advanced"
-    }
-  ],
-  "demands": [
-    "cmake"
-  ],
-  "version": {
-    "Major": 1,
-    "Minor": 228,
-    "Patch": 3
-  },
-  "minimumAgentVersion": "1.91.0",
-  "instanceNameFormat": "CMake $(cmakeArgs)",
-  "inputs": [
-    {
-      "name": "cwd",
-      "aliases": [
-        "workingDirectory"
-      ],
-      "type": "filePath",
-      "label": "Working Directory",
-      "defaultValue": "build",
-      "required": false,
-      "helpMarkDown": "Current working directory when cmake is run."
-    },
-    {
-      "name": "cmakeArgs",
-      "type": "string",
-      "label": "Arguments",
-      "defaultValue": "",
-      "required": false,
-      "helpMarkDown": "Arguments passed to cmake"
-    },
-    {
-      "name": "runInsideShell",
-      "type": "boolean",
-      "label": "Run cmake command inside shell",
-      "required": false,
-      "defaultValue": false,
-      "helpMarkDown": "CMake arguments will be handled like they would be inside of an OS specific shell. It can be used to handle environment variables inside of argument strings.",
-      "groupName": "advanced"
-    }
-  ],
-  "execution": {
-    "Node10": {
-      "target": "cmaketask.js",
-      "argumentFormat": ""
-=======
     "id": "7D831C3C-3C68-459A-A5C9-BDE6E659596C",
     "name": "CMake",
     "friendlyName": "CMake",
@@ -128,7 +65,56 @@
             "target": "cmaketask.js",
             "argumentFormat": ""
         }
->>>>>>> 3cac0cb5
+    },
+    "messages": {
+        "CMakeReturnCode": "CMake exited with return code: %d",
+        "CMakeFailed": "CMake failed with error: %s"
+    }
+  ],
+  "demands": [
+    "cmake"
+  ],
+  "version": {
+    "Major": 1,
+    "Minor": 228,
+    "Patch": 3
+  },
+  "minimumAgentVersion": "1.91.0",
+  "instanceNameFormat": "CMake $(cmakeArgs)",
+  "inputs": [
+    {
+      "name": "cwd",
+      "aliases": [
+        "workingDirectory"
+      ],
+      "type": "filePath",
+      "label": "Working Directory",
+      "defaultValue": "build",
+      "required": false,
+      "helpMarkDown": "Current working directory when cmake is run."
+    },
+    {
+      "name": "cmakeArgs",
+      "type": "string",
+      "label": "Arguments",
+      "defaultValue": "",
+      "required": false,
+      "helpMarkDown": "Arguments passed to cmake"
+    },
+    {
+      "name": "runInsideShell",
+      "type": "boolean",
+      "label": "Run cmake command inside shell",
+      "required": false,
+      "defaultValue": false,
+      "helpMarkDown": "CMake arguments will be handled like they would be inside of an OS specific shell. It can be used to handle environment variables inside of argument strings.",
+      "groupName": "advanced"
+    }
+  ],
+  "execution": {
+    "Node10": {
+      "target": "cmaketask.js",
+      "argumentFormat": ""
     },
     "Node16": {
       "target": "cmaketask.js",
