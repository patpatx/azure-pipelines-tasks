{
  "id": "7D831C3C-3C68-459A-A5C9-BDE6E659596C",
  "name": "CMake",
  "friendlyName": "ms-resource:loc.friendlyName",
  "description": "ms-resource:loc.description",
  "helpUrl": "https://docs.microsoft.com/azure/devops/pipelines/tasks/build/cmake",
  "helpMarkDown": "ms-resource:loc.helpMarkDown",
  "category": "Build",
  "visibility": [
    "Build"
  ],
  "author": "Microsoft Corporation",
  "groups": [
    {
      "name": "advanced",
      "displayName": "ms-resource:loc.group.displayName.advanced"
    }
  ],
  "demands": [
    "cmake"
  ],
  "version": {
    "Major": 1,
<<<<<<< HEAD
    "Minor": 228,
    "Patch": 3
=======
    "Minor": 229,
    "Patch": 0
>>>>>>> 3cac0cb5
  },
  "minimumAgentVersion": "1.91.0",
  "instanceNameFormat": "ms-resource:loc.instanceNameFormat",
  "inputs": [
    {
      "name": "cwd",
      "aliases": [
        "workingDirectory"
      ],
      "type": "filePath",
      "label": "ms-resource:loc.input.label.cwd",
      "defaultValue": "build",
      "required": false,
      "helpMarkDown": "ms-resource:loc.input.help.cwd"
    },
    {
      "name": "cmakeArgs",
      "type": "string",
      "label": "ms-resource:loc.input.label.cmakeArgs",
      "defaultValue": "",
      "required": false,
      "helpMarkDown": "ms-resource:loc.input.help.cmakeArgs"
    },
    {
      "name": "runInsideShell",
      "type": "boolean",
      "label": "ms-resource:loc.input.label.runInsideShell",
      "required": false,
      "defaultValue": false,
      "helpMarkDown": "ms-resource:loc.input.help.runInsideShell",
      "groupName": "advanced"
    }
  ],
  "execution": {
    "Node10": {
      "target": "cmaketask.js",
      "argumentFormat": ""
    },
    "Node16": {
      "target": "cmaketask.js",
      "argumentFormat": ""
    }
  },
  "messages": {
    "CMakeReturnCode": "ms-resource:loc.messages.CMakeReturnCode",
    "CMakeFailed": "ms-resource:loc.messages.CMakeFailed"
  }
}<|MERGE_RESOLUTION|>--- conflicted
+++ resolved
@@ -21,13 +21,8 @@
   ],
   "version": {
     "Major": 1,
-<<<<<<< HEAD
-    "Minor": 228,
-    "Patch": 3
-=======
     "Minor": 229,
     "Patch": 0
->>>>>>> 3cac0cb5
   },
   "minimumAgentVersion": "1.91.0",
   "instanceNameFormat": "ms-resource:loc.instanceNameFormat",
