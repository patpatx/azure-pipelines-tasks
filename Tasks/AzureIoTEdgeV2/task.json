{
<<<<<<< HEAD
  "id": "80F3F6A0-82A6-4A22-BA7A-E5B8C541B9B8",
  "name": "AzureIoTEdge",
  "friendlyName": "Azure IoT Edge",
  "description": "Build and deploy an Azure IoT Edge image",
  "helpUrl": "https://docs.microsoft.com/azure/devops/pipelines/tasks/build/azure-iot-edge",
  "helpMarkDown": "Visit the [documentation](https://aka.ms/azure-iot-edge-ci-cd-docs) for help",
  "category": "Build",
  "visibility": [
    "Build",
    "Release"
  ],
  "author": "Microsoft Corporation",
  "version": {
    "Major": 2,
    "Minor": 1,
    "Patch": 3
  },
  "preview": true,
  "instanceNameFormat": "Azure IoT Edge - $(action)",
  "groups": [
    {
      "name": "advanced_push",
      "displayName": "Advanced",
      "isExpanded": false,
      "visibleRule": "action = Push module images"
=======
    "id": "80F3F6A0-82A6-4A22-BA7A-E5B8C541B9B8",
    "name": "AzureIoTEdge",
    "friendlyName": "Azure IoT Edge",
    "description": "Build and deploy an Azure IoT Edge image",
    "helpUrl": "https://docs.microsoft.com/azure/devops/pipelines/tasks/build/azure-iot-edge",
    "helpMarkDown": "Visit the [documentation](https://aka.ms/azure-iot-edge-ci-cd-docs) for help",
    "category": "Build",
    "visibility": [
        "Build",
        "Release"
    ],
    "author": "Microsoft Corporation",
    "version": {
        "Major": 2,
        "Minor": 1,
        "Patch": 3
>>>>>>> ee6cc7e5
    },
    "preview": true,
    "instanceNameFormat": "Azure IoT Edge - $(action)",
    "groups": [
        {
            "name": "advanced_push",
            "displayName": "Advanced",
            "isExpanded": false,
            "visibleRule": "action = Push module images"
        },
        {
            "name": "advanced_deploy",
            "displayName": "Advanced",
            "isExpanded": false,
            "visibleRule": "action = Deploy to IoT Edge devices"
        }
    ],
    "inputs": [
        {
            "name": "action",
            "type": "pickList",
            "label": "Action",
            "defaultValue": "Build module images",
            "required": true,
            "options": {
                "Build module images": "Build module images",
                "Push module images": "Push module images",
                "Generate deployment manifest": "Generate deployment manifest",
                "Deploy to IoT Edge devices": "Deploy to IoT Edge devices"
            },
            "helpMarkDown": "Select an Azure IoT Edge action.\n **Build module images** will only build modules (You can use it to check compilation error).\n **Push module images** will push modules to container registry.\n **Deploy to IoT Edge devices** will deploy the generated deployment file to IoT Hub. (We recommend to put **Deploy** task in release pipeline)."
        },
        {
            "name": "deploymentFilePath",
            "type": "filePath",
            "label": "Deployment file",
            "defaultValue": "$(System.DefaultWorkingDirectory)/**/*.json",
            "required": true,
            "visibleRule": "action == Deploy to IoT Edge devices",
            "helpMarkDown": "Select the deployment json file.\n If this task is in **release pipeline**, you need to set the location of deployment file in artifact.(The default value works for most conditions).\n If this task is in **build pipeline**, you need to set it to the path of **Path of output deployment file**."
        },
        {
            "name": "connectedServiceNameARM",
            "aliases": [
                "azureSubscription"
            ],
            "type": "connectedService:AzureRM",
            "label": "Azure subscription contains IoT Hub",
            "required": true,
            "visibleRule": "action == Deploy to IoT Edge devices",
            "helpMarkDown": "Select an **Azure subscription** that contains IoT Hub"
        },
        {
            "name": "iothubname",
            "type": "pickList",
            "label": "IoT Hub name",
            "required": true,
            "visibleRule": "action == Deploy to IoT Edge devices",
            "helpMarkDown": "Select the **IoT Hub**"
        },
        {
            "name": "deploymentid",
            "type": "string",
            "label": "IoT Edge deployment ID",
            "required": true,
            "defaultValue": "$(System.TeamProject)-devops-deployment",
            "helpMarkDown": "Input the **IoT Edge Deployment ID**, if ID exists, it will be overridden.\n Up to 128 lowercase letters, numbers and the following characters are allowed [ -:+%_#*?!(),=@;' ].\n Check more information for [Azure IoT Edge deployment](https://docs.microsoft.com/azure/iot-edge/how-to-deploy-monitor#monitor-a-deployment)",
            "groupName": "advanced_deploy"
        },
        {
            "name": "priority",
            "type": "string",
            "label": "IoT Edge deployment priority",
            "required": true,
            "defaultValue": "0",
            "helpMarkDown": "Set the **priority** to a positive integer to resolve deployment conflicts: when targeted by multiple deployments a device will use the one with highest priority or (in case of two deployments with the same priority) latest creation time.\n Check more information for [Azure IoT Edge deployment](https://docs.microsoft.com/azure/iot-edge/how-to-deploy-monitor#monitor-a-deployment)",
            "groupName": "advanced_deploy"
        },
        {
            "name": "deviceOption",
            "type": "pickList",
            "label": "Choose single/multiple device",
            "required": true,
            "options": {
                "Single Device": "Single Device",
                "Multiple Devices": "Multiple Devices"
            },
            "helpMarkDown": "Choose to deploy to single or multiple(by tags) devices",
            "visibleRule": "action == Deploy to IoT Edge devices"
        },
        {
            "name": "deviceId",
            "type": "string",
            "label": "IoT Edge device ID",
            "required": true,
            "visibleRule": "deviceOption == Single Device",
            "helpMarkDown": "Input the IoT Edge **device ID**"
        },
        {
            "name": "targetcondition",
            "type": "string",
            "label": "IoT Edge device target condition",
            "required": true,
            "visibleRule": "deviceOption == Multiple Devices",
            "helpMarkDown": "Input the **target condition** of devices you would like to deploy. Do not use double quote. Example: **tags.building=9 and tags.environment='test'**.\n Check more information for [Azure IoT Edge deployment](https://docs.microsoft.com/azure/iot-edge/how-to-deploy-monitor#monitor-a-deployment)"
        },
        {
            "name": "containerregistrytype",
            "type": "pickList",
            "label": "Container registry type",
            "defaultValue": "Azure Container Registry",
            "required": true,
            "visibleRule": "action = Push module images",
            "options": {
                "Azure Container Registry": "Azure Container Registry",
                "Generic Container Registry": "Generic Container Registry"
            },
            "helpMarkDown": "Select a **Container Registry Type**.\n **Azure Container Registry** for ACR and **Generic Container Registry** for generic registries including docker hub."
        },
        {
            "name": "dockerRegistryEndpoint",
            "aliases": [
                "dockerRegistryConnection"
            ],
            "type": "connectedService:dockerregistry",
            "required": true,
            "label": "Docker Registry Connection",
            "helpMarkDown": "Select a generic **Docker registry connection**. Required for **Build and Push**.",
            "visibleRule": "containerregistrytype = Generic Container Registry"
        },
        {
            "name": "azureSubscriptionEndpoint",
            "type": "connectedService:AzureRM",
            "label": "Azure subscription",
            "helpMarkDown": "Select an Azure subscription",
            "visibleRule": "containerregistrytype = Azure Container Registry"
        },
        {
            "name": "azureContainerRegistry",
            "label": "Azure Container Registry",
            "type": "pickList",
            "required": true,
            "helpMarkDown": "Select an **Azure Container Registry**",
            "visibleRule": "containerregistrytype = Azure Container Registry",
            "defaultValue": ""
        },
        {
            "name": "templateFilePath",
            "type": "filePath",
            "label": ".template.json file",
            "defaultValue": "deployment.template.json",
            "visibleRule": "action = Build module images || action = Push module images || action = Generate deployment manifest",
            "required": true,
            "helpMarkDown": "The path of Azure IoT Edge solution **.template.json**. This file defines the modules and routes in Azure IoT Edge solution, file name must end with **.template.json**"
        },
        {
            "name": "defaultPlatform",
            "type": "pickList",
            "label": "Default platform",
            "defaultValue": "amd64",
            "required": true,
            "visibleRule": "action = Build module images || action = Push module images || action = Generate deployment manifest",
            "options": {
                "amd64": "amd64",
                "windows-amd64": "windows-amd64",
                "arm32v7": "arm32v7"
            },
            "properties": {
                "EditableOptions": "True"
            },
            "helpMarkDown": "In your **.template.json**, you can leave the modules platform unspecified. For these modules, the **default platform** will be used."
        },
        {
            "name": "fillRegistryCredential",
            "type": "pickList",
            "label": "Add registry credential to deployment manifest",
            "defaultValue": "true",
            "required": true,
            "visibleRule": "action = Push module images",
            "options": {
                "true": "true",
                "false": "false"
            },
            "helpMarkDown": "Add registry credential for pushing docker images to deployment manifest"
        },
        {
            "name": "bypassModules",
            "type": "string",
            "label": "Bypass module(s)",
            "defaultValue": "",
            "helpMarkDown": "Select the module(s) that you **DO NOT** need to build(or push) in the .template.json, specify module names and separate with comma.\n Example: if you have 2 modules **SampleModule1,SampleModule2** in your .template.json, you want to just build or push **SampleModule1**, then you set the bypass modules as **SampleModule2**. Leave empty if you would like to build all the modules in .template.json.",
            "groupName": "advanced_push"
        }
    ],
    "dataSourceBindings": [
        {
            "target": "azureContainerRegistry",
            "endpointId": "$(azureSubscriptionEndpoint)",
            "dataSourceName": "AzureRMContainerRegistries",
            "resultTemplate": "{\"Value\":\"{\\\"loginServer\\\":\\\"{{{properties.loginServer}}}\\\", \\\"id\\\" : \\\"{{{id}}}\\\"}\",\"DisplayValue\":\"{{{name}}}\"}"
        },
        {
            "target": "iothubname",
            "endpointId": "$(connectedServiceNameARM)",
            "endpointUrl": "{{{endpoint.url}}}/subscriptions/{{{endpoint.subscriptionId}}}/providers/Microsoft.Devices/IotHubs?api-version=2018-04-01",
            "resultSelector": "jsonpath:$.value[*].name"
        }
    ],
    "execution": {
        "Node": {
            "target": "index.js"
        }
    },
    "messages": {
        "BuildingModules": "Building module images...",
        "BuildingModulesFinished": "Finished building module images",
        "PushingModules": "Pushing module images...",
        "PushingModulesFinished": "Finished pushing module images",
        "StartDeploy": "Start deploying...",
        "FinishDeploy": "Finished Deploying",
        "DeploymentFilePath": "The generated deployment file located in the path: %s",
        "ExpandingRegistryCredentials": "Expanding registry credentials in deployment file...",
        "ReplaceCredential": "Replace credential: %s",
        "DeployTaskRunningInBuild": "Deployment task is running in build pipeline? %s",
        "CheckValidJson": "Checking if the following file is a valid json: %s",
        "Invalid": "Invalid",
        "Valid": "Valid",
        "NomralizedDeployementId": "Normalized deployment id is: %s",
        "DependencyAlreadyInstalled": "%s already installed with version: %s",
        "DependencyInstallSuccess": "%s installed with version: %s",
        "DependencyInstallFail": "%s installation failed, see detailed error in debug mode",
        "TemplateFileInvalid": "The path of template file is not valid: %s",
        "ContainerRegistryInvalid": "Failed to fetch container registry authentication token, please check you container registry setting in build task. The token is %s",
        "DeploymentFileNotFound": "Deployment file can't be found. Please ensure Path of deployment file is correctly set in the task.",
        "ValidDeploymentFileNotFound": "Cannot find a valid deployment file. Please ensure Path of deployment file is correctly set in the task.",
        "AzureSdkNotFound": "Azure SDK not found",
        "RootPathNotExist": "The Root path %s does not exist",
        "SkipModuleImageValidation": "SKIP_MODULE_IMAGE_VALIDATION set to true, skipping module image validation.",
        "InvalidRegistryCredentialWarning": "Failed to login %s with given credential. %s",
        "CheckModuleImageExistenceError": "%s does not exist or the credential is not set correctly. Error: %s",
        "StartGenerateDeploymentManifest": "Start generating deployment manifest...",
        "FinishGenerateDeploymentManifest": "Finished generating deployment manifest."
    },
    "OutputVariables": [
        {
            "name": "DEPLOYMENT_FILE_PATH",
            "description": "This is the path of generated deployment file.",
            "visibleRule": "action = Build module images"
        }
    ]
}<|MERGE_RESOLUTION|>--- conflicted
+++ resolved
@@ -1,31 +1,4 @@
 {
-<<<<<<< HEAD
-  "id": "80F3F6A0-82A6-4A22-BA7A-E5B8C541B9B8",
-  "name": "AzureIoTEdge",
-  "friendlyName": "Azure IoT Edge",
-  "description": "Build and deploy an Azure IoT Edge image",
-  "helpUrl": "https://docs.microsoft.com/azure/devops/pipelines/tasks/build/azure-iot-edge",
-  "helpMarkDown": "Visit the [documentation](https://aka.ms/azure-iot-edge-ci-cd-docs) for help",
-  "category": "Build",
-  "visibility": [
-    "Build",
-    "Release"
-  ],
-  "author": "Microsoft Corporation",
-  "version": {
-    "Major": 2,
-    "Minor": 1,
-    "Patch": 3
-  },
-  "preview": true,
-  "instanceNameFormat": "Azure IoT Edge - $(action)",
-  "groups": [
-    {
-      "name": "advanced_push",
-      "displayName": "Advanced",
-      "isExpanded": false,
-      "visibleRule": "action = Push module images"
-=======
     "id": "80F3F6A0-82A6-4A22-BA7A-E5B8C541B9B8",
     "name": "AzureIoTEdge",
     "friendlyName": "Azure IoT Edge",
@@ -41,8 +14,7 @@
     "version": {
         "Major": 2,
         "Minor": 1,
-        "Patch": 3
->>>>>>> ee6cc7e5
+        "Patch": 4
     },
     "preview": true,
     "instanceNameFormat": "Azure IoT Edge - $(action)",
