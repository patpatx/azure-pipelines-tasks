--- conflicted
+++ resolved
@@ -2,10 +2,7 @@
   "rm": [
       {
           "items": [
-<<<<<<< HEAD
-=======
               "node_modules/azure-pipelines-tasks-artifacts-common/node_modules/azure-pipelines-task-lib",
->>>>>>> c75b524b
               "node_modules/azure-pipelines-tasks-utility-common/node_modules/azure-pipelines-task-lib",
               "node_modules/azure-pipelines-tool-lib/node_modules/azure-pipelines-task-lib"
           ],
