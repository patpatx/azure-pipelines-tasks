{
    "id": "AC4EE482-65DA-4485-A532-7B085873E532",
    "name": "Maven",
    "friendlyName": "Maven",
    "description": "Build, test, and deploy with Apache Maven",
    "helpUrl": "https://docs.microsoft.com/azure/devops/pipelines/tasks/build/maven",
    "helpMarkDown": "[Learn more about this task](https://go.microsoft.com/fwlink/?LinkID=613723)",
    "category": "Build",
    "visibility": [
        "Build",
        "Release"
    ],
    "runsOn": [
        "Agent",
        "DeploymentGroup"
    ],
    "author": "Microsoft Corporation",
    "version": {
        "Major": 2,
<<<<<<< HEAD
        "Minor": 155,
=======
        "Minor": 160,
>>>>>>> 16e66083
        "Patch": 0
    },
    "releaseNotes": "Configuration of the SonarQube analysis was moved to the [SonarQube](https://marketplace.visualstudio.com/items?itemName=SonarSource.sonarqube) or [SonarCloud](https://marketplace.visualstudio.com/items?itemName=SonarSource.sonarcloud) extensions, in task `Prepare Analysis Configuration`",
    "demands": [
        "maven"
    ],
    "minimumAgentVersion": "1.89.0",
    "instanceNameFormat": "Maven $(mavenPOMFile)",
    "groups": [
        {
            "name": "junitTestResults",
            "displayName": "JUnit Test Results",
            "isExpanded": true
        },
        {
            "name": "codeCoverage",
            "displayName": "Code Coverage",
            "isExpanded": true
        },
        {
            "name": "advanced",
            "displayName": "Advanced",
            "isExpanded": false
        },
        {
            "name": "CodeAnalysis",
            "displayName": "Code Analysis",
            "isExpanded": true
        }
    ],
    "inputs": [
        {
            "name": "mavenPOMFile",
            "aliases": [
                "mavenPomFile"
            ],
            "type": "filePath",
            "label": "Maven POM file",
            "defaultValue": "pom.xml",
            "required": true,
            "helpMarkDown": "Relative path from the repository root to the Maven POM file."
        },
        {
            "name": "goals",
            "type": "string",
            "label": "Goal(s)",
            "defaultValue": "package",
            "required": false
        },
        {
            "name": "options",
            "type": "string",
            "label": "Options",
            "defaultValue": "",
            "required": false
        },
        {
            "name": "publishJUnitResults",
            "type": "boolean",
            "label": "Publish to Azure Pipelines",
            "required": true,
            "defaultValue": "true",
            "groupName": "junitTestResults",
            "helpMarkDown": "Select this option to publish JUnit test results produced by the Maven build to Azure Pipelines. Each test results file matching `Test Results Files` will be published as a test run in Azure Pipelines."
        },
        {
            "name": "testResultsFiles",
            "type": "filePath",
            "label": "Test results files",
            "defaultValue": "**/TEST-*.xml",
            "required": true,
            "groupName": "junitTestResults",
            "helpMarkDown": "Specify the path and pattern of test results files to publish. Wildcards can be used ([more information](https://go.microsoft.com/fwlink/?linkid=856077)). For example, `**/TEST-*.xml` for all XML files whose name starts with `TEST-`. If no root path is specified, files are matched beneath the default working directory, the value of which is available in the variable: $(System.DefaultWorkingDirectory).  For example, a value of '**/TEST-*.xml' will actually result in matching files from '$(System.DefaultWorkingDirectory)/**/TEST-*.xml'.",
            "visibleRule": "publishJUnitResults = true"
        },
        {
            "name": "testRunTitle",
            "type": "string",
            "label": "Test run title",
            "defaultValue": "",
            "required": false,
            "groupName": "junitTestResults",
            "helpMarkDown": "Provide a name for the test run.",
            "visibleRule": "publishJUnitResults = true"
        },
        {
            "name": "codeCoverageTool",
            "aliases": [
                "codeCoverageToolOption"
            ],
            "type": "pickList",
            "label": "Code coverage tool",
            "required": false,
            "groupName": "codeCoverage",
            "defaultValue": "None",
            "helpMarkDown": "Select the code coverage tool.",
            "options": {
                "None": "None",
                "Cobertura": "Cobertura",
                "JaCoCo": "JaCoCo"
            }
        },
        {
            "name": "classFilter",
            "aliases": [
                "codeCoverageClassFilter"
            ],
            "type": "string",
            "label": "Class inclusion/exclusion filters",
            "defaultValue": "",
            "required": false,
            "groupName": "codeCoverage",
            "helpMarkDown": "Comma-separated list of filters to include or exclude classes from collecting code coverage. For example: +:com.*,+:org.*,-:my.app*.*.",
            "visibleRule": "codeCoverageTool != None"
        },
        {
            "name": "classFilesDirectories",
            "aliases": [
                "codeCoverageClassFilesDirectories"
            ],
            "type": "string",
            "label": "Class files directories",
            "required": false,
            "groupName": "codeCoverage",
            "helpMarkDown": "This field is required for a multi-module project. Specify a comma-separated list of relative paths from the Maven POM file to directories containing class files and archive files (JAR, WAR, etc.). Code coverage is reported for class files in these directories. For example: target/classes,target/testClasses.",
            "visibleRule": "codeCoverageTool = JaCoCo"
        },
        {
            "name": "srcDirectories",
            "aliases": [
                "codeCoverageSourceDirectories"
            ],
            "type": "string",
            "label": "Source files directories",
            "defaultValue": "",
            "required": false,
            "groupName": "codeCoverage",
            "helpMarkDown": "This field is required for a multi-module project. Specify a comma-separated list of relative paths from the Maven POM file to source code directories. Code coverage reports will use these to highlight source code. For example: src/java,src/Test.",
            "visibleRule": "codeCoverageTool = JaCoCo"
        },
        {
            "name": "failIfCoverageEmpty",
            "aliases": [
                "codeCoverageFailIfEmpty"
            ],
            "type": "boolean",
            "label": "Fail when code coverage results are missing",
            "defaultValue": "false",
            "required": false,
            "groupName": "codeCoverage",
            "helpMarkDown": "Fail the build if code coverage did not produce any results to publish.",
            "visibleRule": "codeCoverageTool != None"
        },
        {
            "name": "javaHomeSelection",
            "aliases": [
                "javaHomeOption"
            ],
            "type": "radio",
            "label": "Set JAVA_HOME by",
            "required": true,
            "groupName": "advanced",
            "defaultValue": "JDKVersion",
            "helpMarkDown": "Sets JAVA_HOME either by selecting a JDK version that will be discovered during builds or by manually entering a JDK path.",
            "options": {
                "JDKVersion": "JDK Version",
                "Path": "Path"
            }
        },
        {
            "name": "jdkVersion",
            "aliases": [
                "jdkVersionOption"
            ],
            "type": "pickList",
            "label": "JDK version",
            "required": false,
            "groupName": "advanced",
            "defaultValue": "default",
            "helpMarkDown": "Will attempt to discover the path to the selected JDK version and set JAVA_HOME accordingly.",
            "visibleRule": "javaHomeSelection = JDKVersion",
            "options": {
                "default": "default",
                "1.11": "JDK 11",
                "1.10": "JDK 10 (out of support)",
                "1.9": "JDK 9 (out of support)",
                "1.8": "JDK 8",
                "1.7": "JDK 7",
                "1.6": "JDK 6 (out of support)"
            }
        },
        {
            "name": "jdkUserInputPath",
            "aliases": [
                "jdkDirectory"
            ],
            "type": "string",
            "label": "JDK path",
            "required": true,
            "groupName": "advanced",
            "defaultValue": "",
            "helpMarkDown": "Sets JAVA_HOME to the given path.",
            "visibleRule": "javaHomeSelection = Path"
        },
        {
            "name": "jdkArchitecture",
            "aliases": [
                "jdkArchitectureOption"
            ],
            "type": "pickList",
            "label": "JDK architecture",
            "defaultValue": "x64",
            "required": false,
            "helpMarkDown": "Optionally supply the architecture (x86, x64) of the JDK.",
            "visibleRule": "jdkVersion != default",
            "groupName": "advanced",
            "options": {
                "x86": "x86",
                "x64": "x64"
            }
        },
        {
            "name": "mavenVersionSelection",
            "aliases": [
                "mavenVersionOption"
            ],
            "type": "radio",
            "label": "Maven version",
            "defaultValue": "Default",
            "required": true,
            "groupName": "advanced",
            "helpMarkDown": "Uses either the default Maven version or the version in the specified custom path.",
            "options": {
                "Default": "Default",
                "Path": "Custom Path"
            }
        },
        {
            "name": "mavenPath",
            "aliases": [
                "mavenDirectory"
            ],
            "type": "string",
            "label": "Maven path",
            "required": true,
            "groupName": "advanced",
            "defaultValue": "",
            "helpMarkDown": "Supply the custom path to the Maven installation (e.g., /usr/share/maven).",
            "visibleRule": "mavenVersionSelection = Path"
        },
        {
            "name": "mavenSetM2Home",
            "type": "boolean",
            "label": "Set M2_HOME variable",
            "required": true,
            "defaultValue": "false",
            "groupName": "advanced",
            "helpMarkDown": "Sets the M2_HOME variable to a custom Maven installation path.",
            "visibleRule": "mavenVersionSelection = Path"
        },
        {
            "name": "mavenOpts",
            "aliases": [
                "mavenOptions"
            ],
            "type": "string",
            "label": "Set MAVEN_OPTS to",
            "required": false,
            "groupName": "advanced",
            "defaultValue": "-Xmx1024m",
            "helpMarkDown": "Sets the MAVEN_OPTS environment variable, which is used to send command-line arguments to start the JVM. The -Xmx flag specifies the maximum memory available to the JVM."
        },
        {
            "name": "mavenFeedAuthenticate",
            "aliases": [
                "mavenAuthenticateFeed"
            ],
            "type": "boolean",
            "label": "Authenticate built-in Maven feeds",
            "required": true,
            "defaultValue": "true",
            "groupName": "advanced",
            "helpMarkDown": "Automatically authenticate Maven feeds from Azure Artifacts. If built-in Maven feeds are not in use, deselect this option for faster builds."
        },
        {
            "name": "sqAnalysisEnabled",
            "aliases": [
                "sonarQubeRunAnalysis"
            ],
            "type": "boolean",
            "label": "Run SonarQube or SonarCloud analysis",
            "required": true,
            "defaultValue": "false",
            "groupName": "CodeAnalysis",
            "helpMarkDown": "This option has changed from version 1 of the **Maven** task to use the [SonarQube](https://marketplace.visualstudio.com/items?itemName=SonarSource.sonarqube) and [SonarCloud](https://marketplace.visualstudio.com/items?itemName=SonarSource.sonarcloud) marketplace extensions.  Enable this option to run [SonarQube or SonarCloud analysis](http://redirect.sonarsource.com/doc/install-configure-scanner-tfs-ts.html) after executing goals in the **Goals** field. The **install** or **package** goal should run first. You must also add a **Prepare Analysis Configuration** task from one of the extensions to the build pipeline before this Maven task."
        },
        {
            "name": "sqMavenPluginVersionChoice",
            "type": "radio",
            "label": "SonarQube scanner for Maven version",
            "required": true,
            "defaultValue": "latest",
            "options": {
                "latest": "Use latest release",
                "pom": "Use version declared in your pom.xml"
            },
            "helpMarkDown": "The SonarQube Maven plugin version to use. You can use latest version, or rely on the version in your pom.xml.",
            "groupName": "CodeAnalysis",
            "visibleRule": "sqAnalysisEnabled = true"
        },
        {
            "name": "checkstyleAnalysisEnabled",
            "aliases": [
                "checkStyleRunAnalysis"
            ],
            "type": "boolean",
            "label": "Run Checkstyle",
            "required": false,
            "defaultValue": "false",
            "groupName": "CodeAnalysis",
            "helpMarkDown": "Run the Checkstyle tool with the default Sun checks. Results are uploaded as build artifacts."
        },
        {
            "name": "pmdAnalysisEnabled",
            "aliases": [
                "pmdRunAnalysis"
            ],
            "type": "boolean",
            "label": "Run PMD",
            "required": false,
            "defaultValue": "false",
            "groupName": "CodeAnalysis",
            "helpMarkDown": "Use the PMD static analysis tool to look for bugs in the code. Results are uploaded as build artifacts."
        },
        {
            "name": "findbugsAnalysisEnabled",
            "aliases": [
                "findBugsRunAnalysis"
            ],
            "type": "boolean",
            "label": "Run FindBugs",
            "required": false,
            "defaultValue": "false",
            "groupName": "CodeAnalysis",
            "helpMarkDown": "Use the FindBugs static analysis tool to look for bugs in the code. Results are uploaded as build artifacts."
        }
    ],
    "execution": {
        "Node": {
            "target": "maventask.js",
            "argumentFormat": ""
        }
    },
    "messages": {
        "sqCommon_CreateTaskReport_MissingField": "Failed to create TaskReport object. Missing field: %s",
        "sqCommon_WaitingForAnalysis": "Waiting for the SonarQube server to analyse the build.",
        "sqCommon_NotWaitingForAnalysis": "Build not configured to wait for the SonarQube analysis. Detailed quality gate status will not be available.",
        "sqCommon_QualityGateStatusUnknown": "Could not detect the quality gate status or a new status has been introduced.",
        "sqCommon_InvalidResponseFromServer": "Server responded with an invalid or unexpected response format.",
        "codeAnalysis_ToolIsEnabled": "%s analysis is enabled.",
        "codeAnalysis_ToolFailed": "%s analysis failed.",
        "sqAnalysis_IncrementalMode": "Detected a PR build - running the SonarQube analysis in incremental mode",
        "sqAnalysis_BuildSummaryTitle": "SonarQube Analysis Report",
        "sqAnalysis_TaskReportInvalid": "Invalid or missing task report. Check SonarQube finished successfully.",
        "sqAnalysis_BuildSummary_LinkText": "Detailed SonarQube report",
        "sqAnalysis_BuildSummary_CannotAuthenticate": "Cannot authenticate to the SonarQube server. Check the saved service connection details and the status of the server.",
        "sqAnalysis_AnalysisTimeout": "The analysis did not complete in the allotted time of %d seconds.",
        "sqAnalysis_IsPullRequest_SkippingBuildSummary": "Pull request build: detailed SonarQube build summary will not be available.",
        "sqAnalysis_IsPullRequest_SkippingBuildBreaker": "Pull request build: build will not be broken if quality gate fails.",
        "sqAnalysis_BuildBrokenDueToQualityGateFailure": "The SonarQube quality gate associated with this build has failed.",
        "sqAnalysis_QualityGatePassed": "The SonarQube quality gate associated with this build has passed (status %s)",
        "sqAnalysis_UnknownComparatorString": "The SonarQube build summary encountered a problem: unknown comparator '%s'",
        "sqAnalysis_NoUnitsFound": "The list of SonarQube measurement units could not be retrieved from the server.",
        "sqAnalysis_NoReportTask": "Could not find report-task.txt. Possible cause: the SonarQube analysis did not complete successfully.",
        "sqAnalysis_MultipleReportTasks": "Multiple report-task.txt files found. Choosing the first one. The build summary and the build breaker may not be accurate. Possible cause: multiple SonarQube analysis during the same build, which is not supported.",
        "codeAnalysisBuildSummaryLine_SomeViolationsSomeFiles": "%s found %d violations in %d files.",
        "codeAnalysisBuildSummaryLine_SomeViolationsOneFile": "%s found %d violations in 1 file.",
        "codeAnalysisBuildSummaryLine_OneViolationOneFile": "%s found 1 violation in 1 file.",
        "codeAnalysisBuildSummaryLine_NoViolations": "%s found no violations.",
        "codeAnalysisBuildSummaryTitle": "Code Analysis Report",
        "codeAnalysisArtifactSummaryTitle": "Code Analysis Results",
        "codeAnalysisDisabled": "Code analysis is disabled outside of the build environment. Could not find a value for: %s",
        "LocateJVMBasedOnVersionAndArch": "Locate JAVA_HOME for Java %s %s",
        "UnsupportedJdkWarning": "JDK 9 and JDK 10 are out of support. Please switch to a later version in your project and pipeline. Attempting to build with JDK 11...",
        "FailedToLocateSpecifiedJVM": "Failed to find the specified JDK version. Please ensure the specified JDK version is installed on the agent and the environment variable '%s' exists and is set to the location of a corresponding JDK or use the [Java Tool Installer](https://go.microsoft.com/fwlink/?linkid=875287) task to install the desired JDK.",
        "NoCodeCoverage": "No code coverage results were found to publish.",
        "EntryAlreadyExists": "The settings for the feed or repository already exists in the xml file.",
        "EffectivePomInvalid": "Could not parse the effective POM.",
        "AuthenticationNotNecessary": "No built-in Maven feeds requiring authentication were found. Disable 'Authenticate built-in Maven feeds' for faster builds.",
        "UsingAuthFeed": "Using built-in feed: "
    }
}<|MERGE_RESOLUTION|>--- conflicted
+++ resolved
@@ -17,11 +17,7 @@
     "author": "Microsoft Corporation",
     "version": {
         "Major": 2,
-<<<<<<< HEAD
-        "Minor": 155,
-=======
         "Minor": 160,
->>>>>>> 16e66083
         "Patch": 0
     },
     "releaseNotes": "Configuration of the SonarQube analysis was moved to the [SonarQube](https://marketplace.visualstudio.com/items?itemName=SonarSource.sonarqube) or [SonarCloud](https://marketplace.visualstudio.com/items?itemName=SonarSource.sonarcloud) extensions, in task `Prepare Analysis Configuration`",
