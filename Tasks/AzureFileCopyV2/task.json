{
    "id": "EB72CB01-A7E5-427B-A8A1-1B31CCAC8A43",
    "name": "AzureFileCopy",
    "friendlyName": "Azure file copy",
    "description": "Copy files to Azure Blob Storage or virtual machines",
    "helpUrl": "https://docs.microsoft.com/azure/devops/pipelines/tasks/deploy/azure-file-copy",
    "helpMarkDown": "[Learn more about this task](https://aka.ms/azurefilecopyreadme)",
    "category": "Deploy",
    "visibility": [
        "Build",
        "Release"
    ],
    "author": "Microsoft Corporation",
    "version": {
        "Major": 2,
<<<<<<< HEAD
        "Minor": 154,
        "Patch": 3
=======
        "Minor": 167,
        "Patch": 4
>>>>>>> 500b74ee
    },
    "demands": [
        "azureps"
    ],
    "releaseNotes": "What's new in Version 2.0: <br/>&nbsp;&nbsp; Using newer version of AzCopy.",
    "minimumAgentVersion": "1.103.0",
    "groups": [
        {
            "name": "output",
            "displayName": "Output",
            "isExpanded": true
        }
    ],
    "inputs": [
        {
            "name": "SourcePath",
            "type": "filePath",
            "label": "Source",
            "defaultValue": "",
            "required": true,
            "helpMarkDown": "Absolute path of the source folder, or file on the local machine, or a UNC share. Expression should return a single folder or a file."
        },
        {
            "name": "ConnectedServiceNameSelector",
            "aliases": [
                "azureConnectionType"
            ],
            "type": "pickList",
            "label": "Azure Connection Type",
            "required": false,
            "helpMarkDown": "",
            "defaultValue": "ConnectedServiceNameARM",
            "options": {
                "ConnectedServiceName": "Azure Classic",
                "ConnectedServiceNameARM": "Azure Resource Manager"
            }
        },
        {
            "name": "ConnectedServiceName",
            "aliases": [
                "azureClassicSubscription"
            ],
            "type": "connectedService:Azure",
            "label": "Azure Classic Subscription",
            "defaultValue": "",
            "required": true,
            "helpMarkDown": "Azure Classic subscription to target for copying the files.",
            "visibleRule": "ConnectedServiceNameSelector = ConnectedServiceName"
        },
        {
            "name": "ConnectedServiceNameARM",
            "aliases": [
                "azureSubscription"
            ],
            "type": "connectedService:AzureRM",
            "label": "Azure Subscription",
            "defaultValue": "",
            "required": true,
            "helpMarkDown": "Azure Resource Manager subscription to target for copying the files.",
            "visibleRule": "ConnectedServiceNameSelector = ConnectedServiceNameARM"
        },
        {
            "name": "Destination",
            "type": "pickList",
            "label": "Destination Type",
            "defaultValue": "",
            "required": true,
            "options": {
                "AzureBlob": "Azure Blob",
                "AzureVMs": "Azure VMs"
            },
            "helpMarkDown": "Select the destination, either Azure Blob or Azure VMs."
        },
        {
            "name": "StorageAccount",
            "aliases": [
                "classicStorage"
            ],
            "type": "pickList",
            "label": "Classic Storage Account",
            "defaultValue": "",
            "required": true,
            "helpMarkDown": "Specify a pre-existing classic storage account. It is also used as an intermediary for copying files to Azure VMs",
            "properties": {
                "EditableOptions": "True"
            },
            "visibleRule": "ConnectedServiceNameSelector = ConnectedServiceName"
        },
        {
            "name": "StorageAccountRM",
            "aliases": [
                "storage"
            ],
            "type": "pickList",
            "label": "RM Storage Account",
            "defaultValue": "",
            "required": true,
            "helpMarkDown": "Specify a pre-existing ARM storage account. It is also used as an intermediary for copying files to Azure VMs",
            "properties": {
                "EditableOptions": "True"
            },
            "visibleRule": "ConnectedServiceNameSelector = ConnectedServiceNameARM"
        },
        {
            "name": "ContainerName",
            "type": "string",
            "label": "Container Name",
            "defaultValue": "",
            "required": true,
            "helpMarkDown": "Name of the Container for uploading the files. If a container with the given name does not exist in the specified storage account, it will automatically be created. <br> If you need to create a virtual directory inside the container, use the blob prefix input below. <br> Example: If your target location is <i>https://myaccount.blob.core.windows.net/mycontainer/vd1/vd2/</i>, then specify <i>mycontainer</i> as container name and <i>vd1/vd2</i> as blob prefix.",
            "visibleRule": "Destination = AzureBlob"
        },
        {
            "name": "BlobPrefix",
            "type": "string",
            "label": "Blob Prefix",
            "defaultValue": "",
            "required": false,
            "helpMarkDown": "Useful for filtering files, for example, append build number to all the blobs to download files from that build only. Example: If you specify blob prefix as <i>myvd1</i>, a virtual directory with this name will be created inside the container. The source files will be copied to <i>https://myaccount.blob.core.windows.net/mycontainer/myvd1/</i>.",
            "visibleRule": "Destination = AzureBlob"
        },
        {
            "name": "EnvironmentName",
            "aliases": [
                "cloudService"
            ],
            "type": "pickList",
            "label": "Cloud Service",
            "defaultValue": "",
            "required": true,
            "helpMarkDown": "Name of the target Cloud Service for copying files to.",
            "properties": {
                "EditableOptions": "True"
            },
            "visibleRule": "ConnectedServiceNameSelector = ConnectedServiceName && Destination = AzureVMs"
        },
        {
            "name": "EnvironmentNameRM",
            "aliases": [
                "resourceGroup"
            ],
            "type": "pickList",
            "label": "Resource Group",
            "defaultValue": "",
            "required": true,
            "helpMarkDown": "Name of the target Resource Group for copying files to.",
            "properties": {
                "EditableOptions": "True"
            },
            "visibleRule": "ConnectedServiceNameSelector = ConnectedServiceNameARM && Destination = AzureVMs"
        },
        {
            "name": "ResourceFilteringMethod",
            "type": "radio",
            "label": "Select Machines By",
            "required": false,
            "defaultValue": "machineNames",
            "options": {
                "machineNames": "Machine Names",
                "tags": "Tags"
            },
            "helpMarkDown": "Optionally, select a subset of VMs in resource group either by providing VMs host name or tags. [Tags](https://azure.microsoft.com/en-in/documentation/articles/virtual-machines-tagging-arm/) are supported for resources created via the Azure Resource Manager only.",
            "visibleRule": "Destination = AzureVMs"
        },
        {
            "name": "MachineNames",
            "type": "string",
            "label": "Filter Criteria",
            "defaultValue": "",
            "required": false,
            "helpMarkDown": "Provide a list of VMs host name like ffweb, ffdb, or tags like Role:DB, Web; OS:Win8.1. Note the delimiters used for tags are &#44;(comma), &#58;(colon) and &#59;(semicolon). If multiple tags are provided, then the task will run in all the VMs with the specified tags. The default is to run the task in all the VMs.",
            "visibleRule": "Destination = AzureVMs"
        },
        {
            "name": "vmsAdminUserName",
            "type": "string",
            "label": "Admin Login",
            "defaultValue": "",
            "required": true,
            "helpMarkDown": "Administrator Username of the VMs.",
            "visibleRule": "Destination = AzureVMs"
        },
        {
            "name": "vmsAdminPassword",
            "type": "string",
            "label": "Password",
            "defaultValue": "",
            "required": true,
            "helpMarkDown": "The administrator password of the VMs. <br>It can accept variable defined in build or release pipelines as '$(passwordVariable)'. <br>You may mark variable as 'secret' to secure it.",
            "visibleRule": "Destination = AzureVMs"
        },
        {
            "name": "TargetPath",
            "type": "string",
            "label": "Destination Folder",
            "defaultValue": "",
            "required": true,
            "helpMarkDown": "Local path on the target machines for copying the files from the source. Environment variable can be used like $env:windir\\BudgetIT\\Web.",
            "visibleRule": "Destination = AzureVMs"
        },
        {
            "name": "AdditionalArgumentsForBlobCopy",
            "type": "multiLine",
            "label": "Optional Arguments (for uploading files to blob)",
            "required": false,
            "defaultValue": "",
            "helpMarkDown": "Optional AzCopy.exe arguments that will be applied when uploading to blob like, /NC:10. If no optional arguments are specified here, the following optional arguments will be added by default.<br> /Y, /SetContentType, /Z, /V,<br> /S (only if container name is not $root),<br> /BlobType:page (only if specified storage account is a premium account).<br> If source path is a file, /Pattern will always be added irrespective of whether or not you have specified optional arguments."
        },
        {
            "name": "AdditionalArgumentsForVMCopy",
            "type": "multiLine",
            "label": "Optional Arguments (for downloading files to VM)",
            "required": false,
            "defaultValue": "",
            "helpMarkDown": "Optional AzCopy.exe arguments that will be applied when downloading to VM like, /NC:10. If no optional arguments are specified here, the following optional arguments will be added by default.<br> /Y, /S, /Z, /V",
            "visibleRule": "Destination = AzureVMs"
        },
        {
            "name": "enableCopyPrerequisites",
            "type": "boolean",
            "label": "Enable Copy Prerequisites",
            "defaultValue": "false",
            "visibleRule": "ConnectedServiceNameSelector = ConnectedServiceNameARM && Destination = AzureVMs",
            "required": false,
            "helpMarkDown": "Enabling this option configures Windows Remote Management (WinRM) listener over HTTPS protocol on port 5986, using a self-signed certificate. This configuration is required for performing copy operation on Azure machines. If the target Virtual Machines are backed by a Load balancer, ensure Inbound NAT rules are configured for target port (5986). Applicable only for ARM VMs."
        },
        {
            "name": "CopyFilesInParallel",
            "type": "boolean",
            "label": "Copy in Parallel",
            "defaultValue": "true",
            "required": false,
            "helpMarkDown": "Setting it to true will copy files in parallel to the target machines.",
            "visibleRule": "Destination = AzureVMs"
        },
        {
            "name": "CleanTargetBeforeCopy",
            "type": "boolean",
            "label": "Clean Target",
            "defaultValue": "false",
            "required": false,
            "helpMarkDown": "Setting it to true will clean-up the destination folder before copying the files.",
            "visibleRule": "Destination = AzureVMs"
        },
        {
            "name": "skipCACheck",
            "type": "boolean",
            "label": "Test Certificate",
            "defaultValue": "true",
            "required": false,
            "helpMarkDown": "If this option is selected, client skips the validation that the server certificate is signed by a trusted certificate authority (CA) when connecting over Hypertext Transfer Protocol over Secure Socket Layer (HTTPS).",
            "visibleRule": "Destination = AzureVMs"
        },
        {
            "name": "outputStorageUri",
            "type": "string",
            "label": "Storage Container URI",
            "required": false,
            "defaultValue": "",
            "groupName": "output",
            "helpMarkDown": "Provide a name for the variable for the storage container URI that the files were copied to with this task.  Valid only when the selected destination is Azure Blob."
        },
        {
            "name": "outputStorageContainerSasToken",
            "type": "string",
            "label": "Storage Container SAS Token",
            "required": false,
            "defaultValue": "",
            "groupName": "output",
            "helpMarkDown": "Provide a name for the variable for the storage container SAS Token used to access the files copied to with this task.  Valid only when the selected destination is Azure Blob."
        }
    ],
    "dataSourceBindings": [
        {
            "target": "StorageAccount",
            "endpointId": "$(ConnectedServiceName)",
            "dataSourceName": "AzureStorageServiceNames"
        },
        {
            "target": "EnvironmentName",
            "endpointId": "$(ConnectedServiceName)",
            "dataSourceName": "AzureHostedServiceNames"
        },
        {
            "target": "StorageAccountRM",
            "endpointId": "$(ConnectedServiceNameARM)",
            "dataSourceName": "AzureStorageAccountRM"
        },
        {
            "target": "EnvironmentNameRM",
            "endpointId": "$(ConnectedServiceNameARM)",
            "dataSourceName": "AzureVirtualMachinesV2Id",
            "resultTemplate": "{\"Value\":\"{{{ #extractResource resourceGroups}}}\",\"DisplayValue\":\"{{{ #extractResource resourceGroups}}}\"}"
        }
    ],
    "instanceNameFormat": "$(Destination) File Copy",
    "prejobexecution": {
        "Node": {
            "target": "PreJobExecutionAzureFileCopy.js"
        }
    },
    "execution": {
        "PowerShell3": {
            "target": "AzureFileCopy.ps1"
        }
    },
    "messages": {
        "AFC_StorageAccountNotFound": "Storage account: {0} not found. The selected service connection 'Service Principal' supports storage accounts of Azure Resource Manager type only.",
        "AFC_ResourceGroupNotFound": "Provided resource group '{0}' does not exist.",
        "AFC_GetVMStatus": "[Azure Call]Getting the status for vm '{0}'",
        "AFC_GetVMStatusComplete": "[Azure Call]Got the status for vm '{0}'",
        "AFC_GetCustomScriptExtension": "[Azure Call]Getting the custom script extension '{0}' for vm '{1}'",
        "AFC_GetCustomScriptExtensionComplete": "[Azure Call]Got the custom script extension '{0}' for vm '{1}'",
        "AFC_SetCustomScriptExtension": "[Azure Call]Setting the custom script extension '{0}' for vm '{1}'",
        "AFC_SetCustomScriptExtensionComplete": "[Azure Call]Set the custom script extension '{0}' for vm '{1}'",
        "AFC_RemoveCustomScriptExtension": "[Azure Call]Removing the custom script extension '{0}' for vm '{1}'",
        "AFC_RemoveCustomScriptExtensionComplete": "[Azure Call]Removed the custom script extension '{0}' for vm '{1}'",
        "AFC_NoNetworkInterface": "[Azure Call]No network interface found with virtual machine ID {0} under resource group {1}",
        "AFC_NullOrEmptyResourceGroup": "[Azure Call]Resource group name and virtual machine ID should not be null or empty",
        "AFC_AzurePSNotInstalled": "The required minimum version {0} of the Azure Powershell Cmdlets are not installed. You can follow the instructions at https://azure.microsoft.com/en-in/documentation/articles/powershell-install-configure/ to get the latest Azure powershell",
        "AFC_ClassicStorageAccountNotFound": "Storage account: {0} not found. The selected service connection 'Certificate' supports storage accounts of Azure Classic type only.",
        "AFC_GenericStorageAccountNotFound": "Storage account: {0} not found. Please specify existing storage account",
        "AFC_AzureFileCopyMoreHelp": "For more info please refer to {0}",
        "AFC_UploadFilesStorageAccount": "Uploading files from source path: '{0}' to storage account: '{1}' in container: '{2}' with blob prefix: '{3}'",
        "AFC_UploadContainerStorageAccount": "Upload to container: '{0}' in storage account: '{1}' with blob prefix: '{2}' failed with error: '{3}'",
        "AFC_UploadFileSuccessful": "Uploaded files successfully from source path: '{0}' to storage account: '{1}' in container: '{2}' with blob prefix: '{3}'",
        "AFC_IncorrectTags": "Tags have been incorrectly specified. They have to be in the format Role:Web,DB;Location:East US;Dept.:Finance,HR",
        "AFC_MachineDoesNotExist": "The following machines either do not exist in the resource group or their names have not been specified correctly: {0}. Provide the exact same machine names present in the resource group. Use comma to separate multiple machine names.",
        "AFC_MachineNameFromIdErrorAllResources": "Unable to get {0} for all resources in ResourceGroup : '{1}'",
        "AFC_MachineNameFromIdError": "Unable to get {0} for '{1}' resources in ResourceGroup : '{2}'",
        "AFC_ResourceGroupNotFoundForSelectedConnection": "Unable to find the resource '{1}' using selected service connection '{0}'. Selected service connection '{0}' supports classic resources only (Service Management model).",
        "AFC_NoClassicVMResources": "No machine exists under resource group: '{0}' for copy. Selected service connection '{1}' supports Virtual Machines of Azure Classic type only.",
        "AFC_NoARMVMResources": "No machine exists under resource group: '{0}' for copy. Selected service connection '{1}' supports Virtual Machines of Azure Resource Manager type only.",
        "AFC_NoGenericVMResources": "No machine exists under resource group: '{0}' for copy.",
        "AFC_FilteringNoVMResources": "No machine exists under resource group: '{0}' with the following {1} '{2}'.",
        "AFC_CopyStarted": "Copy started for machine: '{0}'",
        "AFC_CopyCompleted": "Copy status for machine '{0}' : '{1}'",
        "AFC_WinRMHelpMessage": "To fix WinRM service connection related issues, select the 'Enable Copy Prerequisites' option in the task. If set already, and the target Virtual Machines are backed by a Load balancer, ensure Inbound NAT rules are configured for target port (5986). Applicable only for ARM VMs.",
        "AFC_CopyFailed": "Copy failed on machine '{0}'. Refer logs for more details.",
        "AFC_ParallelCopyFailed": "Copy to one or more machines failed. Refer logs for more details.",
        "AFC_CopySuccessful": "Copied files from source path: '{0}' to target azure VMs in resource group: '{1}' successfully",
        "AFC_SetCustomScriptExtensionFailed": "Setting the custom script extension '{0}' for virtual machine '{1}' failed with error : {2}",
        "AFC_AddNetworkSecurityRuleFailed": "Failed to add the network security rule: {0}",
        "AFC_UnableToSetCustomScriptExtension": "Unable to set the custom script extension '{0}' for virtual machine '{1}': {2}",
        "AFC_CopyPrereqsFailed": "Failed to enable copy prerequisites. {0}",
        "AFC_BlobStorageNotFound": "Storage account: {0} not found. Please specify existing storage account",
        "AFC_RootContainerAndDirectory": "'/S' option is not valid for $root containers.",
        "AFC_RedirectResponseInvalidStatusCode": "The HTTP response code: '{0}' is not a valid redirect status code",
        "AFC_RedirectResponseLocationHeaderIsNull": "Redirect response location header is null.",
        "AFC_AzCopyBlobUploadNonZeroExitCode": "AzCopy.exe exited with non-zero exit code while uploading files to blob storage.",
        "AFC_PreexecutionJob_UnableToGetStorageKey": "Unable to fetch storage account key. Error: '{0}'",
        "AFC_UninstallWinRMCustomScriptExtension": "Uninstall WinRM custom script manually and retry deployment.",
        "ExpiredServicePrincipal": "Could not fetch access token for Azure. Verify if the Service Principal used is valid and not expired."
    }
}<|MERGE_RESOLUTION|>--- conflicted
+++ resolved
@@ -13,13 +13,8 @@
     "author": "Microsoft Corporation",
     "version": {
         "Major": 2,
-<<<<<<< HEAD
-        "Minor": 154,
-        "Patch": 3
-=======
         "Minor": 167,
-        "Patch": 4
->>>>>>> 500b74ee
+        "Patch": 5
     },
     "demands": [
         "azureps"
