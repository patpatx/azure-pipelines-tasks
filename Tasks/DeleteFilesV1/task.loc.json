{
  "id": "B7E8B412-0437-4065-9371-EDC5881DE25B",
  "name": "DeleteFiles",
  "friendlyName": "ms-resource:loc.friendlyName",
  "description": "ms-resource:loc.description",
  "helpUrl": "https://docs.microsoft.com/azure/devops/pipelines/tasks/utility/delete-files",
  "helpMarkDown": "ms-resource:loc.helpMarkDown",
  "category": "Utility",
  "visibility": [
    "Build"
  ],
  "runsOn": [
    "Agent",
    "DeploymentGroup"
  ],
  "author": "Microsoft Corporation",
  "version": {
    "Major": 1,
<<<<<<< HEAD
    "Minor": 228,
    "Patch": 3
=======
    "Minor": 229,
    "Patch": 0
>>>>>>> 3cac0cb5
  },
  "demands": [],
  "minimumAgentVersion": "2.182.1",
  "groups": [
    {
      "name": "advanced",
      "displayName": "ms-resource:loc.group.displayName.advanced",
      "isExpanded": false
    }
  ],
  "inputs": [
    {
      "name": "SourceFolder",
      "type": "filePath",
      "label": "ms-resource:loc.input.label.SourceFolder",
      "defaultValue": "",
      "required": false,
      "helpMarkDown": "ms-resource:loc.input.help.SourceFolder"
    },
    {
      "name": "Contents",
      "type": "multiLine",
      "label": "ms-resource:loc.input.label.Contents",
      "defaultValue": "myFileShare",
      "required": true,
      "helpMarkDown": "ms-resource:loc.input.help.Contents"
    },
    {
      "name": "RemoveSourceFolder",
      "type": "boolean",
      "label": "ms-resource:loc.input.label.RemoveSourceFolder",
      "defaultValue": false,
      "required": false,
      "helpMarkDown": "ms-resource:loc.input.help.RemoveSourceFolder"
    },
    {
      "name": "RemoveDotFiles",
      "type": "boolean",
      "label": "ms-resource:loc.input.label.RemoveDotFiles",
      "defaultValue": false,
      "required": false,
      "helpMarkDown": "ms-resource:loc.input.help.RemoveDotFiles",
      "groupName": "advanced"
    }
  ],
  "instanceNameFormat": "ms-resource:loc.instanceNameFormat",
  "execution": {
    "Node10": {
      "target": "deletefiles.js",
      "argumentFormat": ""
    },
    "Node16": {
      "target": "deletefiles.js",
      "argumentFormat": ""
    }
  },
  "restrictions": {
    "commands": {
      "mode": "restricted"
    },
    "settableVariables": {
      "allowed": []
    }
  },
  "messages": {
    "CantDeleteFiles": "ms-resource:loc.messages.CantDeleteFiles",
    "SkippingSymbolStore": "ms-resource:loc.messages.SkippingSymbolStore",
    "NoFiles": "ms-resource:loc.messages.NoFiles"
  }
}<|MERGE_RESOLUTION|>--- conflicted
+++ resolved
@@ -16,13 +16,8 @@
   "author": "Microsoft Corporation",
   "version": {
     "Major": 1,
-<<<<<<< HEAD
-    "Minor": 228,
-    "Patch": 3
-=======
     "Minor": 229,
     "Patch": 0
->>>>>>> 3cac0cb5
   },
   "demands": [],
   "minimumAgentVersion": "2.182.1",
