{
  "id": "a433f589-fce1-4460-9ee6-44a624aeb1fb",
  "name": "DownloadBuildArtifacts",
  "friendlyName": "ms-resource:loc.friendlyName",
  "description": "ms-resource:loc.description",
  "helpUrl": "https://docs.microsoft.com/azure/devops/pipelines/tasks/utility/download-build-artifacts",
  "helpMarkDown": "ms-resource:loc.helpMarkDown",
  "category": "Utility",
  "author": "Microsoft Corporation",
  "version": {
    "Major": 0,
<<<<<<< HEAD
    "Minor": 228,
    "Patch": 8
=======
    "Minor": 229,
    "Patch": 0
>>>>>>> 3cac0cb5
  },
  "groups": [
    {
      "name": "advanced",
      "displayName": "ms-resource:loc.group.displayName.advanced",
      "isExpanded": false
    }
  ],
  "demands": [],
  "inputs": [
    {
      "name": "buildType",
      "type": "radio",
      "label": "ms-resource:loc.input.label.buildType",
      "defaultValue": "current",
      "required": true,
      "options": {
        "current": "Current build",
        "specific": "Specific build"
      },
      "helpMarkDown": "ms-resource:loc.input.help.buildType"
    },
    {
      "name": "project",
      "type": "pickList",
      "label": "ms-resource:loc.input.label.project",
      "defaultValue": "",
      "required": true,
      "visibleRule": "buildType == specific",
      "properties": {
        "EditableOptions": "True",
        "DisableManageLink": "True"
      },
      "helpMarkDown": "ms-resource:loc.input.help.project"
    },
    {
      "name": "definition",
      "aliases": [
        "pipeline"
      ],
      "type": "pickList",
      "label": "ms-resource:loc.input.label.definition",
      "defaultValue": "",
      "required": true,
      "visibleRule": "buildType == specific",
      "properties": {
        "EditableOptions": "True",
        "DisableManageLink": "True",
        "IsSearchable": "True"
      },
      "helpMarkDown": "ms-resource:loc.input.help.definition"
    },
    {
      "name": "specificBuildWithTriggering",
      "type": "boolean",
      "label": "ms-resource:loc.input.label.specificBuildWithTriggering",
      "defaultValue": "false",
      "required": false,
      "visibleRule": "buildType == specific",
      "helpMarkDown": "ms-resource:loc.input.help.specificBuildWithTriggering"
    },
    {
      "name": "buildVersionToDownload",
      "type": "pickList",
      "label": "ms-resource:loc.input.label.buildVersionToDownload",
      "defaultValue": "latest",
      "visibleRule": "buildType == specific",
      "required": true,
      "options": {
        "latest": "Latest",
        "latestFromBranch": "Latest from specific branch and specified Build Tags",
        "specific": "Specific version"
      }
    },
    {
      "name": "allowPartiallySucceededBuilds",
      "type": "boolean",
      "label": "ms-resource:loc.input.label.allowPartiallySucceededBuilds",
      "defaultValue": "false",
      "visibleRule": "buildType == specific && buildVersionToDownload != specific",
      "required": false,
      "helpMarkDown": "ms-resource:loc.input.help.allowPartiallySucceededBuilds"
    },
    {
      "name": "branchName",
      "type": "string",
      "label": "ms-resource:loc.input.label.branchName",
      "defaultValue": "refs/heads/master",
      "visibleRule": "buildType == specific && buildVersionToDownload == latestFromBranch",
      "required": true,
      "helpMarkDown": "ms-resource:loc.input.help.branchName"
    },
    {
      "name": "buildId",
      "type": "pickList",
      "label": "ms-resource:loc.input.label.buildId",
      "defaultValue": "",
      "required": true,
      "visibleRule": "buildType == specific && buildVersionToDownload == specific",
      "properties": {
        "EditableOptions": "True",
        "DisableManageLink": "True"
      },
      "helpMarkDown": "ms-resource:loc.input.help.buildId"
    },
    {
      "name": "tags",
      "type": "string",
      "label": "ms-resource:loc.input.label.tags",
      "defaultValue": "",
      "visibleRule": "buildType == specific && buildVersionToDownload != specific",
      "required": false,
      "helpMarkDown": "ms-resource:loc.input.help.tags"
    },
    {
      "name": "downloadType",
      "type": "radio",
      "label": "ms-resource:loc.input.label.downloadType",
      "defaultValue": "single",
      "required": true,
      "options": {
        "single": "Specific artifact",
        "specific": "Specific files"
      },
      "helpMarkDown": "ms-resource:loc.input.help.downloadType"
    },
    {
      "name": "artifactName",
      "type": "pickList",
      "label": "ms-resource:loc.input.label.artifactName",
      "defaultValue": "",
      "required": true,
      "properties": {
        "EditableOptions": "True",
        "DisableManageLink": "True"
      },
      "visibleRule": "downloadType == single",
      "helpMarkDown": "ms-resource:loc.input.help.artifactName"
    },
    {
      "name": "itemPattern",
      "type": "multiLine",
      "label": "ms-resource:loc.input.label.itemPattern",
      "defaultValue": "**",
      "required": false,
      "properties": {
        "rows": "3",
        "resizable": "true"
      },
      "helpMarkDown": "ms-resource:loc.input.help.itemPattern"
    },
    {
      "name": "downloadPath",
      "type": "string",
      "label": "ms-resource:loc.input.label.downloadPath",
      "defaultValue": "$(System.ArtifactsDirectory)",
      "required": true,
      "helpMarkDown": "ms-resource:loc.input.help.downloadPath"
    },
    {
      "name": "cleanDestinationFolder",
      "type": "boolean",
      "label": "ms-resource:loc.input.label.cleanDestinationFolder",
      "defaultValue": false,
      "helpMarkDown": "ms-resource:loc.input.help.cleanDestinationFolder"
    },
    {
      "name": "parallelizationLimit",
      "type": "string",
      "label": "ms-resource:loc.input.label.parallelizationLimit",
      "defaultValue": "8",
      "groupName": "advanced",
      "required": false,
      "helpMarkDown": "ms-resource:loc.input.help.parallelizationLimit"
    },
    {
      "name": "checkDownloadedFiles",
      "type": "boolean",
      "label": "ms-resource:loc.input.label.checkDownloadedFiles",
      "defaultValue": "false",
      "groupName": "advanced",
      "required": false,
      "helpMarkDown": "ms-resource:loc.input.help.checkDownloadedFiles"
    },
    {
      "name": "retryDownloadCount",
      "type": "string",
      "label": "ms-resource:loc.input.label.retryDownloadCount",
      "defaultValue": "4",
      "groupName": "advanced",
      "required": false,
      "helpMarkDown": "ms-resource:loc.input.help.retryDownloadCount"
    },
    {
      "name": "retryRedirectDownloadCount",
      "type": "string",
      "label": "ms-resource:loc.input.label.retryRedirectDownloadCount",
      "defaultValue": "0",
      "groupName": "advanced",
      "required": false,
      "helpMarkDown": "ms-resource:loc.input.help.retryRedirectDownloadCount"
    },
    {
      "name": "extractTars",
      "type": "boolean",
      "label": "ms-resource:loc.input.label.extractTars",
      "groupName": "advanced",
      "required": false,
      "helpMarkDown": "ms-resource:loc.input.help.extractTars"
    }
  ],
  "dataSourceBindings": [
    {
      "endpointId": "tfs:teamfoundation",
      "target": "project",
      "endpointUrl": "{{endpoint.url}}/_apis/projects?$skip={{skip}}&$top=1000",
      "resultSelector": "jsonpath:$.value[?(@.state=='wellFormed')]",
      "resultTemplate": "{ \"Value\" : \"{{{id}}}\", \"DisplayValue\" : \"{{{name}}}\" }",
      "callbackContextTemplate": "{\"skip\": \"{{add skip 1000}}\"}",
      "callbackRequiredTemplate": "{{isEqualNumber result.count 1000}}",
      "initialContextTemplate": "{\"skip\": \"0\"}"
    },
    {
      "endpointId": "tfs:teamfoundation",
      "target": "definition",
      "endpointUrl": "{{endpoint.url}}/{{project}}/_apis/build/definitions?api-version=3.0-preview&$top=500&continuationToken={{{continuationToken}}}&name=*{{name}}*&queryOrder=2",
      "resultSelector": "jsonpath:$.value[?(@.quality=='definition')]",
      "parameters": {
        "project": "$(project)",
        "name": "$(searchText)"
      },
      "resultTemplate": "{ \"Value\" : \"{{{id}}}\", \"DisplayValue\" : \"{{{name}}}\" }",
      "callbackContextTemplate": "{\"continuationToken\" : \"{{{headers.x-ms-continuationtoken}}}\"}",
      "callbackRequiredTemplate": "{{{#headers.x-ms-continuationtoken}}}true{{{/headers.x-ms-continuationtoken}}}",
      "initialContextTemplate": "{\"continuationToken\" : \"{{{system.utcNow}}}\"}"
    },
    {
      "endpointId": "tfs:teamfoundation",
      "target": "buildId",
      "endpointUrl": "{{endpoint.url}}/{{project}}/_apis/build/builds?definitions={{definition}}&resultFilter=succeeded,partiallySucceeded&$top=200",
      "resultSelector": "jsonpath:$.value[*]",
      "parameters": {
        "project": "$(project)",
        "definition": "$(definition)"
      },
      "resultTemplate": "{ \"Value\" : \"{{{id}}}\", \"DisplayValue\" : \"{{{buildNumber}}}\" }"
    },
    {
      "endpointId": "tfs:teamfoundation",
      "target": "artifactName",
      "endpointUrl": "{{endpoint.url}}/{{project}}/_apis/build/builds/{{buildId}}/artifacts",
      "resultSelector": "jsonpath:$.value[*]",
      "parameters": {
        "project": "$(project)",
        "buildId": "$(buildId)"
      },
      "resultTemplate": "{ \"Value\" : \"{{{name}}}\", \"DisplayValue\" : \"{{{name}}}\" }"
    }
  ],
  "instanceNameFormat": "ms-resource:loc.instanceNameFormat",
  "execution": {
    "Node10": {
      "target": "main.js",
      "argumentFormat": ""
    },
    "Node16": {
      "target": "main.js",
      "argumentFormat": ""
    }
  },
  "messages": {
    "DownloadArtifacts": "ms-resource:loc.messages.DownloadArtifacts",
    "DownloadingArtifactsForBuild": "ms-resource:loc.messages.DownloadingArtifactsForBuild",
    "LinkedArtifactCount": "ms-resource:loc.messages.LinkedArtifactCount",
    "ExtractionFailed": "ms-resource:loc.messages.ExtractionFailed",
    "FileContainerInvalidArtifactData": "ms-resource:loc.messages.FileContainerInvalidArtifactData",
    "UnsupportedArtifactType": "ms-resource:loc.messages.UnsupportedArtifactType",
    "BuildNotFound": "ms-resource:loc.messages.BuildNotFound",
    "BuildArtifactNotFound": "ms-resource:loc.messages.BuildArtifactNotFound",
    "NoArtifactsFound": "ms-resource:loc.messages.NoArtifactsFound",
    "BuildIdBuildDefinitionMismatch": "ms-resource:loc.messages.BuildIdBuildDefinitionMismatch",
    "ArtifactsSuccessfullyDownloaded": "ms-resource:loc.messages.ArtifactsSuccessfullyDownloaded",
    "RetryingOperation": "ms-resource:loc.messages.RetryingOperation",
    "OperationFailed": "ms-resource:loc.messages.OperationFailed",
    "ArtifactNameDirectoryNotFound": "ms-resource:loc.messages.ArtifactNameDirectoryNotFound",
    "LatestBuildFound": "ms-resource:loc.messages.LatestBuildFound",
    "LatestBuildNotFound": "ms-resource:loc.messages.LatestBuildNotFound",
    "LatestBuildFromBranchNotFound": "ms-resource:loc.messages.LatestBuildFromBranchNotFound",
    "DownloadingContainerResource": "ms-resource:loc.messages.DownloadingContainerResource",
    "DefinitionNameMatchFound": "ms-resource:loc.messages.DefinitionNameMatchFound",
    "InvalidBuildDefinitionName": "ms-resource:loc.messages.InvalidBuildDefinitionName",
    "UnresolvedDefinitionId": "ms-resource:loc.messages.UnresolvedDefinitionId",
    "BeginArtifactItemsIntegrityCheck": "ms-resource:loc.messages.BeginArtifactItemsIntegrityCheck",
    "CorruptedArtifactItemsList": "ms-resource:loc.messages.CorruptedArtifactItemsList",
    "IntegrityCheckNotPassed": "ms-resource:loc.messages.IntegrityCheckNotPassed",
    "IntegrityCheckPassed": "ms-resource:loc.messages.IntegrityCheckPassed",
    "TarExtractionNotSupportedInWindows": "ms-resource:loc.messages.TarExtractionNotSupportedInWindows",
    "NoTarsFound": "ms-resource:loc.messages.NoTarsFound",
    "CleaningDestinationFolder": "ms-resource:loc.messages.CleaningDestinationFolder",
    "NoFolderToClean": "ms-resource:loc.messages.NoFolderToClean",
    "PreferRedirect": "ms-resource:loc.messages.PreferRedirect",
    "FollowingDownloadRedirectFailed": "ms-resource:loc.messages.FollowingDownloadRedirectFailed"
  },
  "outputVariables": [
    {
      "name": "BuildNumber",
      "description": "Stores the build number of the build artifact source.<br />Please note that in fact it returns <b>BuildId</b> due to backward compatibility <p>[More Information](https://docs.microsoft.com/azure/devops/pipelines/build/variables?view=azure-devops&tabs=yaml#build-variables-devops-services)</p>"
    }
  ]
}<|MERGE_RESOLUTION|>--- conflicted
+++ resolved
@@ -9,13 +9,8 @@
   "author": "Microsoft Corporation",
   "version": {
     "Major": 0,
-<<<<<<< HEAD
-    "Minor": 228,
-    "Patch": 8
-=======
     "Minor": 229,
     "Patch": 0
->>>>>>> 3cac0cb5
   },
   "groups": [
     {
