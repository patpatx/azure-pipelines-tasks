{
    "id": "a433f589-fce1-4460-9ee6-44a624aeb1fb",
    "name": "DownloadBuildArtifacts",
    "friendlyName": "Download build artifacts",
    "description": "Download files that were saved as artifacts of a completed build",
    "helpUrl": "https://docs.microsoft.com/azure/devops/pipelines/tasks/utility/download-build-artifacts",
    "helpMarkDown": "",
    "category": "Utility",
    "author": "Microsoft Corporation",
    "version": {
        "Major": 0,
        "Minor": 188,
<<<<<<< HEAD
        "Patch": 0
=======
        "Patch": 1
>>>>>>> 63461be5
    },
    "groups": [
        {
            "name": "advanced",
            "displayName": "Advanced",
            "isExpanded": false
        }
    ],
    "demands": [],
    "inputs": [
        {
            "name": "buildType",
            "type": "radio",
            "label": "Download artifacts produced by",
            "defaultValue": "current",
            "required": true,
            "options": {
                "current": "Current build",
                "specific": "Specific build"
            },
            "helpMarkDown": "Download artifacts produced by the current build, or from a specific build."
        },
        {
            "name": "project",
            "type": "pickList",
            "label": "Project",
            "defaultValue": "",
            "required": true,
            "visibleRule": "buildType == specific",
            "properties": {
                "EditableOptions": "True",
                "DisableManageLink": "True"
            },
            "helpMarkDown": "The project from which to download the build artifacts"
        },
        {
            "name": "definition",
            "aliases": [
                "pipeline"
            ],
            "type": "pickList",
            "label": "Build pipeline",
            "defaultValue": "",
            "required": true,
            "visibleRule": "buildType == specific",
            "properties": {
                "EditableOptions": "True",
                "DisableManageLink": "True",
                "IsSearchable": "True"
            },
            "helpMarkDown": "Select the build pipeline name"
        },
        {
            "name": "specificBuildWithTriggering",
            "type": "boolean",
            "label": "When appropriate, download artifacts from the triggering build.",
            "defaultValue": "false",
            "required": false,
            "visibleRule": "buildType == specific",
            "helpMarkDown": "If checked, this build task will try to download artifacts from the triggering build. If there is no triggering build from the specified pipeline, it will download artifacts from the build specified in the options below."
        },
        {
            "name": "buildVersionToDownload",
            "type": "pickList",
            "label": "Build version to download",
            "defaultValue": "latest",
            "visibleRule": "buildType == specific",
            "required": true,
            "options": {
                "latest": "Latest",
                "latestFromBranch": "Latest from specific branch and specified Build Tags",
                "specific": "Specific version"
            }
        },
        {
            "name": "allowPartiallySucceededBuilds",
            "type": "boolean",
            "label": "Download artifacts even from partially succeeded builds.",
            "defaultValue": "false",
            "visibleRule": "buildType == specific && buildVersionToDownload != specific",
            "required": false,
            "helpMarkDown": "If checked, this build task will try to download artifacts whether the build is succeeded or partially succeeded."
        },
        {
            "name": "branchName",
            "type": "string",
            "label": "Branch name",
            "defaultValue": "refs/heads/master",
            "visibleRule": "buildType == specific && buildVersionToDownload == latestFromBranch",
            "required": true,
            "helpMarkDown": "Specify to filter on branch/ref name, for example: ```refs/heads/develop```."
        },
        {
            "name": "buildId",
            "type": "pickList",
            "label": "Build",
            "defaultValue": "",
            "required": true,
            "visibleRule": "buildType == specific && buildVersionToDownload == specific",
            "properties": {
                "EditableOptions": "True",
                "DisableManageLink": "True"
            },
            "helpMarkDown": "The build from which to download the artifacts"
        },
        {
            "name": "tags",
            "type": "string",
            "label": "Build Tags",
            "defaultValue": "",
            "visibleRule": "buildType == specific && buildVersionToDownload != specific",
            "required": false,
            "helpMarkDown": "A comma-delimited list of tags. Only builds with these tags will be returned."
        },
        {
            "name": "downloadType",
            "type": "radio",
            "label": "Download type",
            "defaultValue": "single",
            "required": true,
            "options": {
                "single": "Specific artifact",
                "specific": "Specific files"
            },
            "helpMarkDown": "Download a specific artifact or specific files from the build."
        },
        {
            "name": "artifactName",
            "type": "pickList",
            "label": "Artifact name",
            "defaultValue": "",
            "required": true,
            "properties": {
                "EditableOptions": "True",
                "DisableManageLink": "True"
            },
            "visibleRule": "downloadType == single",
            "helpMarkDown": "The name of the artifact to download"
        },
        {
            "name": "itemPattern",
            "type": "multiLine",
            "label": "Matching pattern",
            "defaultValue": "**",
            "required": false,
            "properties": {
                "rows": "3",
                "resizable": "true"
            },
            "helpMarkDown": "Specify files to be downloaded as multi line minimatch pattern. [More Information](https://aka.ms/minimatchexamples) <p>The default pattern (\\*\\*) will download all files across all artifacts in the build if \"Specific files\" option is selected. To download all files within artifact drop use drop/**.</p>"
        },
        {
            "name": "downloadPath",
            "type": "string",
            "label": "Destination directory",
            "defaultValue": "$(System.ArtifactsDirectory)",
            "required": true,
            "helpMarkDown": "Path on the agent machine where the artifacts will be downloaded"
        },
        {
            "name": "parallelizationLimit",
            "type": "string",
            "label": "Parallelization limit",
            "defaultValue": "8",
            "groupName": "advanced",
            "required": false,
            "helpMarkDown": "Number of files to download simultaneously"
        },
        {
            "name": "checkDownloadedFiles",
            "type": "boolean",
            "label": "Check downloaded files",
            "defaultValue": "false",
            "groupName": "advanced",
            "required": false,
            "helpMarkDown": "If checked, this build task will check that all files are fully downloaded."
        },
        {
            "name": "retryDownloadCount",
            "type": "string",
            "label": "Retry count",
            "defaultValue": "4",
            "groupName": "advanced",
            "required": false,
            "helpMarkDown": "Optional number of times to retry downloading a build artifact if the download fails."
        },
        {
            "name": "extractTars",
            "type": "boolean",
            "label": "Extract all files that are stored inside tar archives",
            "groupName": "advanced",
            "required": false,
            "helpMarkDown": "Enable this option to extract all downloaded files that have .tar extension. This is helpful because you need to pack your artifact files into tar if you want to preserve Unix file permissions. Enabling `StoreAsTar` option in PublishBuildArtifacts task will store artifacts as .tar files automatically."
        }
    ],
    "dataSourceBindings": [
        {
            "endpointId": "tfs:teamfoundation",
            "target": "project",
            "endpointUrl": "{{endpoint.url}}/_apis/projects?$skip={{skip}}&$top=1000",
            "resultSelector": "jsonpath:$.value[?(@.state=='wellFormed')]",
            "resultTemplate": "{ \"Value\" : \"{{{id}}}\", \"DisplayValue\" : \"{{{name}}}\" }",
            "callbackContextTemplate": "{\"skip\": \"{{add skip 1000}}\"}",
            "callbackRequiredTemplate": "{{isEqualNumber result.count 1000}}",
            "initialContextTemplate": "{\"skip\": \"0\"}"
        },
        {
            "endpointId": "tfs:teamfoundation",
            "target": "definition",
            "endpointUrl": "{{endpoint.url}}/{{project}}/_apis/build/definitions?api-version=3.0-preview&$top=500&continuationToken={{{continuationToken}}}&name=*{{name}}*&queryOrder=2",
            "resultSelector": "jsonpath:$.value[?(@.quality=='definition')]",
            "parameters": {
                "project": "$(project)",
                "name": "$(searchText)"
            },
            "resultTemplate": "{ \"Value\" : \"{{{id}}}\", \"DisplayValue\" : \"{{{name}}}\" }",
            "callbackContextTemplate": "{\"continuationToken\" : \"{{{headers.x-ms-continuationtoken}}}\"}",
            "callbackRequiredTemplate": "{{{#headers.x-ms-continuationtoken}}}true{{{/headers.x-ms-continuationtoken}}}",
            "initialContextTemplate": "{\"continuationToken\" : \"{{{system.utcNow}}}\"}"
        },
        {
            "endpointId": "tfs:teamfoundation",
            "target": "buildId",
            "endpointUrl": "{{endpoint.url}}/{{project}}/_apis/build/builds?definitions={{definition}}&resultFilter=succeeded,partiallySucceeded&$top=200",
            "resultSelector": "jsonpath:$.value[*]",
            "parameters": {
                "project": "$(project)",
                "definition": "$(definition)"
            },
            "resultTemplate": "{ \"Value\" : \"{{{id}}}\", \"DisplayValue\" : \"{{{buildNumber}}}\" }"
        },
        {
            "endpointId": "tfs:teamfoundation",
            "target": "artifactName",
            "endpointUrl": "{{endpoint.url}}/{{project}}/_apis/build/builds/{{buildId}}/artifacts",
            "resultSelector": "jsonpath:$.value[*]",
            "parameters": {
                "project": "$(project)",
                "buildId": "$(buildId)"
            },
            "resultTemplate": "{ \"Value\" : \"{{{name}}}\", \"DisplayValue\" : \"{{{name}}}\" }"
        }
    ],
    "instanceNameFormat": "Download Build Artifacts",
    "execution": {
        "Node10": {
            "target": "main.js",
            "argumentFormat": ""
        }
    },
    "messages": {
        "DownloadArtifacts": "Downloading artifact %s from: %s",
        "DownloadingArtifactsForBuild": "Downloading artifacts for build: %s",
        "LinkedArtifactCount": "Linked artifacts count:  %s",
        "ExtractionFailed": "Failed to extract package with error %s",
        "FileContainerInvalidArtifactData": "Invalid file container artifact. Resource data must be in the format #/{container id}/path",
        "UnsupportedArtifactType": "Unsupported artifact type: %s",
        "BuildNotFound": "Build with ID %s not found",
        "BuildArtifactNotFound": "Artifact %s not found for build %s. Please ensure you have published artifacts in any previous phases of the current build.",
        "NoArtifactsFound": "No artifacts found for build %s",
        "BuildIdBuildDefinitionMismatch": "Build with ID %s not found for build pipeline ID %s",
        "ArtifactsSuccessfullyDownloaded": "Successfully downloaded artifacts to %s",
        "RetryingOperation": "Error: in %s, so retrying => retries pending  : %s",
        "OperationFailed": "Failed in %s with error: %s",
        "ArtifactNameDirectoryNotFound": "Directory '%s' does not exist. Falling back to parent directory: %s",
        "LatestBuildFound": "Latest build found:  %s",
        "LatestBuildNotFound": "Latest build not found",
        "LatestBuildFromBranchNotFound": "Latest build from branch %s not found",
        "DownloadingContainerResource": "Downloading items from container resource %s",
        "DefinitionNameMatchFound": "Definition Name %s resolved to id %d",
        "InvalidBuildDefinitionName": "Definition name %s didn't correspond to a valid definition",
        "UnresolvedDefinitionId": "Could not resolve build definition id",
        "BeginArtifactItemsIntegrityCheck": "Starting artifact items integrity check",
        "CorruptedArtifactItemsList": "The following items are not passed integrity check:",
        "IntegrityCheckNotPassed": "Artifact items integrity check failed",
        "IntegrityCheckPassed": "Artifact items integrity check successfully finished",
        "TarExtractionNotSupportedInWindows": "Tar extraction is not supported on Windows",
        "NoTarsFound": "No tar archives were found to extract"
    },
    "outputVariables": [
        {
            "name": "BuildNumber",
            "description": "Stores the build number of the build artifact source.<br />Please note that in fact it returns <b>BuildId</b> due to backward compatibility <p>[More Information](https://docs.microsoft.com/azure/devops/pipelines/build/variables?view=azure-devops&tabs=yaml#build-variables-devops-services)</p>" 
        }
    ]
}<|MERGE_RESOLUTION|>--- conflicted
+++ resolved
@@ -10,11 +10,7 @@
     "version": {
         "Major": 0,
         "Minor": 188,
-<<<<<<< HEAD
-        "Patch": 0
-=======
         "Patch": 1
->>>>>>> 63461be5
     },
     "groups": [
         {
