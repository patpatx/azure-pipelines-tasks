--- conflicted
+++ resolved
@@ -8,15 +8,9 @@
     "category": "Utility",
     "author": "Microsoft Corporation",
     "version": {
-<<<<<<< HEAD
         "Major": 1,
-        "Minor": 187,
+        "Minor": 188,
         "Patch": 1
-=======
-        "Major": 0,
-        "Minor": 188,
-        "Patch": 0
->>>>>>> 79a2d6b8
     },
     "groups": [
         {
