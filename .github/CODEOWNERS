
ci/*  @damccorm   @stephenmichaelf  @jtpetty

<<<<<<< HEAD
Tasks/ACRTaskV0/*    @vithati    @Anumita

Tasks/AndroidSigningV2/*    @madhurig
=======
Tasks/AndroidSigningV2/*    @leantk
>>>>>>> e4ac916e

Tasks/AndroidSigningV3/*    @leantk

Tasks/ANTV1/*   @leantk

Tasks/AppCenterDistributeV1/*   @DennisPan    @turanuk

Tasks/AppCenterDistributeV2/*   @DennisPan    @turanuk

Tasks/AppCenterDistributeV3/*   @DennisPan    @turanuk

Tasks/AppCenterTestV1/*   @owenniblock

Tasks/ArchiveFilesV2/*  @jtpetty

Tasks/AzureAppServiceManageV0/*     @kmkumaran      @SumiranAgg     @vincentdass

Tasks/AzureAppServiceSettingsV1/*     @eaarora-ms      @SumiranAgg     @vincentdass     @niadak

Tasks/AzureCLIV1/*      @bishal-pdmsft

Tasks/AzureCloudPowerShellDeploymentV1/*    @kmkumaran

Tasks/AzureFileCopyV1/*    @kmkumaran

Tasks/AzureFileCopyV2/*    @kmkumaran

Tasks/AzureFileCopyV3/*    @kmkumaran

Tasks/AzureFunctionAppV1/*    @kmkumaran      @SumiranAgg

Tasks/AzureFunctionAppContainerV1/*    @kmkumaran      @SumiranAgg

Tasks/AzureFunctionV1/*     @vithati

Tasks/AzureIoTEdgeV2/*      @prativen  @blackchoey  @michaeljqzq

Tasks/AzureKeyVaultV1/*     @vithati

Tasks/AzureMonitorAlertsV0/*    @kmkumaran

Tasks/AzureMonitorV0/*      @vithati

Tasks/AzureMonitorV1/*      @vithati

Tasks/AzureMysqlDeploymentV1/*  @kmkumaran      @RoshanKumarMicrosoft

Tasks/AzureNLBManagementV1/*    @kmkumaran

Tasks/AzurePolicyV0/*   @vithati

Tasks/AzurePowerShellV2/*   @kmkumaran

Tasks/AzurePowerShellV3/*   @kmkumaran

Tasks/AzurePowershellV4/*   @kmkumaran

Tasks/AzureResourceGroupDeploymentV2/*      @bishal-pdmsft

Tasks/AzureResourceManagerTemplateDeploymentV3/*      @bishal-pdmsft    @vinodkumar3

Tasks/AzureRmWebAppDeploymentV3/*   @kmkumaran    @SumiranAgg     @vincentdass

Tasks/AzureRmWebAppDeploymentV4/*   @kmkumaran    @SumiranAgg     @vincentdass

Tasks/AzureWebAppV1/*   @kmkumaran    @SumiranAgg     @vincentdass

Tasks/AzureWebAppContainerV1/*   @kmkumaran    @SumiranAgg     @vincentdass

Tasks/AzureVmssDeploymentV0/*       @bishal-pdmsft

Tasks/BashV3/*  @jtpetty

Tasks/BatchScriptV1/*   @jtpetty

Tasks/CacheBetaV0/*      @johnterickson

Tasks/CacheBetaV1/*      @johnterickson

Tasks/ChefV1/*      @kmkumaran

Tasks/ChefKnifeV1/*     @kmkumaran

Tasks/CMakeV1/*  @daveken

Tasks/CmdLineV2/*   @jtpetty

Tasks/CocoaPodsV0/*     @leantk

Tasks/Common/artifacts-common/*     @jotaylo    @shubham90

Tasks/Common/AzureRmDeploy-common/*   @vincentdass  @SumiranAgg

Tasks/Common/Deployment/*   @bishal-pdMSFT  @chshrikh

Tasks/Common/MSBuildHelpers/*   @ericsciple   @austin-jensen

Tasks/Common/PowershellHelpers/*  @bishal-pdMSFT  @hiyadav

Tasks/Common/RemoteDeployer/*   @arjgupta

Tasks/Common/ServiceFabricHelpers/*   @bishal-pdMSFT  @tejasd1990

Tasks/Common/TlsHelper_/*   @rajatagrawal-dev   @arjgupta

Tasks/Common/VstsAzureHelpers_/*  @rajatagrawal-dev   @vincentdass

Tasks/Common/VstsAzureRestHelpers_/*  @Ajay-MS  @rajatagrawal-dev

Tasks/Common/azure-arm-rest/*   @vincentdass    @Ajay-MS    @bishal-pdmsft

Tasks/Common/azure-arm-rest-v2/*    @kmkumaran      @SumiranAgg     @vincentdass    @bishal-pdmsft

Tasks/Common/azure-blobstorage-artifactProvider/*   @omeshp   @hiyadav    @bishal-pdmsft

Tasks/Common/codeanalysis-common/*    @leantk

Tasks/Common/codecoverage-tools/*     @nigurr   @lkillgore

Tasks/Common/coveragepublisher/*     @karanjitsingh   @acesiddhu

Tasks/Common/docker-common/*      @jikuma   @vithati

Tasks/Common/ios-signing-common/*     @leantk   @hashtagchris

Tasks/Common/java-common/*        @leantk   @kelliejos

Tasks/Common/kubernetes-common/*      @nishubansal    @ds-ms

Tasks/Common/packaging-common/*     @jotaylo

Tasks/Common/securefiles-common/*   @leantk   @hashtagchris

Tasks/Common/utility-common/*       @nishubansal    @ds-ms

Tasks/Common/webdeployment-common/*   @SumiranAgg   @vincentdass

Tasks/CondaEnvironmentV0/*      @leantk

Tasks/CondaEnvironmentV1/*      @leantk

Tasks/ContainerBuildV0/*    @vithati @prebansa

Tasks/CopyFilesV2/*     @jtpetty

Tasks/CopyFilesOverSSHV0/*      @leantk

Tasks/CUrlUploaderV2/*      @leantk

Tasks/DecryptFileV1/*   @leantk

Tasks/DelayV1/*     @vithati

Tasks/DeleteFilesV1/*   @jtpetty

Tasks/DeployVisualStudioTestAgentV2/*    @SadagopanRajaram @ShreyasRmsft

Tasks/DockerV0/*    @vithati

Tasks/DockerV1/*    @vithati

Tasks/DockerV2/*    @vithati

Tasks/DockerComposeV0/*     @vithati

Tasks/DotNetCoreCLIV2/*     @bishal-pdmsft

Tasks/DotNetCoreInstallerV0/*   @bishal-pdmsft

Tasks/DotNetCoreInstallerV1/*   @bishal-pdmsft

Tasks/DownloadBuildArtifactsV0/*    @Lovakumar      @omeshp

Tasks/DownloadFileshareArtifactsV0/*    @Lovakumar      @omeshp

Tasks/DownloadGitHubReleasesV0/*    @Lovakumar      @gykuma

Tasks/DownloadPackageV0/*       @jotaylo    @shubham90

Tasks/DownloadPipelineArtifactV0/*      @mihaif @jahsu-MSFT @fadnavistanmay @owenhuynMSFT @arunkm

Tasks/DownloadPipelineArtifactV1/*      @mihaif @jahsu-MSFT @fadnavistanmay @owenhuynMSFT @arunkm

Tasks/DownloadSecureFileV1/*    @leantk

Tasks/DuffleInstallerV0/*   @vithati     @vithati

Tasks/ExtractFilesV1/*      @jtpetty

Tasks/FileTransformV1/*     @kmkumaran      @SumiranAgg     @vincentdass

Tasks/FtpUploadV1/*     @leantk

Tasks/GithubCommentV0/*     @ds-ms

Tasks/GithubReleaseV0/*     @prativen   @mdmdakbar

Tasks/GoV0/*    @bishal-pdmsft

Tasks/GoToolV0/*    @bishal-pdmsft

Tasks/GradleV2/*    @leantk

Tasks/GruntV0/*     @hross

Tasks/GulpV0/*      @hross

Tasks/GulpV1/*      @hross

Tasks/HelmDeployV0/*    @vithati

Tasks/HelmInstallerV0/*     @vithati

Tasks/HelmInstallerV1/*     @vithati

Tasks/IISWebAppDeployment/*     @kmkumaran

Tasks/IISWebAppDeploymentOnMachineGroupV0/*     @kmkumaran

Tasks/IISWebAppManagementOnMachineGroupV0/*     @kmkumaran

Tasks/InstallAppleCertificateV2/*   @leantk

Tasks/InstallAppleProvisioningProfileV1/*   @leantk

Tasks/InstallSSHKeyV0/*     @leantk

Tasks/InvokeRestApiV1/*     @vithati

Tasks/JavaToolInstallerV0/*     @leantk

Tasks/JenkinsDownloadArtifactsV1/*      @Lovakumar      @kasubram

Tasks/JenkinsQueueJobV2/*   @leantk

Tasks/KubectlInstallerV0/*  @vithati

Tasks/KubernetesV0/*    @vithati

Tasks/KubernetesV1/*    @vithati

Tasks/KubernetesManifestV0/*    @vithati

Tasks/ManualInterventionV8/*    @vithati

Tasks/MavenAuthenticateV0/*     @jotaylo    @shubham90  @aasim

Tasks/MavenV2/*     @leantk

Tasks/MavenV3/*     @leantk

Tasks/MSBuildV1/*   @daveken

Tasks/MysqlDeploymentOnMachineGroupV1/*     @kmkumaran      @RoshanKumarMicrosoft

Tasks/NodeToolV0/*      @damccorm

Tasks/NpmV1/*      @jotaylo

Tasks/NpmAuthenticateV0/*       @jotaylo    @shubham90

Tasks/NuGetV0/*     @jotaylo    @shubham90

Tasks/NuGetCommandV2/*      @jotaylo    @shubham90

Tasks/NuGetAuthenticateV0/*      @jotaylo   @shubham90

Tasks/NuGetPackagerV0/*     @jotaylo    @shubham90

Tasks/NuGetPublisherV0/*    @jotaylo    @shubham90

Tasks/NuGetToolInstallerV0/*    @jotaylo    @shubham90

Tasks/OpenPolicyAgentInstallerV0/*    @Anumita

Tasks/PackerBuildV0/*   @bishal-pdmsft

Tasks/PackerBuildV1/*   @bishal-pdmsft

Tasks/PipAuthenticateV0/*     @shubham90

Tasks/PipAuthenticateV1/*     @shubham90

Tasks/PowerShellV2/*    @jtpetty

Tasks/PowerShellOnTargetMachinesV1/*    @kmkumaran

Tasks/PowerShellOnTargetMachinesV2/*    @kmkumaran

Tasks/PowerShellOnTargetMachinesV3/*    @kmkumaran

Tasks/PublishBuildArtifactsV1/*     @leantk

Tasks/PublishCodeCoverageResultsV1/*    @SadagopanRajaram @nigurr 

Tasks/PublishCodeCoverageResultsV2/*    @karanjitsingh @acesiddhu

Tasks/PublishPipelineArtifactV0/*       @mihaif @jahsu-MSFT @fadnavistanmay @owenhuynMSFT @arunkm

Tasks/PublishPipelineMetadataV0/*    @vithati @nidabas

Tasks/PublishSymbolsV2/*    @arunkm @mihaif @jahsu-MSFT @fadnavistanmay @owenhuynMSFT

Tasks/PublishTestResultsV1/*    @smalpani

Tasks/PublishTestResultsV2/*    @SadagopanRajaram

Tasks/ContainerStructureTestV0/*    @SadagopanRajaram   @navin22

Tasks/PublishToAzureServiceBusV1/*      @vithati

Tasks/PyPIPublisherV0/*     @bishal-pdmsft   @leantk

Tasks/PythonScriptV0/*      @leantk

Tasks/QueryWorkItemsV0/*    @vithati

Tasks/QuickPerfTestV1/*     @SadagopanRajaram @ShreyasRmsft

Tasks/ReviewAppV0/*   @ds-ms

Tasks/RunDistributedTestsV1/*   @SadagopanRajaram @ShreyasRmsft

Tasks/RunJMeterLoadTestV1/*     @SadagopanRajaram @ShreyasRmsft

Tasks/RunLoadTestV1/*   @SadagopanRajaram @ShreyasRmsft

Tasks/ServiceFabricComposeDeployV0/*    @bishal-pdmsft

Tasks/ServiceFabricDeployV1/*   @bishal-pdmsft

Tasks/ServiceFabricPowerShellV1/*   @bishal-pdmsft

Tasks/ServiceFabricUpdateManifestsV2/*  @bishal-pdmsft

Tasks/SqlAzureDacpacDeploymentV1/*      @kmkumaran

Tasks/SqlDacpacDeploymentOnMachineGroupV0/*     @kmkumaran

Tasks/SqlServerDacpacDeployment/*   @kmkumaran

Tasks/SshV0/*   @leantk

Tasks/TwineAuthenticateV0/*     @shubham90

Tasks/TwineAuthenticateV1/*     @shubham90

Tasks/UniversalPackagesV0/*     @shubham90  @jotaylo

Tasks/UseDotNetV2/*     @bishal-pdmsft

Tasks/UseNodeV1/*     @damccorm

Tasks/UsePythonVersionV0/*      @leantk

Tasks/UseRubyVersionV0/*    @hross

Tasks/VSBuildV1/*   @daveken

Tasks/VsTestV1/*    @SadagopanRajaram @ShreyasRmsft

Tasks/VsTestV2/*    @SadagopanRajaram @ShreyasRmsft

Tasks/VsTestPlatformToolInstallerV1/*   @SadagopanRajaram @ShreyasRmsft

Tasks/WindowsMachineFileCopyV1/*    @kmkumaran

Tasks/WindowsMachineFileCopyV2/*    @kmkumaran

Tasks/XamarinAndroidV1/*    @leantk

Tasks/XamariniOSV2/*    @leantk

Tasks/XamarinTestCloudV1/*      @leantk

Tasks/XcodeV5/* @leantk<|MERGE_RESOLUTION|>--- conflicted
+++ resolved
@@ -1,13 +1,9 @@
 
 ci/*  @damccorm   @stephenmichaelf  @jtpetty
 
-<<<<<<< HEAD
 Tasks/ACRTaskV0/*    @vithati    @Anumita
 
-Tasks/AndroidSigningV2/*    @madhurig
-=======
 Tasks/AndroidSigningV2/*    @leantk
->>>>>>> e4ac916e
 
 Tasks/AndroidSigningV3/*    @leantk
 
