--- conflicted
+++ resolved
@@ -1,5 +1,6 @@
 ﻿<?xml version="1.0" encoding="utf-8"?>
-<LCX SchemaVersion="6.0" Name="D:\a\1\s\Tasks\InstallAppleCertificateV2\Strings\resources.resjson\en-US\resources.resjson" PsrId="306" FileType="1" SrcCul="en-US" TgtCul="fr-FR" xmlns="http://schemas.microsoft.com/locstudio/2006/6/lcx">
+<LCX SchemaVersion="6.0" Name="D:\a\1\s\Tasks\InstallAppleCertificateV2\Strings\resources.resjson\en-US\resources.resjson" PsrId="306" FileType="1" SrcCul="en-US" TgtCul="fr-FR"
+  xmlns="http://schemas.microsoft.com/locstudio/2006/6/lcx">
   <OwnedComments>
     <Cmt Name="Dev" />
     <Cmt Name="LcxAdmin" />
@@ -105,8 +106,6 @@
           <Tgt Cat="Text" Stat="Loc" Orig="New">
             <Val><![CDATA[Mot de passe permettant de déverrouiller le trousseau. Pour chiffrer cette valeur, utilisez une nouvelle variable de build en activant son verrou sous l'onglet Variables.]]></Val>
           </Tgt>
-<<<<<<< HEAD
-=======
         </Str>
         <Disp Icon="Str" />
       </Item>
@@ -116,7 +115,6 @@
           <Tgt Cat="Text" Stat="Loc" Orig="New">
             <Val><![CDATA[Si la valeur est true, définit la liste de contrôle d’accès partition_id pour la clé privée importée. Codesign n’invite donc pas à utiliser la clé pour la signature. Ceci n’est pas nécessaire pour les trousseaux temporaires, au moins sur MacOS High Sierra. Pour plus d’informations, consultez le [link]5D;(http://www.openradar.me/28524119).]]></Val>
           </Tgt>
->>>>>>> 7f0df316
         </Str>
         <Disp Icon="Str" />
       </Item>
@@ -189,8 +187,6 @@
           <Tgt Cat="Text" Stat="Loc" Orig="New">
             <Val><![CDATA[Mot de passe du trousseau]]></Val>
           </Tgt>
-<<<<<<< HEAD
-=======
         </Str>
         <Disp Icon="Str" />
       </Item>
@@ -200,7 +196,6 @@
           <Tgt Cat="Text" Stat="Loc" Orig="New">
             <Val><![CDATA[Configurer partition_id liste de contrôle d’accès pour la clé privée importée]]></Val>
           </Tgt>
->>>>>>> 7f0df316
         </Str>
         <Disp Icon="Str" />
       </Item>
