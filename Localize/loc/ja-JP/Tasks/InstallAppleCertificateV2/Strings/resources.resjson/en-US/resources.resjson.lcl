--- conflicted
+++ resolved
@@ -1,5 +1,6 @@
 ﻿<?xml version="1.0" encoding="utf-8"?>
-<LCX SchemaVersion="6.0" Name="D:\a\1\s\Tasks\InstallAppleCertificateV2\Strings\resources.resjson\en-US\resources.resjson" PsrId="306" FileType="1" SrcCul="en-US" TgtCul="ja-JP" xmlns="http://schemas.microsoft.com/locstudio/2006/6/lcx">
+<LCX SchemaVersion="6.0" Name="D:\a\1\s\Tasks\InstallAppleCertificateV2\Strings\resources.resjson\en-US\resources.resjson" PsrId="306" FileType="1" SrcCul="en-US" TgtCul="ja-JP"
+  xmlns="http://schemas.microsoft.com/locstudio/2006/6/lcx">
   <OwnedComments>
     <Cmt Name="Dev" />
     <Cmt Name="LcxAdmin" />
@@ -105,8 +106,6 @@
           <Tgt Cat="Text" Stat="Loc" Orig="New">
             <Val><![CDATA[キーチェーンをロック解除するためのパスワード。この値を暗号化するには、新しいビルド変数を使い、[変数]5D; タブで変数のロックを有効にします。]]></Val>
           </Tgt>
-<<<<<<< HEAD
-=======
         </Str>
         <Disp Icon="Str" />
       </Item>
@@ -116,7 +115,6 @@
           <Tgt Cat="Text" Stat="Loc" Orig="New">
             <Val><![CDATA[true の場合 - インポートされた秘密キーの partition_id ACL を設定するため、codesign は署名にキーの使用を求めません。これは、少なくとも MacOS High Sierra 上の一時的なキーチェーンには必要ありません。詳細については、[link]5D; (http://www.openradar.me/28524119) を参照してください。]]></Val>
           </Tgt>
->>>>>>> 7f0df316
         </Str>
         <Disp Icon="Str" />
       </Item>
@@ -189,8 +187,6 @@
           <Tgt Cat="Text" Stat="Loc" Orig="New">
             <Val><![CDATA[キーチェーンのパスワード]]></Val>
           </Tgt>
-<<<<<<< HEAD
-=======
         </Str>
         <Disp Icon="Str" />
       </Item>
@@ -200,7 +196,6 @@
           <Tgt Cat="Text" Stat="Loc" Orig="New">
             <Val><![CDATA[インポートされた秘密キーの partition_id ACL を設定する]]></Val>
           </Tgt>
->>>>>>> 7f0df316
         </Str>
         <Disp Icon="Str" />
       </Item>
