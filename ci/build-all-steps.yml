parameters:
  os: ''

steps:

# Clean
- checkout: self
  clean: true

# Only when building on Windows:
- ${{ if eq(parameters.os, 'Windows_NT') }}:

  # Start collect diagnostics
  - powershell: ./ci/start-collect-diagnostics.ps1
    displayName: Start collect diagnostics
    condition: and(succeeded(), eq(variables.collect_diagnostics, 'true'))

# Use node 10, npm 6
- task: NodeTool@0
  displayName: Use node 10
  inputs:
    versionSpec: 10.x

# Use .NET SDK 7
- task: UseDotNet@2
  displayName: 'Install .NET Core SDK 7.x'
  inputs:
    version: 7.x

# npm install
- script: npm install
  displayName: npm install

# Install nvm tool
- script: |
    curl -o- https://raw.githubusercontent.com/nvm-sh/nvm/v0.39.1/install.sh | bash
    export NVM_DIR="$HOME/.nvm"
    [ -s "$NVM_DIR/nvm.sh" ] && \. "$NVM_DIR/nvm.sh"
  displayName: Install nvm

# Verify min agent demands
- script: |
    cd ci/verifyMinAgentDemands
    npm install
  displayName: npm install min agent demands

- script: node ./ci/verifyMinAgentDemands/index.js
  displayName: Verify min agent demands

- powershell: |
    $currentSprintData = (Invoke-WebRequest https://whatsprintis.it -Headers @{"Accept"="application/json"} | ConvertFrom-Json)
    $currentSprint = [int]$currentSprintData.sprint
    $currentSprintWeek = [int]$currentSprintData.week
    echo "##vso[task.setvariable variable=currentSprint;]$currentSprint"
    echo "##vso[task.setvariable variable=currentSprintWeek;]$currentSprintWeek"
  displayName: Fetch current sprint

# Filter out unchanged tasks
- script: node ./ci/filter-tasks.js
  displayName: Filter out unchanged tasks
  env:
    PACKAGE_ENDPOINT: $(Package.Endpoint)
    PACKAGE_TOKEN: $(Package.Token)

- script: node ./ci/before-build-check-tasks.js
  displayName: Check that tasks has no duplicated libs
  condition: and(succeeded(), eq(variables['build.reason'], 'PullRequest'), ne(variables['numTasks'], 0))

- script: node ./ci/check-downgrading.js --task "$(task_pattern)" --sprint $(currentSprint) --week $(currentSprintWeek)
  displayName: Check for downgrading tasks
  condition: |
      and(
        succeeded(),
        ne(variables['numTasks'], 0),
        ne(variables['COURTESY_PUSH'], 'true'),
        eq(variables['build.reason'], 'PullRequest'),
        eq(variables['System.PullRequest.TargetBranch'], 'master')
      )
  env:
    PACKAGE_TOKEN: $(Package.Token)

# Build BuildConfigGen
- task: DotNetCoreCLI@2
  displayName: Build BuildConfigGen
  inputs:
    command: build
    projects: './BuildConfigGen/BuildConfigGen.csproj'

# Clean
- script: node make.js clean
  displayName: Clean tasks

# Build Tasks
- script: node make.js serverBuild --task "$(task_pattern)"
  displayName: Build Tasks
  condition: and(succeeded(), ne(variables['numTasks'], 0))

<<<<<<< HEAD
# Build Tasks Node20
- script: node make.js serverBuild --task "$(task_pattern)" --node Node20
  displayName: Build Tasks Node20
  condition: and(succeeded(), ne(variables['numTasks'], 0))

- script: node ./ci/check-tasks.js
=======
- script: node ./ci/after-build-check-tasks.js
>>>>>>> 68228ff1
  displayName: Check that tasks has no duplicated libs
  condition: and(succeeded(), eq(variables['build.reason'], 'PullRequest'), ne(variables['numTasks'], 0))

# Check diff for task sources
- script: node ./ci/verify-source-changes.js "$(task_pattern)"
  displayName: Verify task source changes
  condition: |
    and(
      succeeded(),
      ne(variables['Build.SourceBranch'], 'refs/heads/master'),     
      ne(variables['COURTESY_PUSH'], 'true'),
      ne(variables['numTasks'], 0)
    )
  
# Only on Windows:
- ${{ if eq(parameters.os, 'Windows_NT') }}:

  # Stage tasks individually into the package directory
  - script: node ./ci/stage-package.js false individually
    displayName: Stage tasks individually into the package directory
    condition: and(succeeded(), ne(variables['build.reason'], 'PullRequest'), ne(variables['numTasks'], 0))

  # Sign all task zips as nuget packages
  - template: sign-all-tasks.yml
    parameters:
      layoutRoot: $(Build.SourcesDirectory)\_package\tasks-layout

  # Stage all the tasks into a single zip for upload
  - script: node ./ci/stage-package.js false
    displayName: Stage all the tasks into a single zip for upload
    condition: and(succeeded(), ne(variables['build.reason'], 'PullRequest'), ne(variables['numTasks'], 0))

  # Publish artifact
  - task: PublishBuildArtifacts@1
    displayName: Publish package artifact
    condition: and(succeeded(), ne(variables['build.reason'], 'PullRequest'), ne(variables['numTasks'], 0))
    inputs:
      pathToPublish: _package/tasks.zip
      artifactName: package
      publishLocation: container

# Test
- script: node make.js test
  displayName: Run tests
  condition: and(succeeded(), ne(variables['numTasks'], 0))
- script: node make.js testLegacy --task "$(task_pattern)"
  displayName: Legacy tests with node 6
  condition: and(succeeded(), ne(variables['numTasks'], 0))

# Publish code coverage result
- task: PublishCodeCoverageResults@1
  displayName: Publish Code Coverage Results
  inputs:
    codeCoverageTool: Cobertura
    summaryFileLocation: $(System.DefaultWorkingDirectory)/_build/coverage/*coverage.xml

# Only when building on Windows:
- ${{ if eq(parameters.os, 'Windows_NT') }}:

  # Stop collect diagnostics
  - powershell: ./ci/stop-collect-diagnostics.ps1
    displayName: Stop collect diagnostics
    condition: and(always(), eq(variables.collect_diagnostics, 'true'), ne(variables['numTasks'], 0))

  - powershell: |
      # Build the release branch name
      $releaseBranch = "releases/m" + $(currentSprint) + "." + $(currentDate)

      # add config entry to avoid errors while pulling
      git config --global user.email "$(username)@microsoft.com"
      git config --global user.name "$(username)"

      # Pull commits from remote and push branch to git
      git checkout -b $releaseBranch
      Write-Host 'Trying to pull the remote branch..'
      git pull https://$(GitHubPAT)@github.com/microsoft/azure-pipelines-tasks $releaseBranch
      if (-not $?) {
        Write-Host 'Failed to pull the remote branch. This is expected if the remote branch doesn't exist.
      }
      Write-Host 'Trying to push to the remote branch..'
      git push https://$(GitHubPAT)@github.com/microsoft/azure-pipelines-tasks $releaseBranch
    condition: |
      and(
        succeeded(),
        in(variables['build.reason'], 'Schedule', 'Manual'),
        eq(variables['COURTESY_PUSH'], 'true'),
        eq(variables['Build.SourceBranch'], 'refs/heads/master')
      )
    displayName: Push release branch

  - powershell: |
      # Build the release branch name
      $releaseBranch = "releases/m" + $(currentSprint) + "." + $(currentDate)

      if ($(currentSprintWeek) -eq 3) {
        cd $(System.DefaultWorkingDirectory)/ci/ci-release-notes
        npm install
        node release-notes.js --token $(GitHubPAT) --version $(currentSprint) --releaseBranch $releaseBranch
      } else {
        echo "Skipping since release notes generating on week 3"
      }
    condition: |
      and(
        succeeded(),
        in(variables['build.reason'], 'Schedule', 'Manual'),
        eq(variables['COURTESY_PUSH'], 'true'),
        eq(variables['Build.SourceBranch'], 'refs/heads/master')
      )
    displayName: Create Release<|MERGE_RESOLUTION|>--- conflicted
+++ resolved
@@ -95,16 +95,12 @@
   displayName: Build Tasks
   condition: and(succeeded(), ne(variables['numTasks'], 0))
 
-<<<<<<< HEAD
 # Build Tasks Node20
 - script: node make.js serverBuild --task "$(task_pattern)" --node Node20
   displayName: Build Tasks Node20
   condition: and(succeeded(), ne(variables['numTasks'], 0))
 
-- script: node ./ci/check-tasks.js
-=======
 - script: node ./ci/after-build-check-tasks.js
->>>>>>> 68228ff1
   displayName: Check that tasks has no duplicated libs
   condition: and(succeeded(), eq(variables['build.reason'], 'PullRequest'), ne(variables['numTasks'], 0))
 
