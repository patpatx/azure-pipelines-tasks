--- conflicted
+++ resolved
@@ -34,8 +34,6 @@
 # Install nvm tool
 - script: |
     curl -o- https://raw.githubusercontent.com/nvm-sh/nvm/v0.39.1/install.sh | bash
-    export NVM_DIR="$HOME/.nvm"
-    [ -s "$NVM_DIR/nvm.sh" ] && \. "$NVM_DIR/nvm.sh"
   displayName: Install nvm
 
 # Verify min agent demands
@@ -95,16 +93,12 @@
   displayName: Build Tasks
   condition: and(succeeded(), ne(variables['numTasks'], 0))
 
-<<<<<<< HEAD
 # Build Tasks Node20
 - script: node make.js serverBuild --task "$(task_pattern)" --node Node20
   displayName: Build Tasks Node20
   condition: and(succeeded(), ne(variables['numTasks'], 0))
 
-- script: node ./ci/check-tasks.js
-=======
 - script: node ./ci/after-build-check-tasks.js
->>>>>>> 68228ff1
   displayName: Check that tasks has no duplicated libs
   condition: and(succeeded(), eq(variables['build.reason'], 'PullRequest'), ne(variables['numTasks'], 0))
 
