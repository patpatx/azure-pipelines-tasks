--- conflicted
+++ resolved
@@ -67,8 +67,4 @@
   displayName: 'Send MS Teams notification'
   env:
     TEAMS_WEBHOOK: $(MSTeamsUri)
-<<<<<<< HEAD
-  condition: succeeded()
-=======
-  condition: and(succeeded(), or(eq(variables['WEEK'], '3'), eq(variables['FORCE_COURTESY_PUSH'], 'true')))
->>>>>>> 397409d4
+  condition: and(succeeded(), or(eq(variables['WEEK'], '3'), eq(variables['FORCE_COURTESY_PUSH'], 'true')))