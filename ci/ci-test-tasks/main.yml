parameters:
- name: tasks
  displayName: Tasks to process (separate by colons, no whitespaces)
  type: string
  default: DownloadPackageV1
- name: BuildSourceVersion
  displayName: The latest version control change of the triggering repo that is included in this build.
  type: string

trigger: none
pr: none

stages:
- stage: Verify
  jobs:
    - ${{ each task in split(parameters.tasks, ',') }}:
      - job: ${{ task }}_verify_testing_pipeline
        condition: eq(variables['build.reason'], 'Manual')
        displayName: Verify testing pipeline (${{ task }})
        pool:
          vmImage: windows-2022
        steps:
        - template: ./verify-task.yml
          parameters:
            task: ${{ task }}
            BuildSourceVersion: ${{ parameters.BuildSourceVersion }}

- stage: Build
  jobs:
    - ${{ each task in split(parameters.tasks, ',') }}:
      - job: ${{ task }}_build_task
        displayName: Build Task (${{ task }})
        pool:
          vmImage: windows-2022
        steps:
        - template: ./build-task.yml
          parameters:
            task: ${{ task }}
            push: false
            publishArtifact: true
            patchVersion: true
            version: '0.999.0'
            BuildSourceVersion: ${{ parameters.BuildSourceVersion }}
- stage: PreDelete
  jobs:
    - ${{ each task in split(parameters.tasks, ',') }}:    
      - job: ${{ task }}_pre_delete
        displayName: Pre delete (${{ task }})
        pool:
          vmImage: windows-2022
        steps:
        - template: ./clean-up.yml
          parameters:
            task: ${{ task }}
            BuildSourceVersion: ${{ parameters.BuildSourceVersion }}

- stage: Upload
  jobs:
    - ${{ each task in split(parameters.tasks, ',') }}:
      - job: ${{ task }}_upload_task
        displayName: Upload (${{ task }})
        pool:
          vmImage: windows-2022
        steps:
        - template: ./upload-task.yml
          parameters:
            task: ${{ task }}
            BuildSourceVersion: ${{ parameters.BuildSourceVersion }}

- stage: Test
  jobs:
    - ${{ each task in split(parameters.tasks, ',') }}:
      - job: ${{ task }}_test_task
        displayName: Test (${{ task }})
        pool:
          vmImage: windows-2022
        steps:
        - template: ./test-task.yml
          parameters:
            task: ${{ task }}
            BuildSourceVersion: ${{ parameters.BuildSourceVersion }}

<<<<<<< HEAD
- stage: CleanUp
=======
- stage: PostDelete
  condition: succeededOrFailed('Upload')
>>>>>>> d1264da6
  jobs:
    - ${{ each task in split(parameters.tasks, ',') }}:    
      - job: ${{ task }}_clean_up
        displayName: Clean up (${{ task }})
        pool:
          vmImage: windows-2022
        steps:
        - template: ./clean-up.yml
          parameters:
            task: ${{ task }}
            BuildSourceVersion: ${{ parameters.BuildSourceVersion }}<|MERGE_RESOLUTION|>--- conflicted
+++ resolved
@@ -80,12 +80,8 @@
             task: ${{ task }}
             BuildSourceVersion: ${{ parameters.BuildSourceVersion }}
 
-<<<<<<< HEAD
-- stage: CleanUp
-=======
 - stage: PostDelete
   condition: succeededOrFailed('Upload')
->>>>>>> d1264da6
   jobs:
     - ${{ each task in split(parameters.tasks, ',') }}:    
       - job: ${{ task }}_clean_up
