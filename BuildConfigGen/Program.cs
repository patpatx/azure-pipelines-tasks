﻿using System.Diagnostics.CodeAnalysis;
using System.Text;
using System.Text.Json;
using System.Text.Json.Nodes;

namespace BuildConfigGen
{

    internal class Knob
    {
        public static readonly Knob Default = new Knob { SourceDirectoriesMustContainPlaceHolders = false };

        // when true, Source Directories must contain _buildConfigs placeholders for each build config
        // _buildConfigs are written to each directory when --write-updates is specified
        // setting to false for now so we're not forced to check in a lot of placeholders to tasks that don't use them
        public bool SourceDirectoriesMustContainPlaceHolders { get; init; }
    }

    internal class Program
    {
        private const string filesOverriddenForConfigGoHereReadmeTxt = "FilesOverriddenForConfigGoHereREADME.txt";
        private const string buildConfigs = "_buildConfigs";
        static readonly JsonSerializerOptions jso = new System.Text.Json.JsonSerializerOptions { WriteIndented = true, Encoder = System.Text.Encodings.Web.JavaScriptEncoder.UnsafeRelaxedJsonEscaping };

        static class Config
        {
            public static readonly string[] ExtensionsToPreprocess = new[] { ".ts", ".json" };

            public record ConfigRecord(string name, string constMappingKey, bool isDefault, bool isNode, string nodePackageVersion, bool isWif, string nodeHandler, string preprocessorVariableName, bool enableBuildConfigOverrides, bool deprecated, string? overriddenDirectoryName = null);

<<<<<<< HEAD
            public static readonly ConfigRecord Default = new ConfigRecord(name: nameof(Default), constMappingKey: "Default", isDefault: true, isNode: false, nodePackageVersion: "", isWif: false, nodeHandler: "", preprocessorVariableName: "DEFAULT", enableBuildConfigOverrides: false);
            public static readonly ConfigRecord Node16 = new ConfigRecord(name: nameof(Node16), constMappingKey: "Node16-219", isDefault: false, isNode: true, nodePackageVersion: "^16.11.39", isWif: false, nodeHandler: "Node16", preprocessorVariableName: "NODE16", enableBuildConfigOverrides: true);
            
            public static readonly ConfigRecord Node16_225 = new ConfigRecord(name: nameof(Node16_225), constMappingKey: "Node16-225", isDefault: false, isNode: true, isWif: false, preprocessorVariableName: "NODE16", enableBuildConfigOverrides: true, deprecated: false, overriddenDirectoryName: "Node16");
            
            public static readonly ConfigRecord Node20 = new ConfigRecord(name: nameof(Node20), constMappingKey: "Node20-225", isDefault: false, isNode: true, nodePackageVersion: "^20.3.1", isWif: false, nodeHandler: "Node20", preprocessorVariableName: "NODE20", enableBuildConfigOverrides: true);
            public static readonly ConfigRecord WorkloadIdentityFederation = new ConfigRecord(name: nameof(WorkloadIdentityFederation), constMappingKey: "WorkloadIdentityFederation", isDefault: false, isNode: true, nodePackageVersion: "^16.11.39", isWif: true, nodeHandler: "Node16", preprocessorVariableName: "WORKLOADIDENTITYFEDERATION", enableBuildConfigOverrides: true);
=======
            public static readonly ConfigRecord Default = new ConfigRecord(name: nameof(Default), constMappingKey: "Default", isDefault: true, isNode: false, nodePackageVersion: "", isWif: false, nodeHandler: "", preprocessorVariableName: "DEFAULT", enableBuildConfigOverrides: false, deprecated: false);
            public static readonly ConfigRecord Node16 = new ConfigRecord(name: nameof(Node16), constMappingKey: "Node16-219", isDefault: false, isNode: true, nodePackageVersion: "^16.11.39", isWif: false, nodeHandler: "Node16", preprocessorVariableName: "NODE16", enableBuildConfigOverrides: true, deprecated: true);
            public static readonly ConfigRecord Node16_225 = new ConfigRecord(name: nameof(Node16_225), constMappingKey: "Node16-225", isDefault: false, isNode: true, isWif: false, nodePackageVersion: "^16.11.39", nodeHandler: "Node16", preprocessorVariableName: "NODE16", enableBuildConfigOverrides: true, deprecated: false, overriddenDirectoryName: "Node16");
            public static readonly ConfigRecord Node20 = new ConfigRecord(name: nameof(Node20), constMappingKey: "Node20-225", isDefault: false, isNode: true, nodePackageVersion: "^20.3.1", isWif: false, nodeHandler: "Node20", preprocessorVariableName: "NODE20", enableBuildConfigOverrides: true, deprecated: false);
            public static readonly ConfigRecord WorkloadIdentityFederation = new ConfigRecord(name: nameof(WorkloadIdentityFederation), constMappingKey: "WorkloadIdentityFederation", isDefault: false, isNode: true, nodePackageVersion: "^16.11.39", isWif: true, nodeHandler: "Node16", preprocessorVariableName: "WORKLOADIDENTITYFEDERATION", enableBuildConfigOverrides: true, deprecated: false);
>>>>>>> 284f772e

            public static ConfigRecord[] Configs = { Default, Node16, Node16_225, Node20, WorkloadIdentityFederation };
        }

        // ensureUpdateModeVerifier wraps all writes.  if writeUpdate=false, it tracks writes that would have occured
        static EnsureUpdateModeVerifier? ensureUpdateModeVerifier;

        /// <param name="task">The task to generate build configs for</param>
        /// <param name="configs">List of configs to generate seperated by |</param>
        /// <param name="writeUpdates">Write updates if true, else validate that the output is up-to-date</param>
        static void Main(string task, string configs, bool writeUpdates = false)
        {
            // error handling strategy:
            // 1. design: anything goes wrong, try to detect and crash as early as possible to preserve the callstack to make debugging easier.
            // 2. we allow all exceptions to fall though.  Non-zero exit code will be surfaced
            // 3. Ideally default windows exception will occur and errors reported to WER/watson.  I'm not sure this is happening, perhaps DragonFruit is handling the exception
            foreach (var t in task.Split(','))
            {
                Main3(t, configs, writeUpdates);
            }
        }

        private static void Main3(string task, string configsString, bool writeUpdates)
        {
            if (string.IsNullOrEmpty(task))
            {
                throw new Exception("task expected!");
            }

            if (string.IsNullOrEmpty(configsString))
            {
                throw new Exception("configs expected!");
            }

            string[] configs = configsString.Split("|");
            string errorMessage;

            Dictionary<string, Config.ConfigRecord> configdefs = new(Config.Configs.Where(x => !x.isDefault).Select(x => new KeyValuePair<string, Config.ConfigRecord>(x.name, x)));
            HashSet<Config.ConfigRecord> targetConfigs = new HashSet<Config.ConfigRecord>();
            targetConfigs.Add(Config.Default);
            foreach (var config in configs)
            {
                if (configdefs.TryGetValue(config, out var matchedConfig))
                {   
                    if (matchedConfig.deprecated && writeUpdates) 
                    {
                        errorMessage = "The config with the name: " + matchedConfig.name + " is deprecated. Writing updates for deprecated configs is not allowed.";
                        throw new Exception(errorMessage);
                    }
                    targetConfigs.Add(matchedConfig);
                }
                else
                {
                    errorMessage = "Configs specified must be one of: " + string.Join(',', Config.Configs.Where(x=>!x.isDefault).Select(x => x.name));
                    throw new Exception(errorMessage);
                }
            }

            try
            {
                ensureUpdateModeVerifier = new EnsureUpdateModeVerifier(!writeUpdates);

                Main2(task, targetConfigs);

                ThrowWithUserFriendlyErrorToRerunWithWriteUpdatesIfVeriferError(task, skipContentCheck: false);
            }
            finally
            {
                if (ensureUpdateModeVerifier != null)
                {
                    ensureUpdateModeVerifier.CleanupTempFiles();
                }
            }
        }

        private static void ThrowWithUserFriendlyErrorToRerunWithWriteUpdatesIfVeriferError(string task, bool skipContentCheck)
        {
            // if !writeUpdates, error if we have written any updates
            var verifyErrors = ensureUpdateModeVerifier!.GetVerifyErrors(skipContentCheck).ToList();
            if (verifyErrors.Count != 0)
            {
                Console.WriteLine("");

                Console.WriteLine("Updates needed:");
                foreach (var s in verifyErrors)
                {
                    Console.WriteLine(s);
                }

                throw new Exception($"Updates needed, please run BuildConfigGen  --task {task} --write-updates");
            }
        }

        private static void Main2(string task, HashSet<Config.ConfigRecord> targetConfigs)
        {
            string currentDir = Environment.CurrentDirectory;

            string gitRootPath = GitUtil.GetGitRootPath(currentDir);

            string taskTargetPath = Path.Combine(gitRootPath, "Tasks", task);
            if (!Directory.Exists(taskTargetPath))
            {
                throw new Exception($"expected {taskTargetPath} to exist!");
            }

            string taskHandler = Path.Combine(taskTargetPath, "task.json");
            JsonNode taskHandlerContents = JsonNode.Parse(ensureUpdateModeVerifier!.FileReadAllText(taskHandler))!;

            if (targetConfigs.Any(x => x.isNode))
            {
                // Task may not have nodejs or packages.json (example: AutomatedAnalysisV0) 
                if (!hasNodeHandler(taskHandlerContents))
                {
                    Console.WriteLine($"Skipping {task} because task doesn't have node handler does not exist");
                    return;
                }
            }

            // Create _generated
            string generatedFolder = Path.Combine(gitRootPath, "_generated");
            if (!Directory.Exists(generatedFolder))
            {
                ensureUpdateModeVerifier!.DirectoryCreateDirectory(generatedFolder, false);
            }

            UpdateVersions(gitRootPath, task, taskTargetPath, out var configTaskVersionMapping, targetConfigs: targetConfigs);

            foreach (var config in targetConfigs)
            {
                string taskOutput;
                if (config.isDefault)
                {
                    taskOutput = Path.Combine(gitRootPath, "_generated", task);
                }
                else
                {
                    string directoryName = config.name;
                    if (config.overriddenDirectoryName != null)
                    {
                        directoryName = config.overriddenDirectoryName;
                    }

                    taskOutput = Path.Combine(gitRootPath, "_generated", @$"{task}_{directoryName}");
                }

                if (config.enableBuildConfigOverrides)
                {
                    EnsureBuildConfigFileOverrides(config, taskTargetPath);
                }

                CopyConfig(taskTargetPath, taskOutput, skipPathName: buildConfigs, skipFileName: null, removeExtraFiles: true, throwIfNotUpdatingFileForApplyingOverridesAndPreProcessor: false, config: config, allowPreprocessorDirectives: true);



                if (config.enableBuildConfigOverrides)
                {
                    CopyConfigOverrides(taskTargetPath, taskOutput, config);
                }

                // if some files aren't present in destination, stop as following code assumes they're present and we'll just get a FileNotFoundException
                // don't check content as preprocessor hasn't run
                ThrowWithUserFriendlyErrorToRerunWithWriteUpdatesIfVeriferError(task, skipContentCheck: true);

                HandlePreprocessingInTarget(taskOutput, config);

                WriteInputTaskJson(taskTargetPath, configTaskVersionMapping, "task.json");
                WriteInputTaskJson(taskTargetPath, configTaskVersionMapping, "task.loc.json");
                WriteTaskJson(taskOutput, configTaskVersionMapping, config, "task.json");
                WriteTaskJson(taskOutput, configTaskVersionMapping, config, "task.loc.json");

                if (config.isNode)
                {
                    WriteNodePackageJson(taskOutput, config.nodePackageVersion);
                }
            }
        }


        private static void EnsureBuildConfigFileOverrides(Config.ConfigRecord config, string taskTargetPath)
        {
            if(!config.enableBuildConfigOverrides)
            {
                throw new Exception("BUG: should not get here: !config.enableBuildConfigOverrides");
            }

            string path, readmeFile;
            GetBuildConfigFileOverridePaths(config, taskTargetPath, out path, out readmeFile);

            if (!Directory.Exists(path))
            {
                ensureUpdateModeVerifier!.DirectoryCreateDirectory(path, suppressValidationErrorIfTargetPathDoesntExist: !Knob.Default.SourceDirectoriesMustContainPlaceHolders);
            }

            ensureUpdateModeVerifier!.WriteAllText(readmeFile, "Place files overridden for this config in this directory", suppressValidationErrorIfTargetPathDoesntExist: !Knob.Default.SourceDirectoriesMustContainPlaceHolders);
        }

        private static void GetBuildConfigFileOverridePaths(Config.ConfigRecord config, string taskTargetPath, out string path, out string readmeFile)
        {
            string directoryName = config.name;

            if (!config.enableBuildConfigOverrides)
            {
                throw new Exception("BUG: should not get here: !config.enableBuildConfigOverrides");
            }
    
            if (config.overriddenDirectoryName != null)
            {
                directoryName = config.overriddenDirectoryName;
            }

            path = Path.Combine(taskTargetPath, buildConfigs, directoryName);
            readmeFile = Path.Combine(taskTargetPath, buildConfigs, directoryName, filesOverriddenForConfigGoHereReadmeTxt);
        }

        private static void CopyConfigOverrides(string taskTargetPath, string taskOutput, Config.ConfigRecord config)
        {
            if (!config.enableBuildConfigOverrides)
            {
                throw new Exception("BUG: should not get here: !config.enableBuildConfigOverrides");
            }

            string overridePathForBuildConfig;
            GetBuildConfigFileOverridePaths(config, taskTargetPath, out overridePathForBuildConfig, out _);

            bool doCopy;
            if (Knob.Default.SourceDirectoriesMustContainPlaceHolders)
            {
                doCopy = false;
            }
            else
            {
                doCopy = Directory.Exists(overridePathForBuildConfig);
            }

            if (doCopy)
            {
                CopyConfig(overridePathForBuildConfig, taskOutput, skipPathName: null, skipFileName: filesOverriddenForConfigGoHereReadmeTxt, removeExtraFiles: false, throwIfNotUpdatingFileForApplyingOverridesAndPreProcessor: true, config: config, allowPreprocessorDirectives: false);
            }
        }

        private static void HandlePreprocessingInTarget(string taskOutput, Config.ConfigRecord config)
        {
            var nonIgnoredFilesInTarget = new HashSet<string>(GitUtil.GetNonIgnoredFileListFromPath(taskOutput));

            foreach (var file in nonIgnoredFilesInTarget)
            {
                string taskOutputFile = Path.Combine(taskOutput, file);

                PreprocessIfExtensionEnabledInConfig(taskOutputFile, config, validateAndWriteChanges: true, out _);
            }
        }

        private static void PreprocessIfExtensionEnabledInConfig(string file, Config.ConfigRecord config, bool validateAndWriteChanges, out bool madeChanges)
        {
            HashSet<string> extensions = new HashSet<string>(Config.ExtensionsToPreprocess);
            bool preprocessExtension = extensions.Contains(Path.GetExtension(file));
            if (preprocessExtension)
            {
                if (validateAndWriteChanges)
                {
                    Console.WriteLine($"Preprocessing {file}...");
                }
                else
                {
                    if (!config.enableBuildConfigOverrides)
                    {
                        throw new Exception("BUG: should not get here: !config.enableBuildConfigOverrides");
                    }

                    Console.WriteLine($"Checking if {file} has preprocessor directives ...");
                }

                Preprocessor.Preprocess(file, ensureUpdateModeVerifier!.FileReadAllLines(file), new HashSet<string>(Config.Configs.Select(s => s.preprocessorVariableName)), config.preprocessorVariableName, out string processedOutput, out var validationErrors, out madeChanges);

                if (validateAndWriteChanges)
                {
                    if (validationErrors.Count() != 0)
                    {
                        Console.WriteLine("Preprocessor validation errors:");
                        foreach (var error in validationErrors)
                        {
                            Console.WriteLine(error);
                        }

                        throw new Exception("Preprocessor validation errors occured");
                    }

                    if (madeChanges)
                    {
                        ensureUpdateModeVerifier!.WriteAllText(file, processedOutput, false);
                        Console.WriteLine("Done");
                    }
                    else
                    {
                        Console.WriteLine("No changes; skipping");
                    }
                }
            }
            else
            {
                madeChanges = false;
            }
        }


        private static void WriteTaskJson(string taskPath, Dictionary<Config.ConfigRecord, TaskVersion> configTaskVersionMapping, Config.ConfigRecord config, string fileName)
        {
            string outputTaskPath = Path.Combine(taskPath, fileName);
            JsonNode outputTaskNode = JsonNode.Parse(ensureUpdateModeVerifier!.FileReadAllText(outputTaskPath))!;
            outputTaskNode["version"]!["Major"] = configTaskVersionMapping[config].Major;
            outputTaskNode["version"]!["Minor"] = configTaskVersionMapping[config].Minor;
            outputTaskNode["version"]!["Patch"] = configTaskVersionMapping[config].Patch;
            outputTaskNode.AsObject()?.Remove("_buildConfigMapping");

            JsonObject configMapping = new JsonObject();
            var configTaskVersionMappingSortedByConfig = configTaskVersionMapping.OrderBy(x => x.Key.name);
            foreach (var cfg in configTaskVersionMappingSortedByConfig)
            {
                configMapping.Add(new(cfg.Key.constMappingKey, cfg.Value.ToString()));
            }

            outputTaskNode.AsObject().Add("_buildConfigMapping", configMapping);

            if (config.isNode)
            {
                AddNodehandler(outputTaskNode, config.nodeHandler);
            }

            ensureUpdateModeVerifier!.WriteAllText(outputTaskPath, outputTaskNode.ToJsonString(jso), suppressValidationErrorIfTargetPathDoesntExist: false);
        }

        private static void WriteNodePackageJson(string taskOutputNode, string nodeVersion)
        {
            string outputNodePackagePath = Path.Combine(taskOutputNode, "package.json");
            JsonNode outputNodePackagePathJsonNode = JsonNode.Parse(ensureUpdateModeVerifier!.FileReadAllText(outputNodePackagePath))!;
            outputNodePackagePathJsonNode["dependencies"]!["@types/node"] = nodeVersion;
            // We need to add newline since npm install command always add newline at the end of package.json
            // https://github.com/npm/npm/issues/18545
            string nodePackageContent = outputNodePackagePathJsonNode.ToJsonString(jso) + Environment.NewLine;
            ensureUpdateModeVerifier!.WriteAllText(outputNodePackagePath, nodePackageContent, suppressValidationErrorIfTargetPathDoesntExist: false);
        }

        private static bool hasNodeHandler(JsonNode taskHandlerContents)
        {
            var handlers = taskHandlerContents["execution"]?.AsObject();
            bool hasNodeHandler = false;
            if (handlers == null) { return false; }

            foreach (var k in handlers)
            {
                if (k.Key.ToLower().StartsWith("node"))
                {
                    hasNodeHandler = true;
                    break;
                }
            }
            return hasNodeHandler;
        }

        private static void CopyConfig(string taskTarget, string taskOutput, string? skipPathName, string? skipFileName, bool removeExtraFiles, bool throwIfNotUpdatingFileForApplyingOverridesAndPreProcessor, Config.ConfigRecord config, bool allowPreprocessorDirectives)
        {
            var paths = GitUtil.GetNonIgnoredFileListFromPath(taskTarget);

            HashSet<string> pathsToRemoveFromOutput;

            // In case if task was not generated yet, we don't need to get the list of files to remove, because taskOutput not exists yet
            if (Directory.Exists(taskOutput))
            {
                pathsToRemoveFromOutput = new HashSet<string>(GitUtil.GetNonIgnoredFileListFromPath(taskOutput));
            }
            else
            {
                pathsToRemoveFromOutput = new HashSet<string>();
            }

            foreach (var path in paths)
            {
                string sourcePath = Path.Combine(taskTarget, path);

                if (allowPreprocessorDirectives)
                {
                    // do nothing
                }
                else
                {
                    if (!config.enableBuildConfigOverrides)
                    {
                        throw new Exception("BUG: should not get here: !config.enableBuildConfigOverrides");
                    }

                    PreprocessIfExtensionEnabledInConfig(sourcePath, config, validateAndWriteChanges: false, out bool hasPreprocessorDirectives);

                    if (hasPreprocessorDirectives)
                    {
                        throw new Exception($"Preprocessor directives not supported in files in _buildConfigs sourcePath={sourcePath}");
                    }
                }

                if (skipPathName != null && sourcePath.Contains(string.Concat(skipPathName, Path.DirectorySeparatorChar)))
                {
                    // skip the path!  (this is used to skip _buildConfigs in the source task path)
                }
                else
                {
                    _ = pathsToRemoveFromOutput.Remove(path);

                    string targetPath = Path.Combine(taskOutput, path);

                    if (skipFileName != null && sourcePath.Contains(string.Concat(Path.DirectorySeparatorChar.ToString(), skipFileName), StringComparison.OrdinalIgnoreCase))
                    {
                        // e.g. skip filesOverriddenForConfigGoHereReadmeTxt
                    }
                    else
                    {
                        if (throwIfNotUpdatingFileForApplyingOverridesAndPreProcessor && !File.Exists(targetPath))
                        {
                            throw new Exception($"Overriden file must exist in targetPath sourcePath={sourcePath} targetPath={targetPath}");
                        }

                        CopyFile(sourcePath, targetPath);
                    }
                }
            }

            if (removeExtraFiles)
            {
                foreach (var pathToRemoveFromOutput in pathsToRemoveFromOutput)
                {
                    string targetPath = Path.Combine(taskOutput, pathToRemoveFromOutput);
                    Console.WriteLine($"Adding .tmp extension to extra file in output directory (should cause it to be ignored by .gitignore): {pathToRemoveFromOutput}");

                    string destFileName = targetPath + ".tmp";
                    if (File.Exists(destFileName))
                    {
                        throw new Exception($"{destFileName} already exists; please clean up");
                    }

                    ensureUpdateModeVerifier!.Move(targetPath, destFileName);
                }
            }
        }

        private static void UpdateVersions(string gitRootPath, string task, string taskTarget, out Dictionary<Config.ConfigRecord, TaskVersion> configTaskVersionMapping, HashSet<Config.ConfigRecord> targetConfigs)
        {
            Dictionary<string, TaskVersion> versionMap;
            TaskVersion? maxVersion;

            string versionMapFile = Path.Combine(gitRootPath, "_generated", @$"{task}.versionmap.txt");

            ReadVersionMap(versionMapFile, out versionMap, out maxVersion);

            var inputVersion = GetInputVersion(taskTarget);

            if (!(maxVersion is null) && inputVersion < maxVersion)
            {
                throw new Exception($"version specified in task {taskTarget} must not be less than maxversion {maxVersion} specified in {versionMapFile}");
            }

            configTaskVersionMapping = new();

            // copy the mappings.  As we go check if any configs not mapped. If so, invalidate.
            bool allConfigsMappedAndValid = true;
            foreach (var config in targetConfigs)
            {
                if (versionMap.ContainsKey(config.constMappingKey))
                {
                    configTaskVersionMapping.Add(config, versionMap[config.constMappingKey]);
                }
                else
                {
                    allConfigsMappedAndValid = false;
                }
            }

            // invalidate if input version is not the default version specified in mapping
            if (allConfigsMappedAndValid)
            {
                if (inputVersion == configTaskVersionMapping[Config.Default])
                {

                }
                else
                {
                    allConfigsMappedAndValid = false;
                }
            }

            int c = 0;
            if (!allConfigsMappedAndValid)
            {
                configTaskVersionMapping.Clear();

                foreach (var config in targetConfigs)
                {
                    if (!config.isDefault)
                    {
                        configTaskVersionMapping.Add(config, inputVersion.CloneWithPatch(inputVersion.Patch + c));
                        c++;
                    }
                }

                // ensure version goes last
                configTaskVersionMapping.Add(Config.Default, inputVersion.CloneWithPatch(inputVersion.Patch + c));
            }

            WriteVersionMapFile(versionMapFile, configTaskVersionMapping, targetConfigs: targetConfigs);
        }

        private static TaskVersion GetInputVersion(string taskTarget)
        {
            Int32 patch;
            TaskVersion inputVersion;

            string inputTaskPath = Path.Combine(taskTarget, "task.json");
            JsonNode inputTaskNode = JsonNode.Parse(ensureUpdateModeVerifier!.FileReadAllText(inputTaskPath))!;

            Int32 major;
            Int32 minor;

            // Need to parse it to a int because the version can be a string or an int (example: AzureStaticWebAppV0)
            Int32.TryParse(inputTaskNode["version"]!["Major"]!.ToString(), out major);
            Int32.TryParse(inputTaskNode["version"]!["Minor"]!.ToString(), out minor);
            Int32.TryParse(inputTaskNode["version"]!["Patch"]!.ToString(), out patch);

            inputVersion = new(major, minor, patch);

            return inputVersion;
        }

        private static void WriteInputTaskJson(string taskTarget, Dictionary<Config.ConfigRecord, TaskVersion> configTaskVersion, string fileName)
        {
            string inputTaskPath = Path.Combine(taskTarget, fileName);
            JsonNode inputTaskNode = JsonNode.Parse(ensureUpdateModeVerifier!.FileReadAllText(inputTaskPath))!;

            inputTaskNode["version"]!["Major"] = configTaskVersion[Config.Default].Major;
            inputTaskNode["version"]!["Minor"] = configTaskVersion[Config.Default].Minor;
            inputTaskNode["version"]!["Patch"] = configTaskVersion[Config.Default].Patch;

            ensureUpdateModeVerifier!.WriteAllText(inputTaskPath, inputTaskNode.ToJsonString(jso), suppressValidationErrorIfTargetPathDoesntExist: false);
        }

        private static void WriteVersionMapFile(string versionMapFile, Dictionary<Config.ConfigRecord, TaskVersion> configTaskVersion, HashSet<Config.ConfigRecord> targetConfigs)
        {
            StringBuilder sb = new StringBuilder();
            using (var sw = new StringWriter(sb))
            {
                foreach (var config in targetConfigs)
                {
                    sw.WriteLine(string.Concat(config.constMappingKey, "|", configTaskVersion[config]));
                }
            }

            ensureUpdateModeVerifier!.WriteAllText(versionMapFile, sb.ToString(), suppressValidationErrorIfTargetPathDoesntExist: false);
        }

        private static string GetExecutionPath(JsonNode taskNode, string execution)
        {
            var handlers = taskNode[execution]?.AsObject();
            if (handlers != null)
            {
                foreach (var k in handlers)
                {
                    if (k.Key.ToLower().StartsWith("node"))
                    {
                        JsonNode? value = k.Value;
                        string? val = value?["target"]?.GetValue<string>();
                        if (val != null) return val;
                    }
                }
            }

            throw new Exception("Execution block with Node not found.");
        }

        private static void AddNodehandler(JsonNode taskNode, string nodeVersion)
        {
            AddHandler(taskNode, "prejobexecution", nodeVersion);
            AddHandler(taskNode, "execution", nodeVersion);
            AddHandler(taskNode, "postjobexecution", nodeVersion);
        }

        private static void AddHandler(JsonNode taskNode, string target, string nodeVersion)
        {
            var targetNode = taskNode[target]?.AsObject();

            if (targetNode != null)
            {
                if (targetNode!.ContainsKey(nodeVersion))
                {
                    targetNode!.Remove(nodeVersion);
                }

                targetNode!.Add(nodeVersion, new JsonObject
                {
                    ["target"] = GetExecutionPath(taskNode, target),
                    ["argumentFormat"] = ""
                });
            }
        }

        private static void ReadVersionMap(string versionMapFile, out Dictionary<string, TaskVersion> versionMap, out TaskVersion? maxVersion)
        {
            versionMap = new();
            maxVersion = null;
            if (File.Exists(versionMapFile))
            {
                var lines = ensureUpdateModeVerifier!.FileReadAllLines(versionMapFile);

                foreach (var line in lines)
                {
                    var s = line.Split('|');
                    TaskVersion version = new TaskVersion(s[1]);
                    versionMap.Add(s[0], version);

                    if (maxVersion is null)
                    {
                        maxVersion = version;
                    }
                    else
                    {
                        if (version > maxVersion)
                        {
                            maxVersion = version;
                        }
                    }
                }
            }
        }

        private static void CopyFile(string sourcePath, string targetPath)
        {
            FileInfo fi = new FileInfo(targetPath);

            if (!fi.Directory!.Exists)
            {
                ensureUpdateModeVerifier!.DirectoryCreateDirectory(fi.Directory.FullName, false);
            }

            Console.Write($"Copy from={sourcePath} to={targetPath}...");

            if (ensureUpdateModeVerifier!.FilesEqual(sourcePath, targetPath))
            {
                Console.WriteLine("files same, skipping");
            }
            else
            {
                ensureUpdateModeVerifier!.Copy(sourcePath, targetPath, true);
                Console.WriteLine("done");
            }
        }

        private static JsonNode GetNodePath(JsonNode node, string path0, params string[] path)
        {
            JsonNode ret;
            int index = 0;
            string p = path0;

            do
            {
                JsonNode? currentNode = node[p];

                if (currentNode == null)
                {
                    throw new Exception($"expected {p} at {index}, path={string.Join(',', path)}");
                }

                ret = currentNode;
                index++;

                if (index < path.Length)
                {
                    p = path[index];
                }
            } while (index < path.Length);

            return ret;
        }

    }
}<|MERGE_RESOLUTION|>--- conflicted
+++ resolved
@@ -28,21 +28,11 @@
 
             public record ConfigRecord(string name, string constMappingKey, bool isDefault, bool isNode, string nodePackageVersion, bool isWif, string nodeHandler, string preprocessorVariableName, bool enableBuildConfigOverrides, bool deprecated, string? overriddenDirectoryName = null);
 
-<<<<<<< HEAD
-            public static readonly ConfigRecord Default = new ConfigRecord(name: nameof(Default), constMappingKey: "Default", isDefault: true, isNode: false, nodePackageVersion: "", isWif: false, nodeHandler: "", preprocessorVariableName: "DEFAULT", enableBuildConfigOverrides: false);
-            public static readonly ConfigRecord Node16 = new ConfigRecord(name: nameof(Node16), constMappingKey: "Node16-219", isDefault: false, isNode: true, nodePackageVersion: "^16.11.39", isWif: false, nodeHandler: "Node16", preprocessorVariableName: "NODE16", enableBuildConfigOverrides: true);
-            
-            public static readonly ConfigRecord Node16_225 = new ConfigRecord(name: nameof(Node16_225), constMappingKey: "Node16-225", isDefault: false, isNode: true, isWif: false, preprocessorVariableName: "NODE16", enableBuildConfigOverrides: true, deprecated: false, overriddenDirectoryName: "Node16");
-            
-            public static readonly ConfigRecord Node20 = new ConfigRecord(name: nameof(Node20), constMappingKey: "Node20-225", isDefault: false, isNode: true, nodePackageVersion: "^20.3.1", isWif: false, nodeHandler: "Node20", preprocessorVariableName: "NODE20", enableBuildConfigOverrides: true);
-            public static readonly ConfigRecord WorkloadIdentityFederation = new ConfigRecord(name: nameof(WorkloadIdentityFederation), constMappingKey: "WorkloadIdentityFederation", isDefault: false, isNode: true, nodePackageVersion: "^16.11.39", isWif: true, nodeHandler: "Node16", preprocessorVariableName: "WORKLOADIDENTITYFEDERATION", enableBuildConfigOverrides: true);
-=======
             public static readonly ConfigRecord Default = new ConfigRecord(name: nameof(Default), constMappingKey: "Default", isDefault: true, isNode: false, nodePackageVersion: "", isWif: false, nodeHandler: "", preprocessorVariableName: "DEFAULT", enableBuildConfigOverrides: false, deprecated: false);
             public static readonly ConfigRecord Node16 = new ConfigRecord(name: nameof(Node16), constMappingKey: "Node16-219", isDefault: false, isNode: true, nodePackageVersion: "^16.11.39", isWif: false, nodeHandler: "Node16", preprocessorVariableName: "NODE16", enableBuildConfigOverrides: true, deprecated: true);
             public static readonly ConfigRecord Node16_225 = new ConfigRecord(name: nameof(Node16_225), constMappingKey: "Node16-225", isDefault: false, isNode: true, isWif: false, nodePackageVersion: "^16.11.39", nodeHandler: "Node16", preprocessorVariableName: "NODE16", enableBuildConfigOverrides: true, deprecated: false, overriddenDirectoryName: "Node16");
             public static readonly ConfigRecord Node20 = new ConfigRecord(name: nameof(Node20), constMappingKey: "Node20-225", isDefault: false, isNode: true, nodePackageVersion: "^20.3.1", isWif: false, nodeHandler: "Node20", preprocessorVariableName: "NODE20", enableBuildConfigOverrides: true, deprecated: false);
             public static readonly ConfigRecord WorkloadIdentityFederation = new ConfigRecord(name: nameof(WorkloadIdentityFederation), constMappingKey: "WorkloadIdentityFederation", isDefault: false, isNode: true, nodePackageVersion: "^16.11.39", isWif: true, nodeHandler: "Node16", preprocessorVariableName: "WORKLOADIDENTITYFEDERATION", enableBuildConfigOverrides: true, deprecated: false);
->>>>>>> 284f772e
 
             public static ConfigRecord[] Configs = { Default, Node16, Node16_225, Node20, WorkloadIdentityFederation };
         }
