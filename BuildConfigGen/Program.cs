--- conflicted
+++ resolved
@@ -382,21 +382,13 @@
             foreach (var possibleExecutor in possibleExecutionHandlers)
             {
                 var handlers = taskHandlerContents[possibleExecutor]?.AsObject();
-<<<<<<< HEAD
-                if (executorHasNodeHandler(handlers)) { return true; }
-=======
                 if (ExecutorHasNodeHandler(handlers)) { return true; }
->>>>>>> 9b65f70e
             }
             
             return false;
         }
 
-<<<<<<< HEAD
-        private static bool executorHasNodeHandler(JsonObject? executorHandlerContent)
-=======
         private static bool ExecutorHasNodeHandler(JsonObject? executorHandlerContent)
->>>>>>> 9b65f70e
         {
             if (executorHandlerContent == null) { return false; }
 
@@ -638,11 +630,7 @@
         {
             var targetNode = taskNode[target]?.AsObject();
 
-<<<<<<< HEAD
-            if (targetNode != null && executorHasNodeHandler(targetNode))
-=======
             if (targetNode != null && ExecutorHasNodeHandler(targetNode))
->>>>>>> 9b65f70e
             {
                 if (targetNode!.ContainsKey(nodeVersion))
                 {
