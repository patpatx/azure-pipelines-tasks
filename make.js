// parse command line options
var argv = require('minimist')(process.argv.slice(2));

// modules
var fs = require('fs');
var os = require('os');
var path = require('path');
var semver = require('semver');
var util = require('./make-util');
var admzip = require('adm-zip');

// util functions
var cd = util.cd;
var cp = util.cp;
var mkdir = util.mkdir;
var rm = util.rm;
var test = util.test;
var run = util.run;
var banner = util.banner;
var rp = util.rp;
var fail = util.fail;
var ensureExists = util.ensureExists;
var pathExists = util.pathExists;
var buildNodeTask = util.buildNodeTask;
var addPath = util.addPath;
var copyTaskResources = util.copyTaskResources;
var matchFind = util.matchFind;
var matchCopy = util.matchCopy;
var ensureTool = util.ensureTool;
var assert = util.assert;
var getExternals = util.getExternals;
var createResjson = util.createResjson;
var createTaskLocJson = util.createTaskLocJson;
var validateTask = util.validateTask;
var fileToJson = util.fileToJson;
var createYamlSnippetFile = util.createYamlSnippetFile;
var createMarkdownDocFile = util.createMarkdownDocFile;
var getTaskNodeVersion = util.getTaskNodeVersion;
var callGenTaskDuringBuild = false;

// global paths
var buildPath = path.join(__dirname, '_build');
var buildTasksPath = path.join(__dirname, '_build', 'Tasks');
var buildTestsPath = path.join(__dirname, '_build', 'Tests');
var buildTasksCommonPath = path.join(__dirname, '_build', 'Tasks', 'Common');
var testsLegacyPath = path.join(__dirname, 'Tests-Legacy');
var tasksPath = path.join(__dirname, 'Tasks');
var testsPath = path.join(__dirname, 'Tests');
var testPath = path.join(__dirname, '_test');
var legacyTestTasksPath = path.join(__dirname, '_test', 'Tasks');
var testTestsLegacyPath = path.join(__dirname, '_test', 'Tests-Legacy');
var binPath = path.join(__dirname, 'node_modules', '.bin');
var makeOptionsPath = path.join(__dirname, 'make-options.json');
var gendocsPath = path.join(__dirname, '_gendocs');
var packagePath = path.join(__dirname, '_package');
var coverageTasksPath = path.join(buildPath, 'coverage');
var baseConfigToolPath = path.join(__dirname, 'BuildConfigGen');
var genTaskPath = path.join(__dirname, '_generated');
var genTaskCommonPath = path.join(__dirname, '_generated', 'Common');

var CLI = {};

// node min version
var minNodeVer = '6.10.3';
if (semver.lt(process.versions.node, minNodeVer)) {
    fail('requires node >= ' + minNodeVer + '.  installed: ' + process.versions.node);
}

// Node 14 is supported by the build system, but not currently by the agent. Block it for now
var supportedNodeTargets = ["Node", "Node10"/*, "Node14"*/];

// add node modules .bin to the path so we can dictate version of tsc etc...
if (!test('-d', binPath)) {
    fail('node modules bin not found.  ensure npm install has been run.');
}
addPath(binPath);

// resolve list of tasks
var taskList;
if (argv.task) {
    // find using --task parameter
    taskList = matchFind(argv.task, tasksPath, { noRecurse: true, matchBase: true })
        .map(function (item) {
            return path.basename(item);
        });

    // If base tasks was not found, try to find the task in the _generated tasks folder
    if (taskList.length == 0 && fs.existsSync(genTaskPath)) {
        taskList = matchFind(argv.task, genTaskPath, { noRecurse: true, matchBase: true })
            .map(function (item) {
                return path.basename(item);
            });
    }

    if (!taskList.length) {
        fail('Unable to find any tasks matching pattern ' + argv.task);
    }
} else {
    // load the default list
    taskList = fileToJson(makeOptionsPath).tasks;
}

// set the runner options. should either be empty or a comma delimited list of test runners.
// for example: ts OR ts,ps
//
// note, currently the ts runner igores this setting and will always run.
process.env['TASK_TEST_RUNNER'] = argv.runner || '';

function getTaskList(taskList) {
    let tasksToBuild = taskList;

    if (!fs.existsSync(genTaskPath)) return tasksToBuild;

    const generatedTaskFolders = fs.readdirSync(genTaskPath)
        .filter((taskName) => {
            return fs.statSync(path.join(genTaskPath, taskName)).isDirectory();
        });

    taskList.forEach((taskName) => {
        generatedTaskFolders.forEach((generatedTaskName) => {
            if (taskName !== generatedTaskName && generatedTaskName.startsWith(taskName)) {
                tasksToBuild.push(generatedTaskName);
            }
        });
    });

    return tasksToBuild.sort();
}

function ensureBuildTasksAndRemoveTestPath() {
    if (!fs.existsSync(buildTasksPath)) {
        mkdir('-p', buildTasksPath);
    }
    rm('-Rf', testPath);
};

CLI.clean = function() {
    rm('-Rf', buildPath);
    ensureBuildTasksAndRemoveTestPath();
};


//
// Generate documentation (currently only YAML snippets)
// ex: node make.js gendocs
// ex: node make.js gendocs --task ShellScript
//
CLI.gendocs = function() {
    rm('-Rf', gendocsPath);
    mkdir('-p', gendocsPath);
    console.log();
    console.log('> generating docs');

    taskList.forEach(function(taskName) {
        var taskPath = path.join(tasksPath, taskName);
        ensureExists(taskPath);

        // load the task.json
        var taskJsonPath = path.join(taskPath, 'task.json');
        if (test('-f', taskJsonPath)) {
            var taskDef = fileToJson(taskJsonPath);
            validateTask(taskDef);

            // create YAML snippet Markdown
            var yamlOutputFilename = taskName + '.md';
            createYamlSnippetFile(taskDef, gendocsPath, yamlOutputFilename);

            // create Markdown documentation file
            var mdDocOutputFilename = taskName + '.md';
            createMarkdownDocFile(taskDef, taskJsonPath, gendocsPath, mdDocOutputFilename);
        }
    });

    banner('Generating docs successful', true);
}

//
// ex: node make.js build
// ex: node make.js build --task ShellScript
//
CLI.build = function() 
{
    if (process.env.TF_BUILD) {
        fail('Please use serverBuild for CI builds for proper validation');
    }

    callGenTaskDuringBuild = true;
    CLI.serverBuild();
}

CLI.serverBuild = function() {
    ensureBuildTasksAndRemoveTestPath();

<<<<<<< HEAD
    ensureTool('tsc', '--version', 'Version 4.8.4');
=======
    ensureTool('tsc', '--version', 'Version 4.0.8');
>>>>>>> 87a2ffb6
    ensureTool('npm', '--version', function (output) {
        if (semver.lt(output, '5.6.0')) {
            fail('Expected 5.6.0 or higher. To fix, run: npm install -g npm');
        }
    });

    const removeNodeModules = taskList.length > 1;
    const allTasks = getTaskList(taskList);

    // Need to validate generated tasks first
    const makeOptions = fileToJson(makeOptionsPath);

    util.processGeneratedTasks(baseConfigToolPath, taskList, makeOptions, callGenTaskDuringBuild);

    allTasks.forEach(function(taskName) {
        let isGeneratedTask = false;
        banner('Building: ' + taskName);

        // If we have the task in generated folder, prefer to build from there and add all generated tasks which starts with task name
        var taskPath = path.join(genTaskPath, taskName);
        if (fs.existsSync(taskPath)) {
            // Need to add all tasks which starts with task name
            console.log('Found generated task: ' + taskName);
            isGeneratedTask = true;
        } else {
            taskPath = path.join(tasksPath, taskName);
        }

        ensureExists(taskPath);

        // load the task.json
        var outDir;
        var shouldBuildNode = test('-f', path.join(taskPath, 'tsconfig.json'));
        var taskJsonPath = path.join(taskPath, 'task.json');
        if (test('-f', taskJsonPath)) {
            var taskDef = fileToJson(taskJsonPath);
            validateTask(taskDef);

            // fixup the outDir (required for relative pathing in legacy L0 tests)
            outDir = path.join(buildTasksPath, taskName);

            if(fs.existsSync(outDir))
            {
                console.log('Remove existing outDir: ' + outDir);
                rm('-rf', outDir);
            }

            // create loc files
            createTaskLocJson(taskPath);
            createResjson(taskDef, taskPath);

            // determine the type of task
            shouldBuildNode = shouldBuildNode || supportedNodeTargets.some(node => taskDef.execution.hasOwnProperty(node));
        } else {
            outDir = path.join(buildTasksPath, path.basename(taskPath));
        }

        mkdir('-p', outDir);

        // get externals
        var taskMakePath = path.join(taskPath, 'make.json');
        var taskMake = test('-f', taskMakePath) ? fileToJson(taskMakePath) : {};
        if (taskMake.hasOwnProperty('externals')) {
            console.log('');
            console.log('> getting task externals');
            getExternals(taskMake.externals, outDir);
        }

        //--------------------------------
        // Common: build, copy, install
        //--------------------------------
        var commonPacks = [];
        if (taskMake.hasOwnProperty('common')) {
            var common = taskMake['common'];

            common.forEach(function(mod) {
                var modPath = path.join(taskPath, mod['module']);
                var modName = path.basename(modPath);
                var modOutDir = path.join(buildTasksCommonPath, modName);

                if (!test('-d', modOutDir)) {
                    banner('Building module ' + modPath, true);

                    // Ensure that Common folder exists for _generated tasks, otherwise copy it from Tasks folder
                    if (!fs.existsSync(genTaskCommonPath) && isGeneratedTask) {
                        cp('-Rf', path.resolve(tasksPath, "Common"), genTaskCommonPath);
                    }

                    mkdir('-p', modOutDir);

                    // create loc files
                    var modJsonPath = path.join(modPath, 'module.json');
                    if (test('-f', modJsonPath)) {
                        createResjson(fileToJson(modJsonPath), modPath);
                    }

                    // npm install and compile
                    if ((mod.type === 'node' && mod.compile == true) || test('-f', path.join(modPath, 'tsconfig.json'))) {
                        buildNodeTask(modPath, modOutDir);
                    }

                    // copy default resources and any additional resources defined in the module's make.json
                    console.log();
                    console.log('> copying module resources');
                    var modMakePath = path.join(modPath, 'make.json');
                    var modMake = test('-f', modMakePath) ? fileToJson(modMakePath) : {};
                    copyTaskResources(modMake, modPath, modOutDir);

                    // get externals
                    if (modMake.hasOwnProperty('externals')) {
                        console.log('');
                        console.log('> getting module externals');
                        getExternals(modMake.externals, modOutDir);
                    }

                    if (mod.type === 'node' && mod.compile == true || test('-f', path.join(modPath, 'package.json'))) {
                        var commonPack = util.getCommonPackInfo(modOutDir);

                        // assert the pack file does not already exist (name should be unique)
                        if (test('-f', commonPack.packFilePath)) {
                            fail(`Pack file already exists: ${commonPack.packFilePath}`);
                        }

                        // pack the Node module. a pack file is required for dedupe.
                        // installing from a folder creates a symlink, and does not dedupe.
                        cd(path.dirname(modOutDir));
                        run(`npm pack ./${path.basename(modOutDir)}`);
                    }
                }

                // store the npm pack file info
                if (mod.type === 'node' && mod.compile == true) {
                    commonPacks.push(util.getCommonPackInfo(modOutDir));
                // copy ps module resources to the task output dir
                } else if (mod.type === 'ps') {
                    console.log();
                    console.log('> copying ps module to task');
                    var dest;
                    if (mod.hasOwnProperty('dest')) {
                        dest = path.join(outDir, mod.dest, modName);
                    } else {
                        dest = path.join(outDir, 'ps_modules', modName);
                    }

                    matchCopy('!Tests', modOutDir, dest, { noRecurse: true, matchBase: true });
                }
            });

            // npm install the common modules to the task dir
            if (commonPacks.length) {
                cd(taskPath);
                var installPaths = commonPacks.map(function (commonPack) {
                    return `file:${path.relative(taskPath, commonPack.packFilePath)}`;
                });
                run(`npm install --save-exact ${installPaths.join(' ')}`);
            }
        }

        // build Node task
        if (shouldBuildNode) {
            buildNodeTask(taskPath, outDir);
        }

        // remove the hashes for the common packages, they change every build
        if (commonPacks.length) {
            var lockFilePath = path.join(taskPath, 'package-lock.json');
            if (!test('-f', lockFilePath)) {
                lockFilePath = path.join(taskPath, 'npm-shrinkwrap.json');
            }
            var packageLock = fileToJson(lockFilePath);
            Object.keys(packageLock.dependencies).forEach(function (dependencyName) {
                commonPacks.forEach(function (commonPack) {
                    if (dependencyName == commonPack.packageName) {
                        delete packageLock.dependencies[dependencyName].integrity;
                    }
                });
            });
            fs.writeFileSync(lockFilePath, JSON.stringify(packageLock, null, '  '));
        }

        // copy default resources and any additional resources defined in the task's make.json
        console.log();
        console.log('> copying task resources');
        copyTaskResources(taskMake, taskPath, outDir);

        if (removeNodeModules) {
            const taskNodeModulesPath = path.join(taskPath, 'node_modules');

            if (fs.existsSync(taskNodeModulesPath)) {
                console.log('\n> removing node modules');
                rm('-Rf', taskNodeModulesPath);
            }

            const taskTestsNodeModulesPath = path.join(taskPath, 'Tests', 'node_modules');

            if (fs.existsSync(taskTestsNodeModulesPath)) {
                console.log('\n> removing task tests node modules');
                rm('-Rf', taskTestsNodeModulesPath);
            }
        }
    });

    // Remove Commons from _generated folder as it is not required
    if (fs.existsSync(genTaskCommonPath)) {
        rm('-Rf', genTaskCommonPath);
    }

    banner('Build successful', true);
}

//
// will run tests for the scope of tasks being built
// npm test
// node make.js test
// node make.js test --task ShellScript --suite L0
//
CLI.test = function(/** @type {{ suite: string; node: string; task: string }} */ argv) {
    var minIstanbulVersion = '10';
<<<<<<< HEAD
    ensureTool('tsc', '--version', 'Version 4.8.4');
=======
    ensureTool('tsc', '--version', 'Version 4.0.8');
>>>>>>> 87a2ffb6
    ensureTool('mocha', '--version', '6.2.3');

    // build the general tests and ps test infra
    rm('-Rf', buildTestsPath);
    mkdir('-p', path.join(buildTestsPath));
    cd(testsPath);
    run(`tsc --rootDir ${testsPath} --outDir ${buildTestsPath}`);
    console.log();
    console.log('> copying ps test lib resources');
    mkdir('-p', path.join(buildTestsPath, 'lib'));
    matchCopy(path.join('**', '@(*.ps1|*.psm1)'), path.join(testsPath, 'lib'), path.join(buildTestsPath, 'lib'));

    var suiteType = argv.suite || 'L0';
    function runTaskTests(taskName) {
        banner('Testing: ' + taskName);
        // find the tests
        var nodeVersions = argv.node ? new Array(argv.node) : getTaskNodeVersion(buildTasksPath, taskName);
        var pattern1 = path.join(buildTasksPath, taskName, 'Tests', suiteType + '.js');
        var pattern2 = path.join(buildTasksPath, 'Common', taskName, 'Tests', suiteType + '.js');
        var taskPath = path.join('**', '_build', 'Tasks', taskName, "**", "*.js").replace(/\\/g, '/');
        var isNodeTask = util.isNodeTask(buildTasksPath, taskName);

        var isReportWasFormed = false;
        var testsSpec = [];

        if (fs.existsSync(pattern1)) {
            testsSpec.push(pattern1);
        }
        if (fs.existsSync(pattern2)) {
            testsSpec.push(pattern2);
        }

        if (testsSpec.length == 0) {
            console.warn(`Unable to find tests using the following patterns: ${JSON.stringify([pattern1, pattern2])}`);
            return;
        }

        nodeVersions.forEach(function (nodeVersion) {
            try {
                nodeVersion = String(nodeVersion);
                banner('Run Mocha Suits for node ' + nodeVersion);
                // setup the version of node to run the tests
                util.installNode(nodeVersion);


                if (isNodeTask && !isReportWasFormed && nodeVersion >= 10) {
                    run('nyc --all -n ' + taskPath + ' --report-dir ' + coverageTasksPath + ' mocha ' + testsSpec.join(' '), /*inheritStreams:*/true);
                    util.renameCodeCoverageOutput(coverageTasksPath, taskName);
                    isReportWasFormed = true;
                }
                else {
                    run('mocha ' + testsSpec.join(' '), /*inheritStreams:*/true);
                }
            }  catch (e) {
                console.error(e);
                process.exit(1);
            }
        });
    }

    // Run tests for each task that exists
    const allTasks = getTaskList(taskList);

    allTasks.forEach(function(taskName) {
        var taskPath = path.join(buildTasksPath, taskName);
        if (fs.existsSync(taskPath)) {
            runTaskTests(taskName);
        }
    });

    if (!argv.task) {
        banner('Running common library tests');
        var commonLibPattern = path.join(buildTasksPath, 'Common', '*', 'Tests', suiteType + '.js');
        var specs = [];
        if (matchFind(commonLibPattern, buildTasksPath).length > 0) {
            specs.push(commonLibPattern);
        }
        if (specs.length > 0) {
            // setup the version of node to run the tests
            util.installNode(argv.node);
            run('mocha ' + specs.join(' '), /*inheritStreams:*/true);
        } else {
            console.warn("No common library tests found");
        }
    }

    // Run common tests
    banner('Running common tests');
    var commonPattern = path.join(buildTestsPath, suiteType + '.js');
    var specs = matchFind(commonPattern, buildTestsPath, { noRecurse: true });
    if (specs.length > 0) {
        // setup the version of node to run the tests
        util.installNode(argv.node);
        run('mocha ' + specs.join(' '), /*inheritStreams:*/true);
    } else {
        console.warn("No common tests found");
    }

    try {
        // Installing node version 10 to run code coverage report, since common library tests run under node 6,
        // which is incompatible with nyc
        util.installNode(minIstanbulVersion);
        util.rm(path.join(coverageTasksPath, '*coverage-summary.json'));
        util.run(`nyc merge ${coverageTasksPath} ${path.join(coverageTasksPath, 'mergedcoverage.json')}`, true);
        util.rm(path.join(coverageTasksPath, '*-coverage.json'));
        util.run(`nyc report -t ${coverageTasksPath} --report-dir ${coverageTasksPath} --reporter=cobertura`, true);
        util.rm(path.join(coverageTasksPath, 'mergedcoverage.json'));
    } catch (e) {
        console.log('Error while generating coverage report')
    }
}

//
// node make.js testLegacy
// node make.js testLegacy --suite L0/XCode
//

CLI.testLegacy = function(/** @type {{ suite: string; node: string; task: string }} */ argv) {
<<<<<<< HEAD
    ensureTool('tsc', '--version', 'Version 4.8.4');
=======
    ensureTool('tsc', '--version', 'Version 4.0.8');
>>>>>>> 87a2ffb6
    ensureTool('mocha', '--version', '6.2.3');

    if (argv.suite) {
        fail('The "suite" parameter has been deprecated. Use the "task" parameter instead.');
    }

    // clean
    console.log('removing _test');
    rm('-Rf', testPath);

    // copy the L0 source files for each task; copy the layout for each task
    console.log();
    console.log('> copying tasks');
    taskList.forEach(function (taskName) {
        var testCopySource = path.join(testsLegacyPath, 'L0', taskName);
        // copy the L0 source files if exist
        if (test('-e', testCopySource)) {
            console.log('copying ' + taskName);
            var testCopyDest = path.join(testTestsLegacyPath, 'L0', taskName);
            matchCopy('*', testCopySource, testCopyDest, { noRecurse: true, matchBase: true });

            // copy the task layout
            var taskCopySource = path.join(buildTasksPath, taskName);
            var taskCopyDest = path.join(legacyTestTasksPath, taskName);
            matchCopy('*', taskCopySource, taskCopyDest, { noRecurse: true, matchBase: true });
        }

        // copy each common-module L0 source files if exist
        var taskMakePath = path.join(tasksPath, taskName, 'make.json');
        var taskMake = test('-f', taskMakePath) ? fileToJson(taskMakePath) : {};
        if (taskMake.hasOwnProperty('common')) {
            var common = taskMake['common'];
            common.forEach(function(mod) {
                // copy the common-module L0 source files if exist and not already copied
                var modName = path.basename(mod['module']);
                console.log('copying ' + modName);
                var modTestCopySource = path.join(testsLegacyPath, 'L0', `Common-${modName}`);
                var modTestCopyDest = path.join(testTestsLegacyPath, 'L0', `Common-${modName}`);
                if (test('-e', modTestCopySource) && !test('-e', modTestCopyDest)) {
                    matchCopy('*', modTestCopySource, modTestCopyDest, { noRecurse: true, matchBase: true });
                }
                var modCopySource = path.join(buildTasksCommonPath, modName);
                var modCopyDest = path.join(legacyTestTasksPath, 'Common', modName);
                if (test('-e', modCopySource) && !test('-e', modCopyDest)) {
                    // copy the common module layout
                    matchCopy('*', modCopySource, modCopyDest, { noRecurse: true, matchBase: true });
                }
            });
        }
    });

    // short-circuit if no tests
    if (!test('-e', testTestsLegacyPath)) {
        banner('no legacy tests found', true);
        return;
    }

    // copy the legacy test infra
    console.log();
    console.log('> copying legacy test infra');
    matchCopy('@(definitions|lib|tsconfig.json)', testsLegacyPath, testTestsLegacyPath, { noRecurse: true, matchBase: true });

    // copy the lib tests when running all legacy tests
    if (!argv.task) {
        matchCopy('*', path.join(testsLegacyPath, 'L0', 'lib'), path.join(testTestsLegacyPath, 'L0', 'lib'), { noRecurse: true, matchBase: true });
    }

    // compile legacy L0 and lib
    cd(testTestsLegacyPath);
    run('tsc --rootDir ' + testTestsLegacyPath);

    // create a test temp dir - used by the task runner to copy each task to an isolated dir
    var tempDir = path.join(testTestsLegacyPath, 'Temp');
    process.env['TASK_TEST_TEMP'] = tempDir;
    mkdir('-p', tempDir);

    // suite paths
    var testsSpec = matchFind(path.join('**', '_suite.js'), path.join(testTestsLegacyPath, 'L0'));
    if (!testsSpec.length) {
        fail(`Unable to find tests using the pattern: ${path.join('**', '_suite.js')}`);
    }

    // setup the version of node to run the tests
    util.installNode(argv.node);

    // mocha doesn't always return a non-zero exit code on test failure. when only
    // a single suite fails during a run that contains multiple suites, mocha does
    // not appear to always return non-zero. as a workaround, the following code
    // creates a wrapper suite with an "after" hook. in the after hook, the state
    // of the runnable context is analyzed to determine whether any tests failed.
    // if any tests failed, log a ##vso command to fail the build.
    var testsSpecPath = ''
    var testsSpecPath = path.join(testTestsLegacyPath, 'testsSpec.js');
    var contents = 'var __suite_to_run;' + os.EOL;
    contents += 'describe(\'Legacy L0\', function (__outer_done) {' + os.EOL;
    contents += '    after(function (done) {' + os.EOL;
    contents += '        var failedCount = 0;' + os.EOL;
    contents += '        var suites = [ this._runnable.parent ];' + os.EOL;
    contents += '        while (suites.length) {' + os.EOL;
    contents += '            var s = suites.pop();' + os.EOL;
    contents += '            suites = suites.concat(s.suites); // push nested suites' + os.EOL;
    contents += '            failedCount += s.tests.filter(function (test) { return test.state != "passed" }).length;' + os.EOL;
    contents += '        }' + os.EOL;
    contents += '' + os.EOL;
    contents += '        if (failedCount && process.env.TF_BUILD) {' + os.EOL;
    contents += '            console.log("##vso[task.logissue type=error]" + failedCount + " test(s) failed");' + os.EOL;
    contents += '            console.log("##vso[task.complete result=Failed]" + failedCount + " test(s) failed");' + os.EOL;
    contents += '        }' + os.EOL;
    contents += '' + os.EOL;
    contents += '        done();' + os.EOL;
    contents += '    });' + os.EOL;
    testsSpec.forEach(function (itemPath) {
        contents += `    __suite_to_run = require(${JSON.stringify(itemPath)});` + os.EOL;
    });
    contents += '});' + os.EOL;
    fs.writeFileSync(testsSpecPath, contents);
    run('mocha ' + testsSpecPath, /*inheritStreams:*/true);
}

//
// node make.js package
// This will take the built tasks and create the files we need to publish them.
//
CLI.package = function() {
    banner('Starting package process...')

    // START LOCAL CONFIG
    // console.log('> Cleaning packge path');
    // rm('-Rf', packagePath);
    // TODO: Only need this when we run locally
    //var layoutPath = util.createNonAggregatedZip(buildPath, packagePath);
    // END LOCAL CONFIG
    // Note: The local section above is needed when running layout locally due to discrepancies between local build and
    //       slicing in CI. This will get cleaned up after we fully roll out and go to build only changed.

    var layoutPath = path.join(packagePath, 'milestone-layout');
    util.createNugetPackagePerTask(packagePath, layoutPath);
}

// used by CI that does official publish
CLI.publish = function(/** @type {{ server: string; task: string }} */ argv) {
    var server = argv.server;
    assert(server, 'server');

    // if task specified, skip
    if (argv.task) {
        banner('Task parameter specified. Skipping publish.');
        return;
    }

    // get the branch/commit info
    var refs = util.getRefs();

    // test whether to publish the non-aggregated tasks zip
    // skip if not the tip of a release branch
    var release = refs.head.release;
    var commit = refs.head.commit;
    if (!release ||
        !refs.releases[release] ||
        commit != refs.releases[release].commit) {

        // warn not publishing the non-aggregated
        console.log(`##vso[task.logissue type=warning]Skipping publish for non-aggregated tasks zip. HEAD is not the tip of a release branch.`);
    } else {
        // store the non-aggregated tasks zip
        var nonAggregatedZipPath = path.join(packagePath, 'non-aggregated-tasks.zip');
        util.storeNonAggregatedZip(nonAggregatedZipPath, release, commit);
    }

    // resolve the nupkg path
    var nupkgFile;
    var nupkgDir = path.join(packagePath, 'pack-target');
    if (!test('-d', nupkgDir)) {
        fail('nupkg directory does not exist');
    }

    var fileNames = fs.readdirSync(nupkgDir);
    if (fileNames.length != 1) {
        fail('Expected exactly one file under ' + nupkgDir);
    }

    nupkgFile = path.join(nupkgDir, fileNames[0]);

    // publish the package
    ensureTool('nuget3.exe');
    run(`nuget3.exe push ${nupkgFile} -Source ${server} -apikey Skyrise`);
}


var agentPluginTaskNames = ['Cache', 'CacheBeta', 'DownloadPipelineArtifact', 'PublishPipelineArtifact'];
// used to bump the patch version in task.json files
CLI.bump = function() {
    verifyAllAgentPluginTasksAreInSkipList();

    taskList.forEach(function (taskName) {
        // load files
        var taskJsonPath = path.join(tasksPath, taskName, 'task.json');
        var taskJson = JSON.parse(fs.readFileSync(taskJsonPath));

        var taskLocJsonPath = path.join(tasksPath, taskName, 'task.loc.json');
        var taskLocJson = JSON.parse(fs.readFileSync(taskLocJsonPath));

        // skip agent plugin tasks
        if(agentPluginTaskNames.indexOf(taskJson.name) > -1) {
            return;
        }

        if (typeof taskJson.version.Patch != 'number') {
            fail(`Error processing '${taskName}'. version.Patch should be a number.`);
        }

        taskJson.version.Patch = taskJson.version.Patch + 1;
        taskLocJson.version.Patch = taskLocJson.version.Patch + 1;

        fs.writeFileSync(taskJsonPath, JSON.stringify(taskJson, null, 4));
        fs.writeFileSync(taskLocJsonPath, JSON.stringify(taskLocJson, null, 2));

        // Check that task.loc and task.loc.json versions match
        if ((taskJson.version.Major !== taskLocJson.version.Major) ||
            (taskJson.version.Minor !== taskLocJson.version.Minor) ||
            (taskJson.version.Patch !== taskLocJson.version.Patch)) {
            console.log(`versions dont match for task '${taskName}', task json: ${JSON.stringify(taskJson.version)} task loc json: ${JSON.stringify(taskLocJson.version)}`);
        }
    });
}

CLI.getCommonDeps = function() {
    var first = true;
    var totalReferencesToCommonPackages = 0;
    var commonCounts = {};
    taskList.forEach(function (taskName) {
        var commonDependencies = [];
        var packageJsonPath = path.join(tasksPath, taskName, 'package.json');

        if (fs.existsSync(packageJsonPath)) {
            var packageJson = JSON.parse(fs.readFileSync(packageJsonPath));

            if (first)
            {
                Object.values(packageJson.dependencies).forEach(function (v) {
                    if (v.indexOf('Tasks/Common') !== -1)
                    {
                        var depName = v
                            .replace('file:../../_build/Tasks/Common/', '')
                            .replace('-0.1.0.tgz', '')
                            .replace('-1.0.0.tgz', '')
                            .replace('-1.0.1.tgz', '')
                            .replace('-1.0.2.tgz', '')
                            .replace('-1.1.0.tgz', '')
                            .replace('-2.0.0.tgz', '')

                        commonDependencies.push(depName);

                        totalReferencesToCommonPackages++;

                        if (commonCounts[depName]) {
                            commonCounts[depName]++;
                        } else {
                            commonCounts[depName] = 1;
                        }
                    }
                });
            }
        }

        if (commonDependencies.length > 0)
        {
            console.log('----- ' + taskName + ' (' + commonDependencies.length + ') -----');

            commonDependencies.forEach(function (dep) {
                console.log(dep);
            });
        }
    });

    console.log('');
    console.log('##### ##### ##### #####');
    console.log('totalReferencesToCommonPackages: ' + totalReferencesToCommonPackages);
    console.log('');

    Object.keys(commonCounts).forEach(function (k) {
        console.log(k + ': ' + commonCounts[k]);
    });
}

function verifyAllAgentPluginTasksAreInSkipList() {
    var missingTaskNames = [];

    taskList.forEach(function (taskName) {
        // load files
        var taskJsonPath = path.join(tasksPath, taskName, 'task.json');
        var taskJson = JSON.parse(fs.readFileSync(taskJsonPath));

        if (taskJson.execution && taskJson.execution.AgentPlugin) {
            if (agentPluginTaskNames.indexOf(taskJson.name) === -1 && missingTaskNames.indexOf(taskJson.name) === -1) {
                missingTaskNames.push(taskJson.name);
            }
        }
    });

    if (missingTaskNames.length > 0) {
        fail('The following tasks must be added to agentPluginTaskNames: ' + JSON.stringify(missingTaskNames));
    }
}

// Generate sprintly zip
// This methods generate a zip file that contains the tip of all task major versions for the last sprint
// Use:
//   node make.js gensprintlyzip --sprint=m153 --outputdir=E:\testing\ --depxmlpath=C:\Users\stfrance\Desktop\tempdeps.xml
//
// Result:
//   azure-pipelines.firstpartytasks.m153.zip
//
// The generated zip can be uploaded to an account using tfx cli and it will install all of the tasks contained in the zip.
// The zip should be uploaded to the azure-pipelines-tasks repository
//
// Process:
//
//  We create a workspace folder to do all of our work in. This is created in the output directory. output-dir/workspace-GUID
//  Inside here, we first create a package file based on the packages we want to download.
//  Then nuget restore, then get zips, then create zip.
CLI.gensprintlyzip = function(/** @type {{ sprint: string; outputdir: string; depxmlpath: string }} */ argv) {
    var sprint = argv.sprint;
    var outputDirectory = argv.outputdir;
    var dependenciesXmlFilePath = argv.depxmlpath;
    var taskFeedUrl = 'https://mseng.pkgs.visualstudio.com/_packaging/Codex-Deps/nuget/v3/index.json';

    console.log('# Creating sprintly zip.');

    console.log('\n# Loading tasks from dependencies file.');
    var dependencies = fs.readFileSync(dependenciesXmlFilePath, 'utf8');

    var dependenciesArr = dependencies.split('\n');
    console.log(`Found ${dependenciesArr.length} dependencies.`);

    var taskDependencies = [];
    var taskStringArr = [];

    dependenciesArr.forEach(function (currentDep) {
        if (currentDep.indexOf('Mseng.MS.TF.DistributedTask.Tasks.') === -1) {
            return;
        }

        taskStringArr.push(currentDep);

        var depDetails = currentDep.split("\"");
        var name = depDetails[1];
        var version = depDetails[3];

        taskDependencies.push({ 'name': name, 'version': version });
    });

    console.log(`Found ${taskDependencies.length} task dependencies.`);

    console.log('\n# Downloading task nuget packages.');

    var tempWorkspaceDirectory = `${outputDirectory}\\workspace-${Math.floor(Math.random() * 1000000000)}`;
    console.log(`Creating temporary workspace directory ${tempWorkspaceDirectory}`);

    fs.mkdirSync(tempWorkspaceDirectory);

    console.log('Writing packages.config file');

    var packagesConfigPath = `${tempWorkspaceDirectory}\\packages.config`;
    var packagesConfigContent = '<?xml version="1.0" encoding="utf-8"?>\n';
    packagesConfigContent += '<packages>\n';

    taskStringArr.forEach(function (taskString) {
        packagesConfigContent += taskString;
    });

    packagesConfigContent += '</packages>';

    fs.writeFileSync(packagesConfigPath, packagesConfigContent);
    console.log(`Completed writing packages.json file. ${packagesConfigPath}`);

    console.log('\n# Restoring NuGet packages.');
    run(`nuget restore ${tempWorkspaceDirectory} -source "${taskFeedUrl}" -packagesdirectory ${tempWorkspaceDirectory}\\packages`);
    console.log('Restoring NuGet packages complete.');

    console.log(`\n# Creating sprintly zip.`);

    var sprintlyZipContentsPath = `${tempWorkspaceDirectory}\\sprintly-zip`;
    fs.mkdirSync(sprintlyZipContentsPath);

    console.log('Sprintly zip folder created.');

    console.log('Copying task zip files to sprintly zip folder.');
    taskDependencies.forEach(function (taskDependency) {
        var nameAndVersion = `${taskDependency.name}.${taskDependency.version}`;
        var src = `${tempWorkspaceDirectory}\\packages\\${nameAndVersion}\\content\\task.zip`; // workspace-735475103\packages\Mseng.MS.TF.DistributedTask.Tasks.AndroidBuildV1.1.0.16\content\task.zip
        var dest = `${sprintlyZipContentsPath}\\${nameAndVersion}.zip`; // workspace-735475103\sprintly-zip\

        fs.copyFileSync(src, dest);
    });
    console.log('Copying task zip files to sprintly zip folder complete.');

    console.log('Creating sprintly zip file from folder.');

    var sprintlyZipPath = `${outputDirectory}azure-pipelines.firstpartytasks.${sprint}.zip`;

    var zip = new admzip();
    zip.addLocalFolder(sprintlyZipContentsPath);
	  zip.writeZip(sprintlyZipPath);

    console.log('Creating sprintly zip file from folder complete.');

    console.log('\n# Cleaning up folders');
    console.log(`Deleting temporary workspace directory ${tempWorkspaceDirectory}`);
    rm('-Rf', tempWorkspaceDirectory);

    console.log('\n# Completed creating sprintly zip.');
}

CLI.gentask = function() {
    const makeOptions = fileToJson(makeOptionsPath);
    const validate = argv.validate;
    const configsString = argv.configs;

    if (validate) {
        util.processGeneratedTasks(baseConfigToolPath, taskList, makeOptions, false);
        return;
    }

    if (!configsString) {
        throw Error ('--configs is required');
    }

    const newMakeOptions = util.generateTasks(baseConfigToolPath, taskList, configsString, makeOptions);
    fs.writeFileSync(makeOptionsPath, JSON.stringify(newMakeOptions, null, 4));
}

var command  = argv._[0];

if (typeof CLI[command] !== 'function') {
  fail('Invalid CLI command: "' + command + '"\r\nValid commands:' + Object.keys(CLI));
}

CLI[command](argv);<|MERGE_RESOLUTION|>--- conflicted
+++ resolved
@@ -191,11 +191,8 @@
 CLI.serverBuild = function() {
     ensureBuildTasksAndRemoveTestPath();
 
-<<<<<<< HEAD
     ensureTool('tsc', '--version', 'Version 4.8.4');
-=======
-    ensureTool('tsc', '--version', 'Version 4.0.8');
->>>>>>> 87a2ffb6
+
     ensureTool('npm', '--version', function (output) {
         if (semver.lt(output, '5.6.0')) {
             fail('Expected 5.6.0 or higher. To fix, run: npm install -g npm');
@@ -414,11 +411,7 @@
 //
 CLI.test = function(/** @type {{ suite: string; node: string; task: string }} */ argv) {
     var minIstanbulVersion = '10';
-<<<<<<< HEAD
     ensureTool('tsc', '--version', 'Version 4.8.4');
-=======
-    ensureTool('tsc', '--version', 'Version 4.0.8');
->>>>>>> 87a2ffb6
     ensureTool('mocha', '--version', '6.2.3');
 
     // build the general tests and ps test infra
@@ -537,11 +530,7 @@
 //
 
 CLI.testLegacy = function(/** @type {{ suite: string; node: string; task: string }} */ argv) {
-<<<<<<< HEAD
     ensureTool('tsc', '--version', 'Version 4.8.4');
-=======
-    ensureTool('tsc', '--version', 'Version 4.0.8');
->>>>>>> 87a2ffb6
     ensureTool('mocha', '--version', '6.2.3');
 
     if (argv.suite) {
